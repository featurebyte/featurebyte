--- conflicted
+++ resolved
@@ -72,8 +72,6 @@
     assert expected_msg in str(exc.value)
 
 
-<<<<<<< HEAD
-=======
 def test_groupby__value_column_not_found(event_view):
     """
     Test cases when value column not found in the EventView
@@ -87,7 +85,6 @@
     assert expected_msg in str(exc.value)
 
 
->>>>>>> d72ed258
 def test_groupby__wrong_method(event_view):
     """
     Test not valid aggregation method passed to groupby
