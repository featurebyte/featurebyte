"""
Unit test for snowflake session
"""
import os
from unittest.mock import call, patch

import pandas as pd
import pytest

from featurebyte.enum import DBVarType
from featurebyte.session.snowflake import SchemaInitializer, SnowflakeSession


@pytest.fixture(name="os_getenv")
def mock_os_getenv():
    """
    Mock os.getenv in featurebyte.session.snowflake module
    """
    with patch("featurebyte.session.snowflake.os.getenv") as mock:
        yield mock


@pytest.fixture(name="snowflake_session_dict_without_credentials")
def snowflake_session_dict_without_credentials_fixture():
    """
    Snowflake session parameters
    """
    return {
        "account": "some_account",
        "warehouse": "some_warehouse",
        "database": "sf_database",
        "sf_schema": "FEATUREBYTE",
    }


@pytest.fixture(name="snowflake_session_dict")
def snowflake_session_dict_fixture(snowflake_session_dict_without_credentials):
    """
    Snowflake session parameters with credentials
    """
    snowflake_session_dict_without_credentials["username"] = "username"
    snowflake_session_dict_without_credentials["password"] = "password"
    return snowflake_session_dict_without_credentials


@pytest.mark.usefixtures("snowflake_connector", "snowflake_execute_query")
def test_snowflake_session__credential_from_config(snowflake_session_dict):
    """
    Test snowflake session
    """
    session = SnowflakeSession(**snowflake_session_dict)
    assert session.username == "username"
    assert session.password == "password"
    assert session.list_databases() == ["sf_database"]
    assert session.list_schemas(database_name="sf_database") == ["sf_schema"]
    assert session.list_tables(database_name="sf_database", schema_name="sf_schema") == [
        "sf_table",
        "sf_view",
    ]
    assert session.list_table_schema(
        database_name="sf_database", schema_name="sf_schema", table_name="sf_table"
    ) == {
        "col_int": DBVarType.INT,
        "col_float": DBVarType.FLOAT,
        "col_char": DBVarType.CHAR,
        "col_text": DBVarType.VARCHAR,
        "col_binary": DBVarType.BINARY,
        "col_boolean": DBVarType.BOOL,
        "created_at": DBVarType.TIMESTAMP,
        "cust_id": DBVarType.INT,
        "event_timestamp": DBVarType.TIMESTAMP,
    }
    assert session.list_table_schema(
        database_name="sf_database", schema_name="sf_schema", table_name="sf_view"
    ) == {
        "col_date": DBVarType.DATE,
        "col_time": DBVarType.TIME,
        "col_timestamp_ltz": DBVarType.TIMESTAMP,
        "col_timestamp_ntz": DBVarType.TIMESTAMP,
        "col_timestamp_tz": DBVarType.TIMESTAMP,
    }


EXPECTED_FUNCTIONS = ["F_COMPUTE_TILE_INDICES", "F_INDEX_TO_TIMESTAMP", "F_TIMESTAMP_TO_INDEX"]

EXPECTED_PROCEDURES = [
    "SP_TILE_GENERATE",
    "SP_TILE_GENERATE_SCHEDULE",
    "SP_TILE_MONITOR",
    "SP_TILE_TRIGGER_GENERATE_SCHEDULE",
]

EXPECTED_TABLES = [
    "FEATURE_LIST_REGISTRY",
    "FEATURE_REGISTRY",
    "TILE_REGISTRY",
]


@pytest.fixture(name="patched_snowflake_session_cls")
def patched_snowflake_session_cls_fixture(
<<<<<<< HEAD
    is_schema_missing,
    is_functions_missing,
    is_procedures_missing,
    is_tables_missing,
=======
    snowflake_session_dict_without_credentials, schema_exists
>>>>>>> 7b8ed3c7
):
    """Fixture for a patched session class"""

    if is_schema_missing:
        schemas_output = pd.DataFrame({"name": ["PUBLIC"]})
    else:
        schemas_output = pd.DataFrame({"name": ["PUBLIC", "FEATUREBYTE"]})

    if is_functions_missing:
        functions_output = pd.DataFrame(
            {
                "name": [],
                "schema_name": [],
            }
        )
    else:
        functions_output = pd.DataFrame(
            {
                "name": EXPECTED_FUNCTIONS,
                "schema_name": ["FEATUREBYTE"] * len(EXPECTED_FUNCTIONS),
            }
        )

    if is_procedures_missing:
        procedures_output = pd.DataFrame({"name": [], "schema_name": []})
    else:
        procedures_output = pd.DataFrame(
            {
                "name": EXPECTED_PROCEDURES,
                "schema_name": ["FEATUREBYTE"] * len(EXPECTED_PROCEDURES),
            }
        )

    if is_tables_missing:
        tables_output = pd.DataFrame({"name": [], "schema_name": []})
    else:
        tables_output = pd.DataFrame(
            {
                "name": EXPECTED_TABLES,
                "schema_name": ["FEATUREBYTE"] * len(EXPECTED_TABLES),
            }
        )

    def mock_execute_query(query):
        if not query.startswith("SHOW "):
            return None
        if query == "SHOW SCHEMAS":
            return schemas_output
        if query.startswith("SHOW USER FUNCTIONS"):
            return functions_output
        if query.startswith("SHOW PROCEDURES"):
            return procedures_output
        if query.startswith("SHOW TABLES"):
            return tables_output
        raise AssertionError(f"Unknown query: {query}")

    with patch("featurebyte.session.snowflake.SnowflakeSession", autospec=True) as patched_class:
        mock_session_obj = patched_class.return_value
<<<<<<< HEAD
        mock_session_obj.execute_query.side_effect = mock_execute_query
        mock_session_obj.database = "TEST_DB"
=======
        if schema_exists:
            schemas = pd.DataFrame({"name": ["PUBLIC", "FEATUREBYTE"]})
        else:
            schemas = pd.DataFrame({"name": ["PUBLIC"]})
        mock_session_obj.sf_schema = snowflake_session_dict_without_credentials["sf_schema"]
        mock_session_obj.execute_query.side_effect = lambda _: schemas
>>>>>>> 7b8ed3c7
        yield patched_class


def test_schema_initializer__sql_objects():
    """Test retrieving SQL objects"""
    sql_objects = SchemaInitializer.get_sql_objects()
    for item in sql_objects:
        item["filename"] = os.path.basename(item["filename"])
        item["type"] = item["type"].value
    expected = [
        {"filename": "SP_TILE_MONITOR.sql", "identifier": "SP_TILE_MONITOR", "type": "procedure"},
        {
            "filename": "F_TIMESTAMP_TO_INDEX.sql",
            "identifier": "F_TIMESTAMP_TO_INDEX",
            "type": "function",
        },
        {"filename": "T_FEATURE_REGISTRY.sql", "identifier": "FEATURE_REGISTRY", "type": "table"},
        {
            "filename": "SP_TILE_TRIGGER_GENERATE_SCHEDULE.sql",
            "identifier": "SP_TILE_TRIGGER_GENERATE_SCHEDULE",
            "type": "procedure",
        },
        {
            "filename": "F_COMPUTE_TILE_INDICES.sql",
            "identifier": "F_COMPUTE_TILE_INDICES",
            "type": "function",
        },
        {
            "filename": "F_INDEX_TO_TIMESTAMP.sql",
            "identifier": "F_INDEX_TO_TIMESTAMP",
            "type": "function",
        },
        {"filename": "T_TILE_REGISTRY.sql", "identifier": "TILE_REGISTRY", "type": "table"},
        {
            "filename": "SP_TILE_GENERATE_SCHEDULE.sql",
            "identifier": "SP_TILE_GENERATE_SCHEDULE",
            "type": "procedure",
        },
        {
            "filename": "T_FEATURE_LIST_REGISTRY.sql",
            "identifier": "FEATURE_LIST_REGISTRY",
            "type": "table",
        },
        {"filename": "SP_TILE_GENERATE.sql", "identifier": "SP_TILE_GENERATE", "type": "procedure"},
    ]
    assert sql_objects == expected


def check_create_commands(mock_session):
    """Helper function to count the number of different create commands"""
    counts = {
        "schema": 0,
        "tables": 0,
        "functions": 0,
        "procedures": 0,
    }
    for call_args in mock_session.execute_query.call_args_list:
        args = call_args[0]
        if args[0].startswith("CREATE SCHEMA"):
            counts["schema"] += 1
        if args[0].startswith("CREATE OR REPLACE PROCEDURE"):
            counts["procedures"] += 1
        elif args[0].startswith("CREATE OR REPLACE FUNCTION"):
            counts["functions"] += 1
        elif args[0].startswith("CREATE TABLE"):
            counts["tables"] += 1
    return counts


@pytest.mark.parametrize("is_schema_missing", [False])
@pytest.mark.parametrize("is_functions_missing", [False])
@pytest.mark.parametrize("is_procedures_missing", [False])
@pytest.mark.parametrize("is_tables_missing", [False])
def test_schema_initializer__everything_exists(
    patched_snowflake_session_cls,
    is_schema_missing,
    is_functions_missing,
    is_procedures_missing,
    is_tables_missing,
):
    """Test SchemaInitializer executes expected queries"""

    _ = is_schema_missing
    _ = is_functions_missing
    _ = is_procedures_missing
    _ = is_tables_missing

    session = patched_snowflake_session_cls()
<<<<<<< HEAD
    SchemaInitializer(session, "FEATUREBYTE").initialize()
    # Nothing to do except checking schemas and existing objects
    assert session.execute_query.call_args_list == [
        call("SHOW SCHEMAS"),
        call("SHOW USER FUNCTIONS IN DATABASE TEST_DB"),
        call("SHOW PROCEDURES IN DATABASE TEST_DB"),
        call('SHOW TABLES IN SCHEMA "TEST_DB"."FEATUREBYTE"'),
    ]
    counts = check_create_commands(session)
    assert counts == {"schema": 0, "functions": 0, "procedures": 0, "tables": 0}


@pytest.mark.parametrize("is_schema_missing", [True])
@pytest.mark.parametrize("is_functions_missing", [True])
@pytest.mark.parametrize("is_procedures_missing", [True])
@pytest.mark.parametrize("is_tables_missing", [True])
def test_schema_initializer__all_missing(
    patched_snowflake_session_cls,
    is_schema_missing,
    is_functions_missing,
    is_procedures_missing,
    is_tables_missing,
):
    """Test SchemaInitializer executes expected queries"""

    _ = is_schema_missing
    _ = is_functions_missing
    _ = is_procedures_missing
    _ = is_tables_missing

    session = patched_snowflake_session_cls()
    SchemaInitializer(session, "FEATUREBYTE").initialize()
    # Should create schema if not exists
    assert session.execute_query.call_args_list[:2] == [
        call("SHOW SCHEMAS"),
        call("CREATE SCHEMA FEATUREBYTE"),
    ]
    # Should register custom functions and procedures
    counts = check_create_commands(session)
    assert counts == {
        "schema": 1,
        "functions": len(EXPECTED_FUNCTIONS),
        "procedures": len(EXPECTED_PROCEDURES),
        "tables": len(EXPECTED_TABLES),
    }


@pytest.mark.parametrize("is_schema_missing", [False])
@pytest.mark.parametrize("is_functions_missing", [True, False])
@pytest.mark.parametrize("is_procedures_missing", [True, False])
@pytest.mark.parametrize("is_tables_missing", [True, False])
def test_schema_initializer__partial_missing(
    patched_snowflake_session_cls,
    is_schema_missing,
    is_functions_missing,
    is_procedures_missing,
    is_tables_missing,
):
    """Test SchemaInitializer executes expected queries"""
    _ = is_schema_missing
    _ = is_functions_missing
    _ = is_procedures_missing
    _ = is_tables_missing

    session = patched_snowflake_session_cls()
    SchemaInitializer(session, "FEATUREBYTE").initialize()
    # Should register custom functions and procedures
    counts = check_create_commands(session)
    expected_counts = {"schema": 0, "functions": 0, "procedures": 0, "tables": 0}
    if is_functions_missing:
        expected_counts["functions"] = len(EXPECTED_FUNCTIONS)
    if is_procedures_missing:
        expected_counts["procedures"] = len(EXPECTED_PROCEDURES)
    if is_tables_missing:
        expected_counts["tables"] = len(EXPECTED_TABLES)
    assert counts == expected_counts
=======
    SchemaInitializer(session).initialize()
    if schema_exists:
        # Nothing to do except checking schemas
        assert session.execute_query.call_args_list == [call("SHOW SCHEMAS")]
    else:
        # Should create schema if not exists
        assert session.execute_query.call_args_list[:2] == [
            call("SHOW SCHEMAS"),
            call("CREATE SCHEMA FEATUREBYTE"),
        ]
        # Should register custom functions and procedures
        for call_args in session.execute_query.call_args_list[2:]:
            args = call_args[0]
            assert args[0].startswith("CREATE OR REPLACE PROCEDURE") or args[0].startswith(
                "CREATE OR REPLACE FUNCTION"
            )
        assert session.execute_query.call_count > 2
>>>>>>> 7b8ed3c7
<|MERGE_RESOLUTION|>--- conflicted
+++ resolved
@@ -99,14 +99,11 @@
 
 @pytest.fixture(name="patched_snowflake_session_cls")
 def patched_snowflake_session_cls_fixture(
-<<<<<<< HEAD
     is_schema_missing,
     is_functions_missing,
     is_procedures_missing,
     is_tables_missing,
-=======
-    snowflake_session_dict_without_credentials, schema_exists
->>>>>>> 7b8ed3c7
+    snowflake_session_dict_without_credentials,
 ):
     """Fixture for a patched session class"""
 
@@ -165,17 +162,9 @@
 
     with patch("featurebyte.session.snowflake.SnowflakeSession", autospec=True) as patched_class:
         mock_session_obj = patched_class.return_value
-<<<<<<< HEAD
         mock_session_obj.execute_query.side_effect = mock_execute_query
-        mock_session_obj.database = "TEST_DB"
-=======
-        if schema_exists:
-            schemas = pd.DataFrame({"name": ["PUBLIC", "FEATUREBYTE"]})
-        else:
-            schemas = pd.DataFrame({"name": ["PUBLIC"]})
+        mock_session_obj.database = snowflake_session_dict_without_credentials["database"]
         mock_session_obj.sf_schema = snowflake_session_dict_without_credentials["sf_schema"]
-        mock_session_obj.execute_query.side_effect = lambda _: schemas
->>>>>>> 7b8ed3c7
         yield patched_class
 
 
@@ -264,14 +253,13 @@
     _ = is_tables_missing
 
     session = patched_snowflake_session_cls()
-<<<<<<< HEAD
-    SchemaInitializer(session, "FEATUREBYTE").initialize()
+    SchemaInitializer(session).initialize()
     # Nothing to do except checking schemas and existing objects
     assert session.execute_query.call_args_list == [
         call("SHOW SCHEMAS"),
-        call("SHOW USER FUNCTIONS IN DATABASE TEST_DB"),
-        call("SHOW PROCEDURES IN DATABASE TEST_DB"),
-        call('SHOW TABLES IN SCHEMA "TEST_DB"."FEATUREBYTE"'),
+        call("SHOW USER FUNCTIONS IN DATABASE sf_database"),
+        call("SHOW PROCEDURES IN DATABASE sf_database"),
+        call('SHOW TABLES IN SCHEMA "sf_database"."FEATUREBYTE"'),
     ]
     counts = check_create_commands(session)
     assert counts == {"schema": 0, "functions": 0, "procedures": 0, "tables": 0}
@@ -296,7 +284,7 @@
     _ = is_tables_missing
 
     session = patched_snowflake_session_cls()
-    SchemaInitializer(session, "FEATUREBYTE").initialize()
+    SchemaInitializer(session).initialize()
     # Should create schema if not exists
     assert session.execute_query.call_args_list[:2] == [
         call("SHOW SCHEMAS"),
@@ -330,7 +318,7 @@
     _ = is_tables_missing
 
     session = patched_snowflake_session_cls()
-    SchemaInitializer(session, "FEATUREBYTE").initialize()
+    SchemaInitializer(session).initialize()
     # Should register custom functions and procedures
     counts = check_create_commands(session)
     expected_counts = {"schema": 0, "functions": 0, "procedures": 0, "tables": 0}
@@ -340,23 +328,4 @@
         expected_counts["procedures"] = len(EXPECTED_PROCEDURES)
     if is_tables_missing:
         expected_counts["tables"] = len(EXPECTED_TABLES)
-    assert counts == expected_counts
-=======
-    SchemaInitializer(session).initialize()
-    if schema_exists:
-        # Nothing to do except checking schemas
-        assert session.execute_query.call_args_list == [call("SHOW SCHEMAS")]
-    else:
-        # Should create schema if not exists
-        assert session.execute_query.call_args_list[:2] == [
-            call("SHOW SCHEMAS"),
-            call("CREATE SCHEMA FEATUREBYTE"),
-        ]
-        # Should register custom functions and procedures
-        for call_args in session.execute_query.call_args_list[2:]:
-            args = call_args[0]
-            assert args[0].startswith("CREATE OR REPLACE PROCEDURE") or args[0].startswith(
-                "CREATE OR REPLACE FUNCTION"
-            )
-        assert session.execute_query.call_count > 2
->>>>>>> 7b8ed3c7
+    assert counts == expected_counts