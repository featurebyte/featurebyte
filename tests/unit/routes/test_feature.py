"""
Tests for Feature route
"""
from datetime import datetime
from http import HTTPStatus
from unittest.mock import Mock, patch

import pytest
from bson.objectid import ObjectId

from featurebyte.api.feature_store import FeatureStore
from featurebyte.core.generic import ExtendedFeatureStoreModel
from featurebyte.exception import DocumentConflictError, DuplicatedRegistryError
from featurebyte.feature_manager.model import ExtendedFeatureModel
from featurebyte.models.feature_store import SourceType, SQLiteDetails, TableDetails
from featurebyte.service.feature import FeatureService
from tests.unit.routes.base import BaseApiTestSuite


class TestFeatureApi(BaseApiTestSuite):
    """
    TestFeatureApi class
    """

    class_name = "Feature"
    base_route = "/feature"
    payload = BaseApiTestSuite.load_payload("tests/fixtures/request_payloads/feature_sum_30m.json")
    namespace_payload = BaseApiTestSuite.load_payload(
        "tests/fixtures/request_payloads/feature_namespace.json"
    )
    object_id = str(ObjectId())
    create_conflict_payload_expected_detail_pairs = [
        (
            payload,
            f'Feature (id: "{payload["_id"]}") already exists. '
            f'Get the existing object by `Feature.get_by_id(id="{payload["_id"]}")`.',
        ),
        (
            {**payload, "_id": str(ObjectId())},
            f'Feature (name: "sum_30m", version: "{payload["version"]}") already exists. '
            f'Get the existing object by `Feature.get_by_id(id="{payload["_id"]}")`.',
        ),
        (
            {
                **payload,
                "_id": str(ObjectId()),
                "version": f'{payload["version"]}_1',
                "feature_namespace_id": object_id,
            },
            'FeatureNamespace (name: "sum_30m") already exists. '
            'Please rename object (name: "sum_30m") to something else.',
        ),
    ]
    create_unprocessable_payload_expected_detail_pairs = [
        (
            {**payload, "event_data_ids": []},
            [
                {
                    "loc": ["body", "event_data_ids"],
                    "msg": "ensure this value has at least 1 items",
                    "type": "value_error.list.min_items",
                    "ctx": {"limit_value": 1},
                }
            ],
        ),
        (
            {**payload, "_id": object_id, "name": "random_name", "event_data_ids": [object_id]},
            f'EventData (id: "{object_id}") not found. ' f"Please save the EventData object first.",
        ),
        (
            {**payload, "_id": object_id, "name": "random_name"},
<<<<<<< HEAD
            'Feature (name: "random_name") has an inconsistent feature_namespace_id (name: "sum_30m").',
=======
            (
                'Feature (name: "random_name") object(s) within the same namespace must have '
                'the same "name" value (namespace: "sum_30m", feature: "random_name").'
            ),
        ),
        (
            {
                **payload,
                "_id": object_id,
                "version": f"{payload['version']}_1",
                "entity_ids": ["631161373527e8d21e4197ac"],
            },
            (
                f'Feature (name: "sum_30m") object(s) within the same namespace must have '
                f"the same \"entity_ids\" value (namespace: ['630d7fa8f1275c864fde8493'], "
                f"feature: ['631161373527e8d21e4197ac'])."
            ),
>>>>>>> 6bffb322
        ),
    ]

    @pytest.fixture(autouse=True)
    def mock_insert_feature_registry_fixture(self):
        """
        Mock insert feature registry at the controller level
        """
        with patch("featurebyte.service.feature.FeatureService._insert_feature_registry") as mock:
            yield mock

    def setup_creation_route(self, api_client):
        """
        Setup for post route
        """
        api_object_filename_pairs = [
            ("feature_store", "feature_store"),
            ("entity", "entity"),
            ("event_data", "event_data"),
        ]
        for api_object, filename in api_object_filename_pairs:
            payload = self.load_payload(f"tests/fixtures/request_payloads/{filename}.json")
            response = api_client.post(f"/{api_object}", json=payload)
            assert response.status_code == HTTPStatus.CREATED

    def multiple_success_payload_generator(self, api_client):
        """Create multiple payload for setting up create_multiple_success_responses fixture"""
        _ = api_client
        for i in range(3):
            payload = self.payload.copy()
            payload["_id"] = str(ObjectId())
            payload["feature_namespace_id"] = str(ObjectId())
            tabular_source = payload["tabular_source"]
            payload["tabular_source"] = {
                "feature_store_id": tabular_source["feature_store_id"],
                "table_details": {
                    key: f"{value}_{i}" for key, value in tabular_source["table_details"].items()
                },
            }
            yield payload

    @pytest.mark.asyncio
    async def test_create_201(
        self, test_api_client_persistent, create_success_response, user_id
    ):  # pylint: disable=invalid-overridden-method
        """Test creation (success)"""
        super().test_create_201(test_api_client_persistent, create_success_response, user_id)
        response_dict = create_success_response.json()
        assert response_dict["readiness"] == "DRAFT"

        # check feature namespace
        test_api_client, persistent = test_api_client_persistent
        feat_namespace_docs, match_count = await persistent.find(
            collection_name="feature_namespace",
            query_filter={"name": self.payload["name"]},
        )
        assert match_count == 1
        assert feat_namespace_docs[0]["name"] == self.payload["name"]
        assert feat_namespace_docs[0]["feature_ids"] == [ObjectId(self.payload["_id"])]
        assert feat_namespace_docs[0]["readiness"] == "DRAFT"
        assert feat_namespace_docs[0]["default_feature_id"] == ObjectId(self.payload["_id"])
        assert feat_namespace_docs[0]["default_version_mode"] == "AUTO"
        assert feat_namespace_docs[0]["created_at"] >= datetime.fromisoformat(
            response_dict["created_at"]
        )
        assert feat_namespace_docs[0]["updated_at"] is None

        # create a new feature version with the same namespace
        new_payload = self.payload.copy()
        new_payload["_id"] = str(ObjectId())
        new_payload["version"] = f'{self.payload["version"]}_1'
        new_response = test_api_client.post("/feature", json=new_payload)
        new_response_dict = new_response.json()
        assert new_response.status_code == HTTPStatus.CREATED
        assert new_response_dict.items() >= new_payload.items()

        # check feature namespace with the new feature version
        feat_namespace_docs, match_count = await persistent.find(
            collection_name="feature_namespace",
            query_filter={"name": self.payload["name"]},
        )
        assert match_count == 1
        assert feat_namespace_docs[0]["name"] == self.payload["name"]
        assert feat_namespace_docs[0]["feature_ids"] == [
            ObjectId(self.payload["_id"]),
            ObjectId(new_payload["_id"]),
        ]
        assert feat_namespace_docs[0]["readiness"] == "DRAFT"
        assert feat_namespace_docs[0]["default_feature_id"] == ObjectId(new_payload["_id"])
        assert feat_namespace_docs[0]["default_version_mode"] == "AUTO"
        assert feat_namespace_docs[0]["created_at"] >= datetime.fromisoformat(
            response_dict["created_at"]
        )
        assert feat_namespace_docs[0]["updated_at"] > feat_namespace_docs[0]["created_at"]


@pytest.fixture(name="feature_model_dict")
def feature_model_dict_fixture(feature_model_dict):
    """
    Feature model dict fixture
    """
    feature_model_dict["_id"] = str(ObjectId())
    feature_model_dict["tabular_source"] = {
        "feature_store_id": str(ObjectId()),
        "table_details": {
            "database_name": "sf_database",
            "schema_name": "sf_schema",
            "table_name": "sf_table",
        },
    }
    return feature_model_dict


@pytest.mark.asyncio
@patch("featurebyte.session.base.BaseSession.execute_query")
async def test_insert_feature_registry(
    mock_execute_query,
    feature_model_dict,
    snowflake_connector,
    snowflake_feature_store,
    get_credential,
):
    """
    Test insert_feature_registry
    """
    _ = snowflake_connector
    feature = ExtendedFeatureModel(**feature_model_dict, feature_store=snowflake_feature_store)
    await FeatureService(user=Mock(), persistent=Mock())._insert_feature_registry(
        document=feature,
        get_credential=get_credential,
    )

    match_count = 0
    expected_partial_query = "INSERT INTO FEATURE_REGISTRY"
    for call_args in mock_execute_query.call_args_list:
        if expected_partial_query in call_args.args[0]:
            match_count += 1
    assert match_count > 0


@pytest.fixture(name="sqlite_feature_store")
def sqlite_feature_store_fixture(mock_get_persistent):
    """
    Sqlite source fixture
    """
    _ = mock_get_persistent
    return FeatureStore(
        name="sqlite_datasource",
        type="sqlite",
        details=SQLiteDetails(filename="some_filename"),
    )


@pytest.mark.asyncio
@patch("featurebyte.session.base.BaseSession.execute_query")
async def test_insert_feature_registry__non_snowflake_feature_store(
    mock_execute_query, feature_model_dict, get_credential, sqlite_feature_store
):
    """
    Test insert_feature_registry function (when feature store is not snowflake)
    """
    feature_store = ExtendedFeatureStoreModel(
        name="sq_feature_store",
        type=SourceType.SQLITE,
        details=SQLiteDetails(filename="some_filename"),
    )
    feature_model_dict["tabular_source"] = {
        "feature_store_id": feature_store.id,
        "table_details": TableDetails(table_name="some_table"),
    }
    feature = ExtendedFeatureModel(**feature_model_dict, feature_store=sqlite_feature_store)
    await FeatureService(user=Mock(), persistent=Mock())._insert_feature_registry(
        document=feature, get_credential=get_credential
    )
    assert mock_execute_query.call_count == 0


@pytest.mark.asyncio
@patch("featurebyte.service.feature.FeatureManagerSnowflake")
async def test_insert_feature_registry__duplicated_feature_registry_exception(
    mock_feature_manager,
    feature_model_dict,
    get_credential,
    snowflake_connector,
    snowflake_feature_store,
):
    """
    Test insert_feature_registry with duplicated_registry exception
    """
    _ = snowflake_connector
    mock_feature_manager.return_value.insert_feature_registry.side_effect = DuplicatedRegistryError
    feature = ExtendedFeatureModel(**feature_model_dict, feature_store=snowflake_feature_store)
    with pytest.raises(DocumentConflictError) as exc:
        await FeatureService(user=Mock(), persistent=Mock())._insert_feature_registry(
            document=feature, get_credential=get_credential
        )
    expected_msg = (
        'Feature (name: "sum_30m") has been registered by other feature '
        "at Snowflake feature store."
    )
    assert expected_msg in str(exc)
    assert not mock_feature_manager.return_value.remove_feature_registry.called


@pytest.mark.asyncio
@patch("featurebyte.service.feature.FeatureManagerSnowflake")
async def test_insert_feature_registry__other_exception(
    mock_feature_manager,
    feature_model_dict,
    get_credential,
    snowflake_feature_store,
    snowflake_connector,
):
    """
    Test insert_feature_registry with non duplicated feature registry exception
    """
    _ = snowflake_connector
    mock_feature_manager.return_value.insert_feature_registry.side_effect = ValueError
    feature = ExtendedFeatureModel(**feature_model_dict, feature_store=snowflake_feature_store)
    with pytest.raises(ValueError):
        await FeatureService(user=Mock(), persistent=Mock())._insert_feature_registry(
            document=feature,
            get_credential=get_credential,
        )
    assert mock_feature_manager.return_value.remove_feature_registry.called<|MERGE_RESOLUTION|>--- conflicted
+++ resolved
@@ -69,9 +69,6 @@
         ),
         (
             {**payload, "_id": object_id, "name": "random_name"},
-<<<<<<< HEAD
-            'Feature (name: "random_name") has an inconsistent feature_namespace_id (name: "sum_30m").',
-=======
             (
                 'Feature (name: "random_name") object(s) within the same namespace must have '
                 'the same "name" value (namespace: "sum_30m", feature: "random_name").'
@@ -85,11 +82,10 @@
                 "entity_ids": ["631161373527e8d21e4197ac"],
             },
             (
-                f'Feature (name: "sum_30m") object(s) within the same namespace must have '
-                f"the same \"entity_ids\" value (namespace: ['630d7fa8f1275c864fde8493'], "
-                f"feature: ['631161373527e8d21e4197ac'])."
+                'Feature (name: "sum_30m") object(s) within the same namespace must have '
+                "the same \"entity_ids\" value (namespace: ['630d7fa8f1275c864fde8493'], "
+                "feature: ['631161373527e8d21e4197ac'])."
             ),
->>>>>>> 6bffb322
         ),
     ]
 
