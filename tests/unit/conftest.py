--- conflicted
+++ resolved
@@ -1,11 +1,8 @@
 """
 Common test fixtures used across unit test directories
 """
-<<<<<<< HEAD
 from collections import namedtuple
-=======
 from unittest import mock
->>>>>>> 674e3fd1
 
 import pytest
 
@@ -13,12 +10,8 @@
 from featurebyte.core.frame import Frame
 from featurebyte.enum import DBVarType
 from featurebyte.query_graph.enum import NodeOutputType, NodeType
-<<<<<<< HEAD
 from featurebyte.query_graph.graph import GlobalQueryGraph, GlobalQueryGraphState, Node
-=======
-from featurebyte.query_graph.graph import GlobalQueryGraph, GlobalQueryGraphState
 from featurebyte.tile.snowflake import TileSnowflake
->>>>>>> 674e3fd1
 
 
 @pytest.fixture(name="graph")
@@ -59,7 +52,6 @@
     )
 
 
-<<<<<<< HEAD
 @pytest.fixture(name="session")
 def fake_session():
     """
@@ -107,7 +99,8 @@
     assert event_view.timestamp_column == "created_at"
     assert event_view.entity_identifiers == ["cust_id"]
     yield event_view
-=======
+
+
 @pytest.fixture
 @mock.patch("featurebyte.session.snowflake.SnowflakeSession.execute_query")
 @mock.patch("featurebyte.session.snowflake.SnowflakeSession")
@@ -128,5 +121,4 @@
         "c1",
         "tile_id1",
     )
-    return tile_s
->>>>>>> 674e3fd1
+    return tile_s