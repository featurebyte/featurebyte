--- conflicted
+++ resolved
@@ -7,12 +7,8 @@
 from featurebyte.query_graph.graph import QueryGraph
 
 
-<<<<<<< HEAD
-@pytest.mark.skip(reason="Target creation is not implemented yet")
-def test_duration_validator():
-=======
+@pytest.mark.skip(reason="Target namespace is not implemented yet.")
 def test_duration_validator(snowflake_event_table):
->>>>>>> 279bc7bc
     """
     Test duration validator
     """
