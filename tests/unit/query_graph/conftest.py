"""
Common test fixtures used across unit test directories related to query_graph
"""
import pytest

from featurebyte.query_graph.enum import NodeOutputType, NodeType
from featurebyte.query_graph.graph import Node
from featurebyte.query_graph.util import get_tile_table_identifier


@pytest.fixture(name="query_graph_with_groupby")
def query_graph_with_groupby_fixture(graph):
    """Fixture of a query graph with a groupby operation"""
    # pylint: disable=duplicate-code
    node_input = graph.add_operation(
        node_type=NodeType.INPUT,
        node_params={
            "columns": ["ts", "cust_id", "a", "b"],
            "timestamp": "ts",
            "dbtable": "event_table",
            "database_source": {
                "type": "snowflake",
                "details": {
                    "database": "db",
                    "sf_schema": "public",
                },
            },
        },
        node_output_type=NodeOutputType.FRAME,
        input_nodes=[],
    )
    proj_a = graph.add_operation(
        node_type=NodeType.PROJECT,
        node_params={"columns": ["a"]},
        node_output_type=NodeOutputType.SERIES,
        input_nodes=[node_input],
    )
    proj_b = graph.add_operation(
        node_type=NodeType.PROJECT,
        node_params={"columns": ["b"]},
        node_output_type=NodeOutputType.SERIES,
        input_nodes=[node_input],
    )
    sum_node = graph.add_operation(
        node_type=NodeType.ADD,
        node_params={},
        node_output_type=NodeOutputType.SERIES,
        input_nodes=[proj_a, proj_b],
    )
    assign_node = graph.add_operation(
        node_type=NodeType.ASSIGN,
        node_params={"name": "c"},
        node_output_type=NodeOutputType.FRAME,
        input_nodes=[node_input, sum_node],
    )
    node_params = {
        "keys": ["cust_id"],
        "parent": "a",
        "agg_func": "avg",
        "time_modulo_frequency": 5,
        "frequency": 30,
        "blind_spot": 1,
        "timestamp": "ts",
    }
    graph.add_operation(
        node_type=NodeType.GROUPBY,
        node_params={
<<<<<<< HEAD
            "keys": ["cust_id"],
            "parent": "a",
            "agg_func": "avg",
            "time_modulo_frequency": 1800,  # 30m
            "frequency": 3600,  # 1h
            "blind_spot": 900,  # 15m
            "timestamp": "ts",
            "names": ["a_2h_average", "a_48h_average"],
            "windows": ["2h", "48h"],
=======
            **node_params,
            "tile_id": get_tile_table_identifier(
                graph.node_name_to_ref[assign_node.name], node_params
            ),
>>>>>>> b45af294
        },
        node_output_type=NodeOutputType.FRAME,
        input_nodes=[assign_node],
    )
    return graph


@pytest.fixture(name="graph_single_node")
def query_graph_single_node(graph):
    """
    Query graph with a single node
    """
    node_input = graph.add_operation(
        node_type=NodeType.INPUT,
        node_params={},
        node_output_type=NodeOutputType.FRAME,
        input_nodes=[],
    )
    pruned_graph, mapped_node = graph.prune(target_node=node_input, target_columns=set())
    assert mapped_node.name == "input_1"
    graph_dict = graph.dict()
    assert graph_dict == pruned_graph.dict()
    assert graph_dict["nodes"] == {
        "input_1": {
            "name": "input_1",
            "type": "input",
            "parameters": {},
            "output_type": "frame",
        }
    }
    assert graph_dict["edges"] == {}
    assert node_input == Node(name="input_1", type="input", parameters={}, output_type="frame")
    yield graph, node_input


@pytest.fixture(name="graph_two_nodes")
def query_graph_two_nodes(graph_single_node):
    """
    Query graph with two nodes
    """
    graph, node_input = graph_single_node
    node_proj = graph.add_operation(
        node_type=NodeType.PROJECT,
        node_params={"columns": ["a"]},
        node_output_type=NodeOutputType.SERIES,
        input_nodes=[node_input],
    )
    pruned_graph, mapped_node = graph.prune(target_node=node_proj, target_columns={"a"})
    assert mapped_node.name == "project_1"
    graph_dict = graph.dict()
    assert graph_dict == pruned_graph.dict()
    assert graph_dict["nodes"] == {
        "input_1": {"name": "input_1", "type": "input", "parameters": {}, "output_type": "frame"},
        "project_1": {
            "name": "project_1",
            "type": "project",
            "parameters": {"columns": ["a"]},
            "output_type": "series",
        },
    }
    assert graph_dict["edges"] == {"input_1": ["project_1"]}
    assert node_proj == Node(
        name="project_1", type="project", parameters={"columns": ["a"]}, output_type="series"
    )
    yield graph, node_input, node_proj


@pytest.fixture(name="graph_three_nodes")
def query_graph_three_nodes(graph_two_nodes):
    """
    Query graph with three nodes
    """
    graph, node_input, node_proj = graph_two_nodes
    node_eq = graph.add_operation(
        node_type=NodeType.EQ,
        node_params={"value": 1},
        node_output_type=NodeOutputType.SERIES,
        input_nodes=[node_proj],
    )
    pruned_graph, mapped_node = graph.prune(target_node=node_eq, target_columns=set())
    assert mapped_node.name == "eq_1"
    graph_dict = graph.dict()
    assert graph_dict == pruned_graph.dict()
    assert graph_dict["nodes"] == {
        "input_1": {"name": "input_1", "type": "input", "parameters": {}, "output_type": "frame"},
        "project_1": {
            "name": "project_1",
            "type": "project",
            "parameters": {"columns": ["a"]},
            "output_type": "series",
        },
        "eq_1": {"name": "eq_1", "type": "eq", "parameters": {"value": 1}, "output_type": "series"},
    }
    assert graph_dict["edges"] == {"input_1": ["project_1"], "project_1": ["eq_1"]}
    assert node_eq == Node(name="eq_1", type="eq", parameters={"value": 1}, output_type="series")
    yield graph, node_input, node_proj, node_eq


@pytest.fixture(name="graph_four_nodes")
def query_graph_four_nodes(graph_three_nodes):
    """
    Query graph with four nodes
    """
    graph, node_input, node_proj, node_eq = graph_three_nodes
    node_filter = graph.add_operation(
        node_type=NodeType.FILTER,
        node_params={},
        node_output_type=NodeOutputType.FRAME,
        input_nodes=[node_input, node_eq],
    )
    pruned_graph, mapped_node = graph.prune(target_node=node_filter, target_columns=set())
    assert mapped_node.name == "filter_1"
    graph_dict = graph.dict()
    assert graph_dict == pruned_graph.dict()
    assert graph_dict["nodes"] == {
        "input_1": {"name": "input_1", "type": "input", "parameters": {}, "output_type": "frame"},
        "project_1": {
            "name": "project_1",
            "type": "project",
            "parameters": {"columns": ["a"]},
            "output_type": "series",
        },
        "eq_1": {"name": "eq_1", "type": "eq", "parameters": {"value": 1}, "output_type": "series"},
        "filter_1": {
            "name": "filter_1",
            "type": "filter",
            "parameters": {},
            "output_type": "frame",
        },
    }
    assert graph_dict["edges"] == {
        "input_1": ["project_1", "filter_1"],
        "project_1": ["eq_1"],
        "eq_1": ["filter_1"],
    }
    assert node_filter == Node(name="filter_1", type="filter", parameters={}, output_type="frame")
    yield graph, node_input, node_proj, node_eq, node_filter<|MERGE_RESOLUTION|>--- conflicted
+++ resolved
@@ -57,30 +57,20 @@
         "keys": ["cust_id"],
         "parent": "a",
         "agg_func": "avg",
-        "time_modulo_frequency": 5,
-        "frequency": 30,
-        "blind_spot": 1,
+        "time_modulo_frequency": 1800,  # 30m
+        "frequency": 3600,  # 1h
+        "blind_spot": 900,  # 15m
         "timestamp": "ts",
+        "names": ["a_2h_average", "a_48h_average"],
+        "windows": ["2h", "48h"],
     }
     graph.add_operation(
         node_type=NodeType.GROUPBY,
         node_params={
-<<<<<<< HEAD
-            "keys": ["cust_id"],
-            "parent": "a",
-            "agg_func": "avg",
-            "time_modulo_frequency": 1800,  # 30m
-            "frequency": 3600,  # 1h
-            "blind_spot": 900,  # 15m
-            "timestamp": "ts",
-            "names": ["a_2h_average", "a_48h_average"],
-            "windows": ["2h", "48h"],
-=======
             **node_params,
             "tile_id": get_tile_table_identifier(
                 graph.node_name_to_ref[assign_node.name], node_params
             ),
->>>>>>> b45af294
         },
         node_output_type=NodeOutputType.FRAME,
         input_nodes=[assign_node],
