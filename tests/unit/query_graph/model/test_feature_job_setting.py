--- conflicted
+++ resolved
@@ -8,10 +8,7 @@
 from featurebyte import FeatureJobSetting
 from featurebyte.query_graph.model.feature_job_setting import (
     CronFeatureJobSetting,
-<<<<<<< HEAD
     TableFeatureJobSetting,
-=======
->>>>>>> cdd6550a
     TableIdFeatureJobSetting,
 )
 
@@ -69,7 +66,39 @@
     assert expected_msg in str(exc_info.value)
 
 
-<<<<<<< HEAD
+@pytest.mark.parametrize(
+    "valid_crontab",
+    [
+        "0 0 1 * *",
+        "0 0 * * *",
+        "0 * * * *",
+        "* * * * *",
+    ],
+)
+def test_cron_feature_job_setting__valid_crontab_expressiom(valid_crontab):
+    """Test cron feature job setting"""
+
+    CronFeatureJobSetting(crontab=valid_crontab)
+
+
+@pytest.mark.parametrize(
+    "invalid_crontab",
+    [
+        "0.1 0 0 * *",
+        "a 0 1 * *",
+        "0 0 0 * *",
+        "Some text",
+    ],
+)
+def test_cron_feature_job_setting__invalid_crontab_expressiom(invalid_crontab):
+    """Test cron feature job setting"""
+    with pytest.raises(ValueError) as exc_info:
+        CronFeatureJobSetting(crontab=invalid_crontab)
+
+    expected_msg = f"Invalid crontab expression: {invalid_crontab}"
+    assert expected_msg in str(exc_info.value)
+
+
 def test_table_feature_job_setting_deserialization():
     """Test feature job setting deserialization"""
     data_1 = {
@@ -134,37 +163,4 @@
 
     # check hash of table setting
     settings = {setting1, setting2}
-    assert len(settings) == 2
-=======
-@pytest.mark.parametrize(
-    "valid_crontab",
-    [
-        "0 0 1 * *",
-        "0 0 * * *",
-        "0 * * * *",
-        "* * * * *",
-    ],
-)
-def test_cron_feature_job_setting__valid_crontab_expressiom(valid_crontab):
-    """Test cron feature job setting"""
-
-    CronFeatureJobSetting(crontab=valid_crontab)
-
-
-@pytest.mark.parametrize(
-    "invalid_crontab",
-    [
-        "0.1 0 0 * *",
-        "a 0 1 * *",
-        "0 0 0 * *",
-        "Some text",
-    ],
-)
-def test_cron_feature_job_setting__invalid_crontab_expressiom(invalid_crontab):
-    """Test cron feature job setting"""
-    with pytest.raises(ValueError) as exc_info:
-        CronFeatureJobSetting(crontab=invalid_crontab)
-
-    expected_msg = f"Invalid crontab expression: {invalid_crontab}"
-    assert expected_msg in str(exc_info.value)
->>>>>>> cdd6550a
+    assert len(settings) == 2