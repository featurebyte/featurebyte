--- conflicted
+++ resolved
@@ -472,7 +472,6 @@
     )["feature_name"]
 
 
-<<<<<<< HEAD
 def test_item_view_groupby__event_id_column(snowflake_item_data, transaction_entity):
     """
     Test aggregating on event id column yields item groupby operation (ItemGroupbyNode)
@@ -549,7 +548,8 @@
         str(exc.value)
         == "feature_names is required and should be a list of one item; got ['a', 'b']"
     )
-=======
+
+
 def test_validate_join(snowflake_scd_view, snowflake_dimension_view, snowflake_event_view):
     """
     Test validate join
@@ -561,5 +561,4 @@
     with pytest.raises(JoinViewMismatchError):
         snowflake_event_view.validate_join(snowflake_event_view)
     with pytest.raises(JoinViewMismatchError):
-        snowflake_event_view.validate_join(snowflake_scd_view)
->>>>>>> f0260cd9
+        snowflake_event_view.validate_join(snowflake_scd_view)