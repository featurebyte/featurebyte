"""
This module contains tests for the offline ingest query graph.
"""
import os
import textwrap
from unittest import mock

import freezegun
import pytest
from bson import json_util

from featurebyte import Entity, FeatureJobSetting, FeatureList, RequestColumn
from featurebyte.models.feature import FeatureModel
from featurebyte.query_graph.enum import NodeType
from featurebyte.query_graph.transform.offline_store_ingest import AggregationNodeInfo
from tests.util.helper import (
    check_decomposed_graph_output_node_hash,
    check_on_demand_feature_code_generation,
)


@pytest.fixture(name="always_enable_feast_integration", autouse=True)
def always_enable_feast_integration_fixture(enable_feast_integration):
    """Enable feast integration for all tests in this module"""
    _ = enable_feast_integration
    yield


@pytest.fixture(name="latest_event_timestamp_feature")
def latest_event_timestamp_feature_fixture(
    snowflake_event_view_with_entity, feature_group_feature_job_setting
):
    """
    Fixture for a timestamp feature
    """
    feature = snowflake_event_view_with_entity.groupby("cust_id").aggregate_over(
        value_column="event_timestamp",
        method="latest",
        windows=["90d"],
        feature_names=["latest_event_timestamp_90d"],
        feature_job_setting=feature_group_feature_job_setting,
    )["latest_event_timestamp_90d"]
    return feature


@pytest.fixture(name="entity_id_to_serving_name")
def entity_id_to_serving_name_fixture(cust_id_entity, transaction_entity):
    """Fixture for entity id to serving name"""
    return {
        cust_id_entity.id: cust_id_entity.serving_names[0],
        transaction_entity.id: transaction_entity.serving_names[0],
    }


def check_ingest_query_graph(ingest_query_graph):
    """Check the ingest query graph."""
    graph = ingest_query_graph.graph
    for aggregation_node_info in ingest_query_graph.aggregation_nodes_info:
        agg_node = graph.get_node_by_name(aggregation_node_info.node_name)
        assert agg_node.type == aggregation_node_info.node_type
        input_node_names = graph.get_input_node_names(agg_node)
        assert len(input_node_names) == 1
        assert input_node_names[0] == aggregation_node_info.input_node_name

    # check consistency of entity info
    assert len(ingest_query_graph.primary_entity_ids) == len(
        ingest_query_graph.primary_entity_dtypes
    )


@pytest.fixture(name="composite_feature")
def composite_feature_fixture(float_feature, non_time_based_feature):
    """Fixture for a composite feature"""
    ttl_component = 2 * (float_feature + 100)
    non_ttl_component = 3 - (non_time_based_feature + 100)
    feature = ttl_component + non_ttl_component
    feature.name = "feature"
    return feature


@freezegun.freeze_time("2023-12-29")
def test_feature__ttl_and_non_ttl_components(composite_feature, test_dir, update_fixtures):
    """Test that a feature contains both ttl and non-ttl components."""
    composite_feature.save()

    # check offline ingest query graph
    feature_model = composite_feature.cached_model
    offline_store_info = feature_model.offline_store_info
    ingest_query_graphs = offline_store_info.extract_offline_store_ingest_query_graphs()
    assert len(ingest_query_graphs) == 2
    if ingest_query_graphs[0].feature_job_setting:
        ttl_component_graph = ingest_query_graphs[0]
        non_ttl_component_graph = ingest_query_graphs[1]
    else:
        ttl_component_graph = ingest_query_graphs[1]
        non_ttl_component_graph = ingest_query_graphs[0]

    expected_feature_job_setting = FeatureJobSetting(
        blind_spot="600s", frequency="1800s", time_modulo_frequency="300s"
    )
    assert ttl_component_graph.feature_job_setting == expected_feature_job_setting
    assert ttl_component_graph.node_name == "mul_1"
    assert ttl_component_graph.has_ttl is True
    assert ttl_component_graph.aggregation_nodes_info == [
        AggregationNodeInfo(
            node_type=NodeType.GROUPBY, node_name="groupby_1", input_node_name="graph_1"
        ),
    ]
    check_ingest_query_graph(ttl_component_graph)

    assert non_ttl_component_graph.feature_job_setting is None
    assert non_ttl_component_graph.node_name == "sub_1"
    assert non_ttl_component_graph.has_ttl is False
    assert non_ttl_component_graph.aggregation_nodes_info == [
        AggregationNodeInfo(
            node_type=NodeType.ITEM_GROUPBY, node_name="item_groupby_1", input_node_name="graph_2"
        ),
    ]
    check_ingest_query_graph(non_ttl_component_graph)

    # check consistency of decomposed graph
    sql_fixture_path = os.path.join(test_dir, "fixtures/on_demand_function/ttl_and_non_ttl.sql")
    check_decomposed_graph_output_node_hash(feature_model=feature_model)
    check_on_demand_feature_code_generation(
        feature_model=feature_model,
        sql_fixture_path=sql_fixture_path,
        update_fixtures=update_fixtures,
    )


@freezegun.freeze_time("2023-12-27")
def test_feature__request_column_ttl_and_non_ttl_components(
    non_time_based_feature,
    latest_event_timestamp_feature,
    feature_group_feature_job_setting,
    test_dir,
    update_fixtures,
):
    """Test that a feature contains request column, ttl and non-ttl components."""
    request_and_ttl_component = (
        # request component part
        RequestColumn.point_in_time()
        + (RequestColumn.point_in_time() - RequestColumn.point_in_time())
        # ttl component part
        - latest_event_timestamp_feature
    ).dt.day
    non_ttl_component = non_time_based_feature
    feature = request_and_ttl_component + non_ttl_component
    feature.name = "feature"
    feature.save()

    # check offline ingest query graph (note that the request column part should be removed)
    feature_model = feature.cached_model
    offline_store_info = feature_model.offline_store_info
    ingest_query_graphs = offline_store_info.extract_offline_store_ingest_query_graphs()
    assert len(ingest_query_graphs) == 2
    if ingest_query_graphs[0].feature_job_setting:
        ttl_component_graph = ingest_query_graphs[0]
        non_ttl_component_graph = ingest_query_graphs[1]
    else:
        ttl_component_graph = ingest_query_graphs[1]
        non_ttl_component_graph = ingest_query_graphs[0]

    assert ttl_component_graph.feature_job_setting == feature_group_feature_job_setting
    assert ttl_component_graph.node_name == "project_1"
    assert ttl_component_graph.has_ttl is True
    assert ttl_component_graph.aggregation_nodes_info == [
        AggregationNodeInfo(
            node_type=NodeType.GROUPBY, node_name="groupby_1", input_node_name="graph_1"
        ),
    ]
    check_ingest_query_graph(ttl_component_graph)

    assert non_ttl_component_graph.feature_job_setting is None
    assert non_ttl_component_graph.node_name == "project_1"
    assert non_ttl_component_graph.has_ttl is False
    assert non_ttl_component_graph.aggregation_nodes_info == [
        AggregationNodeInfo(
            node_type=NodeType.ITEM_GROUPBY, node_name="item_groupby_1", input_node_name="graph_2"
        ),
    ]
    check_ingest_query_graph(non_ttl_component_graph)

    # check consistency of decomposed graph
    sql_fixture_path = os.path.join(
        test_dir, "fixtures/on_demand_function/req_col_ttl_and_non_ttl.sql"
    )
    check_decomposed_graph_output_node_hash(feature_model=feature_model)
    check_on_demand_feature_code_generation(
        feature_model=feature_model,
        sql_fixture_path=sql_fixture_path,
        update_fixtures=update_fixtures,
    )

    # check on-demand view code
    assert offline_store_info.odfv_info is not None
    expected = f"""
    import json
    import numpy as np
    import pandas as pd
    import scipy as sp


    def odfv_feature_v231227_{feature_model.id}(
        inputs: pd.DataFrame,
    ) -> pd.DataFrame:
        df = pd.DataFrame()
        request_col = pd.to_datetime(inputs["POINT_IN_TIME"], utc=True)
        feat = request_col + (request_col - request_col)
        feat_1 = pd.to_datetime(inputs["__feature_V231227__part0"], utc=True)
        feat_2 = pd.Series(
            np.where(
                pd.isna(((feat - feat_1).dt.seconds // 86400))
                | pd.isna(inputs["__feature_V231227__part1"]),
                np.nan,
                ((feat - feat_1).dt.seconds // 86400)
                + inputs["__feature_V231227__part1"],
            ),
            index=((feat - feat_1).dt.seconds // 86400).index,
        )
        # TTL handling for feature_V231227
        request_time = pd.to_datetime(inputs["POINT_IN_TIME"], utc=True)
        cutoff = request_time - pd.Timedelta(seconds=3600)
        feature_timestamp = pd.to_datetime(inputs["__feature_timestamp"], utc=True)
        mask = (feature_timestamp >= cutoff) & (feature_timestamp <= request_time)
        feat_2[~mask] = np.nan
        df["feature_V231227"] = feat_2
        return df
    """
    assert offline_store_info.odfv_info.codes.strip() == textwrap.dedent(expected).strip()


def test_feature__multiple_non_ttl_components(
    snowflake_scd_table, snowflake_dimension_table, cust_id_entity
):
    """Test that a feature contains multiple non-ttl components."""
    snowflake_scd_table["col_text"].as_entity(cust_id_entity.name)
    scd_view = snowflake_scd_table.get_view()
    lookup_feature = scd_view["col_float"].as_feature("FloatFeature", offset="7d")

    snowflake_dimension_table["col_int"].as_entity(cust_id_entity.name)
    dimension_view = snowflake_dimension_table.get_view()
    feature_a = dimension_view["col_float"].as_feature("FloatFeatureDimensionView")
    feature = lookup_feature + feature_a
    feature.name = "feature"
    feature.save()

    # check offline ingest query graph (note that the request column part should be removed)
    feature_model = feature.cached_model
    offline_store_info = feature_model.offline_store_info
    ingest_query_graphs = offline_store_info.extract_offline_store_ingest_query_graphs()
    assert len(ingest_query_graphs) == 1
    non_ttl_component_graph = ingest_query_graphs[0]
    assert non_ttl_component_graph.feature_job_setting == FeatureJobSetting(
        blind_spot="0s", frequency="1d", time_modulo_frequency="0s"
    )
    assert non_ttl_component_graph.node_name == "alias_1"
    assert non_ttl_component_graph.has_ttl is False
    assert non_ttl_component_graph.aggregation_nodes_info == [
        AggregationNodeInfo(
            node_type=NodeType.LOOKUP, node_name="lookup_1", input_node_name="graph_1"
        ),
        AggregationNodeInfo(
            node_type=NodeType.LOOKUP, node_name="lookup_2", input_node_name="graph_2"
        ),
    ]
    check_ingest_query_graph(non_ttl_component_graph)

    # check consistency of decomposed graph
    check_decomposed_graph_output_node_hash(feature_model=feature.cached_model)

    # check on-demand view code
    assert offline_store_info.is_decomposed is False
    assert offline_store_info.odfv_info is None


@freezegun.freeze_time("2023-12-27")
def test_feature__ttl_item_aggregate_request_column(
    float_feature, non_time_based_feature, latest_event_timestamp_feature
):
    """Test that a feature contains ttl item aggregate and request column components."""
    request_feature = (RequestColumn.point_in_time() - latest_event_timestamp_feature).dt.day
    composite_feature = float_feature + non_time_based_feature + request_feature
    composite_feature.name = "composite_feature"
    composite_feature.save()

    # check offline ingest query graph
    feature_model = composite_feature.cached_model
    check_decomposed_graph_output_node_hash(feature_model=feature_model)
    check_on_demand_feature_code_generation(feature_model=feature_model)

    # check on-demand view code
    offline_store_info = feature_model.offline_store_info
    expected = f"""
    import json
    import numpy as np
    import pandas as pd
    import scipy as sp


    def odfv_composite_feature_v231227_{feature_model.id}(
        inputs: pd.DataFrame,
    ) -> pd.DataFrame:
        df = pd.DataFrame()
        feat = pd.Series(
            np.where(
                pd.isna(inputs["__composite_feature_V231227__part0"])
                | pd.isna(inputs["__composite_feature_V231227__part1"]),
                np.nan,
                inputs["__composite_feature_V231227__part0"]
                + inputs["__composite_feature_V231227__part1"],
            ),
            index=inputs["__composite_feature_V231227__part0"].index,
        )
        feat_1 = pd.to_datetime(
            inputs["__composite_feature_V231227__part2"], utc=True
        )
        request_col = pd.to_datetime(inputs["POINT_IN_TIME"], utc=True)
        feat_2 = (request_col - feat_1).dt.seconds // 86400
        feat_3 = pd.Series(
            np.where(pd.isna(feat) | pd.isna(feat_2), np.nan, feat + feat_2),
            index=feat.index,
        )
        # TTL handling for composite_feature_V231227
        request_time = pd.to_datetime(inputs["POINT_IN_TIME"], utc=True)
        cutoff = request_time - pd.Timedelta(seconds=3600)
        feature_timestamp = pd.to_datetime(inputs["__feature_timestamp"], utc=True)
        mask = (feature_timestamp >= cutoff) & (feature_timestamp <= request_time)
        feat_3[~mask] = np.nan
        df["composite_feature_V231227"] = feat_3
        return df
    """
    assert offline_store_info.odfv_info.codes.strip() == textwrap.dedent(expected).strip()


@freezegun.freeze_time("2023-12-27")
def test_feature__input_has_mixed_ingest_graph_node_flags(
    snowflake_event_table_with_entity,
    feature_group_feature_job_setting,
):
    """Test that a feature with mixed ingest graph node flags input nodes."""
    snowflake_event_table_with_entity.update_default_feature_job_setting(
        feature_job_setting=feature_group_feature_job_setting,
    )
    event_view = snowflake_event_table_with_entity.get_view()
    grouped_event_view = event_view.groupby("cust_id")
    feature_raw = event_view.as_features(column_names=["col_float"], feature_names=["col_float"])[
        "col_float"
    ]
    feature_avg = grouped_event_view.aggregate_over(
        value_column="col_float",
        method="avg",
        windows=["90d"],
        feature_job_setting=feature_group_feature_job_setting,
        feature_names=["avg_col_float_90d"],
    )["avg_col_float_90d"]
    feature_std = grouped_event_view.aggregate_over(
        value_column="col_float",
        method="std",
        windows=["90d"],
        feature_job_setting=feature_group_feature_job_setting,
        feature_names=["std_col_float_90d"],
    )["std_col_float_90d"]
    feature_zscore = (feature_raw - feature_avg) / feature_std
    feature_zscore.name = "feature_zscore"
    feature_zscore.save()

    # check offline ingest query graph
    feature_model = feature_zscore.cached_model
    check_decomposed_graph_output_node_hash(feature_model=feature_model)
    check_on_demand_feature_code_generation(feature_model=feature_model)

    # check on-demand view code
    offline_store_info = feature_model.offline_store_info
    assert offline_store_info.odfv_info is not None
    expected = f"""
    import json
    import numpy as np
    import pandas as pd
    import scipy as sp


    def odfv_feature_zscore_v231227_{feature_model.id}(
        inputs: pd.DataFrame,
    ) -> pd.DataFrame:
        df = pd.DataFrame()
        feat = pd.Series(
            np.where(
                pd.isna(inputs["__feature_zscore_V231227__part0"])
                | pd.isna(inputs["__feature_zscore_V231227__part1"]),
                np.nan,
                inputs["__feature_zscore_V231227__part0"]
                - inputs["__feature_zscore_V231227__part1"],
            ),
            index=inputs["__feature_zscore_V231227__part0"].index,
        )
        feat_1 = pd.Series(
            np.where(
                pd.isna(feat) | pd.isna(inputs["__feature_zscore_V231227__part2"]),
                np.nan,
                np.divide(feat, inputs["__feature_zscore_V231227__part2"]),
            ),
            index=feat.index,
        )
        # TTL handling for feature_zscore_V231227
        request_time = pd.to_datetime(inputs["POINT_IN_TIME"], utc=True)
        cutoff = request_time - pd.Timedelta(seconds=3600)
        feature_timestamp = pd.to_datetime(inputs["__feature_timestamp"], utc=True)
        mask = (feature_timestamp >= cutoff) & (feature_timestamp <= request_time)
        feat_1[~mask] = np.nan
        df["feature_zscore_V231227"] = feat_1
        return df
    """
    assert offline_store_info.odfv_info.codes.strip() == textwrap.dedent(expected).strip()


def test_feature__composite_count_dict(
    snowflake_event_table_with_entity, feature_group_feature_job_setting
):
    """Test that a feature with composite count dict feature."""
    another_entity = Entity.create(name="another_entity", serving_names=["another_entity"])
    snowflake_event_table_with_entity.col_text.as_entity(another_entity.name)
    event_view = snowflake_event_table_with_entity.get_view()
    count_dict_feat1 = event_view.groupby("cust_id", category="col_char").aggregate_over(
        method="count",
        windows=["7d"],
        feature_job_setting=feature_group_feature_job_setting,
        feature_names=["counts_7d"],
    )["counts_7d"]
    count_dict_feat2 = event_view.groupby("col_text", category="col_char").aggregate_over(
        method="count",
        windows=["14d"],
        feature_job_setting=feature_group_feature_job_setting,
        feature_names=["counts_14d"],
    )["counts_14d"]
    feature = count_dict_feat1.cd.cosine_similarity(count_dict_feat2)
    feature.name = "feature_cosine_similarity"
    feature.save()

    # check offline ingest query graph
    feature_model = feature.cached_model
    assert feature_model.offline_store_info.is_decomposed is True
    check_decomposed_graph_output_node_hash(feature_model=feature_model)
    check_on_demand_feature_code_generation(feature_model=feature_model)


def test_feature__input_has_ingest_query_graph_node(test_dir):
    """
    Test a complex feature when there exist a node fulfills the split condition except all the input nodes
    have already contained ingest query graph nodes.
    """
    fixture_path = os.path.join(
        test_dir,
        "fixtures/graph/TXN_IsWeekend_Representation_in_CARD_Cash_advance_Txn_Amount_90d.json",
    )
    with open(fixture_path, "r") as file_handle:
        feature_dict = json_util.loads(file_handle.read())

    feature_model = FeatureModel(**feature_dict)
    check_decomposed_graph_output_node_hash(feature_model=feature_model)


@freezegun.freeze_time("2023-12-27")
def test_feature__with_ttl_handling(float_feature):
    """Test a feature with ttl handling."""
    float_feature.save()
    offline_store_info = float_feature.cached_model.offline_store_info
    expected = f"""
    import json
    import numpy as np
    import pandas as pd
    import scipy as sp


    def odfv_sum_1d_v231227_{float_feature.cached_model.id}(
        inputs: pd.DataFrame,
    ) -> pd.DataFrame:
        df = pd.DataFrame()
        request_time = pd.to_datetime(inputs["POINT_IN_TIME"], utc=True)
        cutoff = request_time - pd.Timedelta(seconds=3600)
        feature_timestamp = pd.to_datetime(inputs["__feature_timestamp"], utc=True)
        mask = (feature_timestamp >= cutoff) & (feature_timestamp <= request_time)
        inputs["sum_1d_V231227"][~mask] = np.nan
        df["sum_1d_V231227"] = inputs["sum_1d_V231227"]
        return df
    """
<<<<<<< HEAD
    assert offline_store_info.odfv_info.codes.strip() == textwrap.dedent(expected).strip()


@freezegun.freeze_time("2024-01-03")
def test_databricks_specs(float_feature, non_time_based_feature, composite_feature):
    """Test databricks specs"""
    features = [float_feature, non_time_based_feature, composite_feature]
    for feature in features:
        feature.save()

    feature_list = FeatureList(features, name="feature_list")
    with mock.patch("featurebyte.models.feature_list.SourceType") as mock_source_type:
        # mock source type to be snowflake to trigger databricks specs generation
        mock_source_type.DATABRICKS = "snowflake"
        feature_list.save()

    store_info = feature_list.cached_model.store_info
    expected = """
    # auto-generated by FeatureByte (based-on databricks-feature-store 0.16.3)
    # Import necessary modules for feature engineering and machine learning
    from databricks.feature_engineering import FeatureEngineeringClient
    from databricks.feature_engineering import FeatureFunction, FeatureLookup
    from sklearn import linear_model

    # Initialize the Feature Engineering client to interact with Databricks Feature Store
    fe = FeatureEngineeringClient()

    # Timestamp column name used to retrieve the latest feature values
    timestamp_lookup_key = "POINT_IN_TIME"

    # Define the features for the model
    # FeatureLookup is used to specify how to retrieve features from the feature store
    # Each FeatureLookup or FeatureFunction object defines a set of features to be included
    features = [
        FeatureLookup(
            table_name="fb_entity_cust_id_fjs_1800_300_600_ttl",
            lookup_key=["cust_id"],
            timestamp_lookup_key=timestamp_lookup_key,
            lookback_window=None,
            feature_names=["sum_1d_V240103", "__feature_V240103__part0"],
            rename_outputs={"sum_1d_V240103": "sum_1d"},
        ),
        FeatureLookup(
            table_name="fb_entity_transaction_id_fjs_86400_0_0",
            lookup_key=["transaction_id"],
            timestamp_lookup_key=None,
            lookback_window=None,
            feature_names=["non_time_time_sum_amount_feature_V240103"],
            rename_outputs={
                "non_time_time_sum_amount_feature_V240103": "non_time_time_sum_amount_feature"
            },
        ),
        FeatureLookup(
            table_name="fb_entity_transaction_id",
            lookup_key=["transaction_id"],
            timestamp_lookup_key=None,
            lookback_window=None,
            feature_names=["__feature_V240103__part1"],
            rename_outputs={},
        ),
        FeatureFunction(
            udf_name="udf_feature_v240103_[FEATURE_ID]",
            input_bindings={
                "col_1": "__feature_V240103__part1",
                "col_2": "__feature_V240103__part0",
            },
            output_name="feature",
        ),
    ]

    # List of columns to exclude from the training set
    # Users should consider including request columns and primary entity columns here
    # This is important if these columns are not features but are only needed for lookup purposes
    exclude_columns = ["__feature_V240103__part0", "__feature_V240103__part1"]

    # Prepare the training set
    # 'base_df' should include primary entity columns, any request columns used in the feature, and the target column
    # 'features' is a list of feature lookups to be included in the training set
    # '[TARGET_COLUMN]' should be replaced with the actual name of the target column
    # 'exclude_columns' is a list of columns to be excluded from the training set
    training_set = fe.create_training_set(
        df=base_df,
        feature_lookups=features,
        label="[TARGET_COLUMN]",
        exclude_columns=exclude_columns,
    )

    # Load the training set as a Pandas DataFrame for model training
    training_df = training_set.load_df().toPandas()

    # Separate the features (X_train) and the target variable (y_train) for model training
    # '[TARGET_COLUMN]' should be replaced with the actual name of the target column
    X_train = training_df.drop(["[TARGET_COLUMN]"], axis=1)
    y_train = training_df.label

    # Create and train the linear regression model using the training data
    model = linear_model.LinearRegression().fit(X_train, y_train)
    """.replace(
        "[FEATURE_ID]", str(composite_feature.cached_model.id)
    )
    assert store_info.feature_specs_definition.strip() == textwrap.dedent(expected).strip()
=======
    assert codes.strip() == textwrap.dedent(expected).strip()


def test_feature_entity_dtypes(
    snowflake_event_table, cust_id_entity, transaction_entity, arbitrary_default_feature_job_setting
):
    """Test that entity dtypes are correctly set."""
    snowflake_event_table.col_int.as_entity(cust_id_entity.name)
    snowflake_event_table.col_text.as_entity(transaction_entity.name)
    snowflake_event_table.update_default_feature_job_setting(
        feature_job_setting=arbitrary_default_feature_job_setting,
    )
    event_view = snowflake_event_table.get_view()

    feat_sum1 = event_view.groupby("col_int").aggregate_over(
        value_column="col_float",
        method="sum",
        windows=["24h"],
        feature_names=["sum_a_24h"],
    )["sum_a_24h"]

    feat_sum2 = event_view.groupby("col_text").aggregate_over(
        value_column="col_float",
        method="sum",
        windows=["24h"],
        feature_names=["sum_b_24h"],
    )["sum_b_24h"]

    feat = feat_sum1 + feat_sum2
    feat.name = "feature"
    feat.save()

    # check the entity dtypes are correctly set
    expected_entity_id_to_dtype = {
        cust_id_entity.id: snowflake_event_table.col_int.info.dtype,
        transaction_entity.id: snowflake_event_table.col_text.info.dtype,
    }
    assert feat.cached_model.entity_dtypes == [
        expected_entity_id_to_dtype[entity_id] for entity_id in feat.entity_ids
    ]

    # check ingest query graph
    offline_store_info = feat.cached_model.offline_store_info
    ingest_query_graphs = offline_store_info.extract_offline_store_ingest_query_graphs()
    assert len(ingest_query_graphs) == 1
    assert ingest_query_graphs[0].primary_entity_ids == [cust_id_entity.id]
    assert ingest_query_graphs[0].primary_entity_dtypes == [
        expected_entity_id_to_dtype[cust_id_entity.id]
    ]


def test_on_demand_feature_view_code_generation__card_transaction_description_feature(test_dir):
    """Test on-demand feature view code generation for card_transaction_description feature."""
    fixture_path = os.path.join(
        test_dir, "fixtures/feature/card_txn_description_representation.json"
    )
    with open(fixture_path, "r") as file_handle:
        feature_dict = json_util.loads(file_handle.read())
        feature = FeatureModel(**feature_dict)

    # check on-demand view code
    check_on_demand_feature_code_generation(feature_model=feature)

    # check the actual code
    udf_codes = feature.offline_store_info.generate_on_demand_feature_function_code(
        output_dtype=feature.dtype
    )
    expected = """
    import json
    import numpy as np
    import pandas as pd
    import scipy as sp


    def on_demand_feature_function(col_1: str, col_2: str, col_3: str) -> float:
        # col_1: __TXN_CardTransactionDescription_Representation_in_CARD_Txn_Count_90d_V240105__part1
        # col_2: __TXN_CardTransactionDescription_Representation_in_CARD_Txn_Count_90d_V240105__part0
        # col_3: __TXN_CardTransactionDescription_Representation_in_CARD_Txn_Count_90d_V240105__part2
        feat_1 = np.nan if pd.isna(col_2) else json.loads(col_2)

        def get_relative_frequency(input_dict, key):
            if pd.isna(input_dict) or key not in input_dict:
                return np.nan
            total_count = sum(input_dict.values())
            if total_count == 0:
                return 0
            key_frequency = input_dict.get(key, 0)
            return key_frequency / total_count

        feat_2 = get_relative_frequency(feat_1, key=col_1)
        flag_1 = pd.isna(feat_2)
        feat_2 = 0 if flag_1 else feat_2
        feat_3 = np.nan if pd.isna(col_3) else json.loads(col_3)
        feat_4 = get_relative_frequency(feat_3, key=col_1)
        flag_2 = pd.isna(feat_4)
        feat_4 = 0 if flag_2 else feat_4
        feat_5 = (
            np.nan
            if pd.isna(feat_2) or pd.isna(feat_4)
            else np.divide(feat_2, feat_4)
        )
        return feat_5
    """
    assert udf_codes.strip() == textwrap.dedent(expected).strip()

    odfv_codes = feature.offline_store_info.generate_on_demand_feature_view_code(
        feature_name_version=feature.versioned_name
    )
    expected = """
    import json
    import numpy as np
    import pandas as pd
    import scipy as sp


    def on_demand_feature_view(inputs: pd.DataFrame) -> pd.DataFrame:
        df = pd.DataFrame()
        feat = inputs[
            "__TXN_CardTransactionDescription_Representation_in_CARD_Txn_Count_90d_V240105__part0"
        ].apply(lambda x: np.nan if pd.isna(x) else json.loads(x))

        def get_relative_frequency(input_dict, key):
            if pd.isna(input_dict) or key not in input_dict:
                return np.nan
            total_count = sum(input_dict.values())
            if total_count == 0:
                return 0
            key_frequency = input_dict.get(key, 0)
            return key_frequency / total_count

        feat_1 = feat.combine(
            inputs[
                "__TXN_CardTransactionDescription_Representation_in_CARD_Txn_Count_90d_V240105__part1"
            ],
            lambda dct, key: get_relative_frequency(dct, key=key),
        )
        mask = feat_1.isnull()
        feat_1[mask] = 0
        feat_2 = inputs[
            "__TXN_CardTransactionDescription_Representation_in_CARD_Txn_Count_90d_V240105__part2"
        ].apply(lambda x: np.nan if pd.isna(x) else json.loads(x))
        feat_3 = feat_2.combine(
            inputs[
                "__TXN_CardTransactionDescription_Representation_in_CARD_Txn_Count_90d_V240105__part1"
            ],
            lambda dct, key: get_relative_frequency(dct, key=key),
        )
        mask_1 = feat_3.isnull()
        feat_3[mask_1] = 0
        feat_4 = pd.Series(
            np.where(
                pd.isna(feat_1) | pd.isna(feat_3), np.nan, np.divide(feat_1, feat_3)
            ),
            index=feat_1.index,
        )
        df[
            "TXN_CardTransactionDescription_Representation_in_CARD_Txn_Count_90d_V240105"
        ] = feat_4
        return df
    """
    assert odfv_codes.strip() == textwrap.dedent(expected).strip()
>>>>>>> 69f2ded1
<|MERGE_RESOLUTION|>--- conflicted
+++ resolved
@@ -484,14 +484,190 @@
         df["sum_1d_V231227"] = inputs["sum_1d_V231227"]
         return df
     """
-<<<<<<< HEAD
     assert offline_store_info.odfv_info.codes.strip() == textwrap.dedent(expected).strip()
 
 
+def test_feature_entity_dtypes(
+    snowflake_event_table, cust_id_entity, transaction_entity, arbitrary_default_feature_job_setting
+):
+    """Test that entity dtypes are correctly set."""
+    snowflake_event_table.col_int.as_entity(cust_id_entity.name)
+    snowflake_event_table.col_text.as_entity(transaction_entity.name)
+    snowflake_event_table.update_default_feature_job_setting(
+        feature_job_setting=arbitrary_default_feature_job_setting,
+    )
+    event_view = snowflake_event_table.get_view()
+
+    feat_sum1 = event_view.groupby("col_int").aggregate_over(
+        value_column="col_float",
+        method="sum",
+        windows=["24h"],
+        feature_names=["sum_a_24h"],
+    )["sum_a_24h"]
+
+    feat_sum2 = event_view.groupby("col_text").aggregate_over(
+        value_column="col_float",
+        method="sum",
+        windows=["24h"],
+        feature_names=["sum_b_24h"],
+    )["sum_b_24h"]
+
+    feat = feat_sum1 + feat_sum2
+    feat.name = "feature"
+    feat.save()
+
+    # check the entity dtypes are correctly set
+    expected_entity_id_to_dtype = {
+        cust_id_entity.id: snowflake_event_table.col_int.info.dtype,
+        transaction_entity.id: snowflake_event_table.col_text.info.dtype,
+    }
+    assert feat.cached_model.entity_dtypes == [
+        expected_entity_id_to_dtype[entity_id] for entity_id in feat.entity_ids
+    ]
+
+    # check ingest query graph
+    offline_store_info = feat.cached_model.offline_store_info
+    ingest_query_graphs = offline_store_info.extract_offline_store_ingest_query_graphs()
+    assert len(ingest_query_graphs) == 1
+    assert ingest_query_graphs[0].primary_entity_ids == [cust_id_entity.id]
+    assert ingest_query_graphs[0].primary_entity_dtypes == [
+        expected_entity_id_to_dtype[cust_id_entity.id]
+    ]
+
+
+def test_on_demand_feature_view_code_generation__card_transaction_description_feature(test_dir):
+    """Test on-demand feature view code generation for card_transaction_description feature."""
+    fixture_path = os.path.join(
+        test_dir, "fixtures/feature/card_txn_description_representation.json"
+    )
+    with open(fixture_path, "r") as file_handle:
+        feature_dict = json_util.loads(file_handle.read())
+        feature = FeatureModel(**feature_dict)
+
+    # initialize offline store info
+    feature.initialize_offline_store_info(entity_id_to_serving_name={})
+
+    # check on-demand view code
+    check_on_demand_feature_code_generation(feature_model=feature)
+
+    # check the actual code
+    expected = """
+    CREATE FUNCTION udf_txn_cardtransactiondescription_representation_in_card_txn_count__6597d113acaf7f23202c6f74(x_1 STRING, x_2 STRING, x_3 STRING)
+    RETURNS DOUBLE
+    LANGUAGE PYTHON
+    COMMENT ''
+    AS $$
+    import json
+    import numpy as np
+    import pandas as pd
+    import scipy as sp
+
+
+    def user_defined_function(col_1: str, col_2: str, col_3: str) -> float:
+        # col_1: __TXN_CardTransactionDescription_Representation_in_CARD_Txn_Count_90d_V240105__part2
+        # col_2: __TXN_CardTransactionDescription_Representation_in_CARD_Txn_Count_90d_V240105__part1
+        # col_3: __TXN_CardTransactionDescription_Representation_in_CARD_Txn_Count_90d_V240105__part0
+        feat_1 = np.nan if pd.isna(col_1) else json.loads(col_1)
+
+        def get_relative_frequency(input_dict, key):
+            if pd.isna(input_dict) or key not in input_dict:
+                return np.nan
+            total_count = sum(input_dict.values())
+            if total_count == 0:
+                return 0
+            key_frequency = input_dict.get(key, 0)
+            return key_frequency / total_count
+
+        feat_2 = get_relative_frequency(feat_1, key=col_2)
+        flag_1 = pd.isna(feat_2)
+        feat_2 = 0 if flag_1 else feat_2
+        feat_3 = np.nan if pd.isna(col_3) else json.loads(col_3)
+        feat_4 = get_relative_frequency(feat_3, key=col_2)
+        flag_2 = pd.isna(feat_4)
+        feat_4 = 0 if flag_2 else feat_4
+        feat_5 = (
+            np.nan
+            if pd.isna(feat_4) or pd.isna(feat_2)
+            else np.divide(feat_4, feat_2)
+        )
+        return feat_5
+
+    return user_defined_function(x_1, x_2, x_3)
+    $$
+    """
+    assert feature.offline_store_info.udf_info.codes.strip() == textwrap.dedent(expected).strip()
+
+    expected = """
+    import json
+    import numpy as np
+    import pandas as pd
+    import scipy as sp
+
+
+    def odfv_txn_cardtransactiondescription_representation_in_card_txn_count__6597d113acaf7f23202c6f74(
+        inputs: pd.DataFrame,
+    ) -> pd.DataFrame:
+        df = pd.DataFrame()
+        feat = inputs[
+            "__TXN_CardTransactionDescription_Representation_in_CARD_Txn_Count_90d_V240105__part2"
+        ].apply(lambda x: np.nan if pd.isna(x) else json.loads(x))
+
+        def get_relative_frequency(input_dict, key):
+            if pd.isna(input_dict) or key not in input_dict:
+                return np.nan
+            total_count = sum(input_dict.values())
+            if total_count == 0:
+                return 0
+            key_frequency = input_dict.get(key, 0)
+            return key_frequency / total_count
+
+        feat_1 = feat.combine(
+            inputs[
+                "__TXN_CardTransactionDescription_Representation_in_CARD_Txn_Count_90d_V240105__part1"
+            ],
+            lambda dct, key: get_relative_frequency(dct, key=key),
+        )
+        mask = feat_1.isnull()
+        feat_1[mask] = 0
+        feat_2 = inputs[
+            "__TXN_CardTransactionDescription_Representation_in_CARD_Txn_Count_90d_V240105__part0"
+        ].apply(lambda x: np.nan if pd.isna(x) else json.loads(x))
+        feat_3 = feat_2.combine(
+            inputs[
+                "__TXN_CardTransactionDescription_Representation_in_CARD_Txn_Count_90d_V240105__part1"
+            ],
+            lambda dct, key: get_relative_frequency(dct, key=key),
+        )
+        mask_1 = feat_3.isnull()
+        feat_3[mask_1] = 0
+        feat_4 = pd.Series(
+            np.where(
+                pd.isna(feat_3) | pd.isna(feat_1), np.nan, np.divide(feat_3, feat_1)
+            ),
+            index=feat_3.index,
+        )
+        # TTL handling for TXN_CardTransactionDescription_Representation_in_CARD_Txn_Count_90d_V240105
+        request_time = pd.to_datetime(inputs["POINT_IN_TIME"], utc=True)
+        cutoff = request_time - pd.Timedelta(seconds=172800)
+        feature_timestamp = pd.to_datetime(inputs["__feature_timestamp"], utc=True)
+        mask_2 = (feature_timestamp >= cutoff) & (feature_timestamp <= request_time)
+        feat_4[~mask_2] = np.nan
+        df[
+            "TXN_CardTransactionDescription_Representation_in_CARD_Txn_Count_90d_V240105"
+        ] = feat_4
+        return df
+    """
+    assert feature.offline_store_info.odfv_info.codes.strip() == textwrap.dedent(expected).strip()
+
+
 @freezegun.freeze_time("2024-01-03")
-def test_databricks_specs(float_feature, non_time_based_feature, composite_feature):
+def test_databricks_specs(
+    float_feature, non_time_based_feature, composite_feature, latest_event_timestamp_feature
+):
     """Test databricks specs"""
-    features = [float_feature, non_time_based_feature, composite_feature]
+    req_col_feature = (RequestColumn.point_in_time() - latest_event_timestamp_feature).dt.day
+    req_col_feature.name = "req_col_feature"
+    features = [float_feature, non_time_based_feature, composite_feature, req_col_feature]
     for feature in features:
         feature.save()
 
@@ -507,6 +683,7 @@
     # Import necessary modules for feature engineering and machine learning
     from databricks.feature_engineering import FeatureEngineeringClient
     from databricks.feature_engineering import FeatureFunction, FeatureLookup
+    from pyspark.sql.types import LongType, StructType, TimestampType
     from sklearn import linear_model
 
     # Initialize the Feature Engineering client to interact with Databricks Feature Store
@@ -524,7 +701,11 @@
             lookup_key=["cust_id"],
             timestamp_lookup_key=timestamp_lookup_key,
             lookback_window=None,
-            feature_names=["sum_1d_V240103", "__feature_V240103__part0"],
+            feature_names=[
+                "sum_1d_V240103",
+                "__feature_V240103__part0",
+                "__req_col_feature_V240103__part0",
+            ],
             rename_outputs={"sum_1d_V240103": "sum_1d"},
         ),
         FeatureLookup(
@@ -546,27 +727,45 @@
             rename_outputs={},
         ),
         FeatureFunction(
-            udf_name="udf_feature_v240103_[FEATURE_ID]",
+            udf_name="udf_feature_v240103_[FEATURE_ID1]",
             input_bindings={
-                "col_1": "__feature_V240103__part1",
-                "col_2": "__feature_V240103__part0",
+                "col_1": "__feature_V240103__part0",
+                "col_2": "__feature_V240103__part1",
             },
             output_name="feature",
+        ),
+        FeatureFunction(
+            udf_name="udf_req_col_feature_v240103_[FEATURE_ID2]",
+            input_bindings={
+                "col_1": "__req_col_feature_V240103__part0",
+                "request_col_1": "POINT_IN_TIME",
+            },
+            output_name="req_col_feature",
         ),
     ]
 
     # List of columns to exclude from the training set
     # Users should consider including request columns and primary entity columns here
     # This is important if these columns are not features but are only needed for lookup purposes
-    exclude_columns = ["__feature_V240103__part0", "__feature_V240103__part1"]
+    exclude_columns = [
+        "__feature_V240103__part0",
+        "__feature_V240103__part1",
+        "__req_col_feature_V240103__part0",
+    ]
 
     # Prepare the training set
-    # 'base_df' should include primary entity columns, any request columns used in the feature, and the target column
     # 'features' is a list of feature lookups to be included in the training set
     # '[TARGET_COLUMN]' should be replaced with the actual name of the target column
     # 'exclude_columns' is a list of columns to be excluded from the training set
+    schema = StructType(
+        [
+            StructField("transaction_id", LongType()),
+            StructField("cust_id", LongType()),
+            StructField("POINT_IN_TIME", TimestampType()),
+        ]
+    )
     training_set = fe.create_training_set(
-        df=base_df,
+        df=spark.createDataFrame([], schema),
         feature_lookups=features,
         label="[TARGET_COLUMN]",
         exclude_columns=exclude_columns,
@@ -583,169 +782,10 @@
     # Create and train the linear regression model using the training data
     model = linear_model.LinearRegression().fit(X_train, y_train)
     """.replace(
-        "[FEATURE_ID]", str(composite_feature.cached_model.id)
-    )
-    assert store_info.feature_specs_definition.strip() == textwrap.dedent(expected).strip()
-=======
-    assert codes.strip() == textwrap.dedent(expected).strip()
-
-
-def test_feature_entity_dtypes(
-    snowflake_event_table, cust_id_entity, transaction_entity, arbitrary_default_feature_job_setting
-):
-    """Test that entity dtypes are correctly set."""
-    snowflake_event_table.col_int.as_entity(cust_id_entity.name)
-    snowflake_event_table.col_text.as_entity(transaction_entity.name)
-    snowflake_event_table.update_default_feature_job_setting(
-        feature_job_setting=arbitrary_default_feature_job_setting,
-    )
-    event_view = snowflake_event_table.get_view()
-
-    feat_sum1 = event_view.groupby("col_int").aggregate_over(
-        value_column="col_float",
-        method="sum",
-        windows=["24h"],
-        feature_names=["sum_a_24h"],
-    )["sum_a_24h"]
-
-    feat_sum2 = event_view.groupby("col_text").aggregate_over(
-        value_column="col_float",
-        method="sum",
-        windows=["24h"],
-        feature_names=["sum_b_24h"],
-    )["sum_b_24h"]
-
-    feat = feat_sum1 + feat_sum2
-    feat.name = "feature"
-    feat.save()
-
-    # check the entity dtypes are correctly set
-    expected_entity_id_to_dtype = {
-        cust_id_entity.id: snowflake_event_table.col_int.info.dtype,
-        transaction_entity.id: snowflake_event_table.col_text.info.dtype,
-    }
-    assert feat.cached_model.entity_dtypes == [
-        expected_entity_id_to_dtype[entity_id] for entity_id in feat.entity_ids
-    ]
-
-    # check ingest query graph
-    offline_store_info = feat.cached_model.offline_store_info
-    ingest_query_graphs = offline_store_info.extract_offline_store_ingest_query_graphs()
-    assert len(ingest_query_graphs) == 1
-    assert ingest_query_graphs[0].primary_entity_ids == [cust_id_entity.id]
-    assert ingest_query_graphs[0].primary_entity_dtypes == [
-        expected_entity_id_to_dtype[cust_id_entity.id]
-    ]
-
-
-def test_on_demand_feature_view_code_generation__card_transaction_description_feature(test_dir):
-    """Test on-demand feature view code generation for card_transaction_description feature."""
-    fixture_path = os.path.join(
-        test_dir, "fixtures/feature/card_txn_description_representation.json"
-    )
-    with open(fixture_path, "r") as file_handle:
-        feature_dict = json_util.loads(file_handle.read())
-        feature = FeatureModel(**feature_dict)
-
-    # check on-demand view code
-    check_on_demand_feature_code_generation(feature_model=feature)
-
-    # check the actual code
-    udf_codes = feature.offline_store_info.generate_on_demand_feature_function_code(
-        output_dtype=feature.dtype
-    )
-    expected = """
-    import json
-    import numpy as np
-    import pandas as pd
-    import scipy as sp
-
-
-    def on_demand_feature_function(col_1: str, col_2: str, col_3: str) -> float:
-        # col_1: __TXN_CardTransactionDescription_Representation_in_CARD_Txn_Count_90d_V240105__part1
-        # col_2: __TXN_CardTransactionDescription_Representation_in_CARD_Txn_Count_90d_V240105__part0
-        # col_3: __TXN_CardTransactionDescription_Representation_in_CARD_Txn_Count_90d_V240105__part2
-        feat_1 = np.nan if pd.isna(col_2) else json.loads(col_2)
-
-        def get_relative_frequency(input_dict, key):
-            if pd.isna(input_dict) or key not in input_dict:
-                return np.nan
-            total_count = sum(input_dict.values())
-            if total_count == 0:
-                return 0
-            key_frequency = input_dict.get(key, 0)
-            return key_frequency / total_count
-
-        feat_2 = get_relative_frequency(feat_1, key=col_1)
-        flag_1 = pd.isna(feat_2)
-        feat_2 = 0 if flag_1 else feat_2
-        feat_3 = np.nan if pd.isna(col_3) else json.loads(col_3)
-        feat_4 = get_relative_frequency(feat_3, key=col_1)
-        flag_2 = pd.isna(feat_4)
-        feat_4 = 0 if flag_2 else feat_4
-        feat_5 = (
-            np.nan
-            if pd.isna(feat_2) or pd.isna(feat_4)
-            else np.divide(feat_2, feat_4)
-        )
-        return feat_5
-    """
-    assert udf_codes.strip() == textwrap.dedent(expected).strip()
-
-    odfv_codes = feature.offline_store_info.generate_on_demand_feature_view_code(
-        feature_name_version=feature.versioned_name
-    )
-    expected = """
-    import json
-    import numpy as np
-    import pandas as pd
-    import scipy as sp
-
-
-    def on_demand_feature_view(inputs: pd.DataFrame) -> pd.DataFrame:
-        df = pd.DataFrame()
-        feat = inputs[
-            "__TXN_CardTransactionDescription_Representation_in_CARD_Txn_Count_90d_V240105__part0"
-        ].apply(lambda x: np.nan if pd.isna(x) else json.loads(x))
-
-        def get_relative_frequency(input_dict, key):
-            if pd.isna(input_dict) or key not in input_dict:
-                return np.nan
-            total_count = sum(input_dict.values())
-            if total_count == 0:
-                return 0
-            key_frequency = input_dict.get(key, 0)
-            return key_frequency / total_count
-
-        feat_1 = feat.combine(
-            inputs[
-                "__TXN_CardTransactionDescription_Representation_in_CARD_Txn_Count_90d_V240105__part1"
-            ],
-            lambda dct, key: get_relative_frequency(dct, key=key),
-        )
-        mask = feat_1.isnull()
-        feat_1[mask] = 0
-        feat_2 = inputs[
-            "__TXN_CardTransactionDescription_Representation_in_CARD_Txn_Count_90d_V240105__part2"
-        ].apply(lambda x: np.nan if pd.isna(x) else json.loads(x))
-        feat_3 = feat_2.combine(
-            inputs[
-                "__TXN_CardTransactionDescription_Representation_in_CARD_Txn_Count_90d_V240105__part1"
-            ],
-            lambda dct, key: get_relative_frequency(dct, key=key),
-        )
-        mask_1 = feat_3.isnull()
-        feat_3[mask_1] = 0
-        feat_4 = pd.Series(
-            np.where(
-                pd.isna(feat_1) | pd.isna(feat_3), np.nan, np.divide(feat_1, feat_3)
-            ),
-            index=feat_1.index,
-        )
-        df[
-            "TXN_CardTransactionDescription_Representation_in_CARD_Txn_Count_90d_V240105"
-        ] = feat_4
-        return df
-    """
-    assert odfv_codes.strip() == textwrap.dedent(expected).strip()
->>>>>>> 69f2ded1
+        "[FEATURE_ID1]",
+        str(composite_feature.cached_model.id),
+    ).replace(
+        "[FEATURE_ID2]",
+        str(req_col_feature.cached_model.id),
+    )
+    assert store_info.feature_specs_definition.strip() == textwrap.dedent(expected).strip()