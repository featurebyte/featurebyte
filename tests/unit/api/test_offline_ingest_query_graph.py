"""
This module contains tests for the offline ingest query graph.
"""

import os
import textwrap

import freezegun
import pytest
from bson import json_util

from featurebyte import Entity, FeatureJobSetting, RequestColumn
from featurebyte.models.feature import FeatureModel
from featurebyte.query_graph.enum import NodeType
from featurebyte.query_graph.transform.offline_store_ingest import AggregationNodeInfo
from featurebyte.routes.lazy_app_container import LazyAppContainer
from featurebyte.routes.registry import app_container_config
from featurebyte.schema.catalog import CatalogCreate
from tests.util.helper import (
    check_decomposed_graph_output_node_hash,
    check_on_demand_feature_code_generation,
    deploy_features_through_api,
)


@pytest.fixture(name="default_feature_job_setting")
def default_feature_job_setting_fixture():
    """Fixture for default feature job setting"""
    return FeatureJobSetting(blind_spot="0s", period="1d", offset="0s")


@pytest.fixture(name="always_enable_feast_integration", autouse=True)
def always_enable_feast_integration_fixture(
    enable_feast_integration,
    patched_catalog_get_create_payload,
    mock_deployment_flow,
):
    """Enable feast integration & patch catalog ID for all tests in this module"""
    _ = enable_feast_integration, patched_catalog_get_create_payload, mock_deployment_flow
    yield


@pytest.fixture(name="entity_id_to_serving_name")
def entity_id_to_serving_name_fixture(cust_id_entity, transaction_entity):
    """Fixture for entity id to serving name"""
    return {
        cust_id_entity.id: cust_id_entity.serving_names[0],
        transaction_entity.id: transaction_entity.serving_names[0],
    }


def check_ingest_query_graph(ingest_query_graph):
    """Check the ingest query graph."""
    graph = ingest_query_graph.graph
    for aggregation_node_info in ingest_query_graph.aggregation_nodes_info:
        agg_node = graph.get_node_by_name(aggregation_node_info.node_name)
        assert agg_node.type == aggregation_node_info.node_type
        input_node_names = graph.get_input_node_names(agg_node)
        assert len(input_node_names) == 1
        assert input_node_names[0] == aggregation_node_info.input_node_name

    # check consistency of entity info
    assert len(ingest_query_graph.primary_entity_ids) == len(
        ingest_query_graph.primary_entity_dtypes
    )


@pytest.fixture(name="composite_feature")
def composite_feature_fixture(float_feature, non_time_based_feature):
    """Fixture for a composite feature"""
    ttl_component = 2 * (float_feature + 100)
    non_ttl_component = 3 - (non_time_based_feature + 100)
    feature = ttl_component + non_ttl_component
    feature.name = "feature"
    return feature


@freezegun.freeze_time("2023-12-29")
def test_feature__ttl_and_non_ttl_components(
    ttl_non_ttl_composite_feature, test_dir, update_fixtures, default_feature_job_setting
):
    """Test that a feature contains both ttl and non-ttl components."""
    ttl_non_ttl_composite_feature.save()
    deploy_features_through_api([ttl_non_ttl_composite_feature])

    # check offline ingest query graph
    feature_model = ttl_non_ttl_composite_feature.cached_model
    offline_store_info = feature_model.offline_store_info
    ingest_query_graphs = offline_store_info.extract_offline_store_ingest_query_graphs()
    assert len(ingest_query_graphs) == 2
    if ingest_query_graphs[0].has_ttl:
        ttl_component_graph = ingest_query_graphs[0]
        non_ttl_component_graph = ingest_query_graphs[1]
    else:
        ttl_component_graph = ingest_query_graphs[1]
        non_ttl_component_graph = ingest_query_graphs[0]

    expected_feature_job_setting = FeatureJobSetting(
        blind_spot="600s", period="1800s", offset="300s"
    )
    assert ttl_component_graph.feature_job_setting == expected_feature_job_setting
    assert ttl_component_graph.node_name == "mul_1"
    assert ttl_component_graph.has_ttl is True
    assert ttl_component_graph.aggregation_nodes_info == [
        AggregationNodeInfo(
            node_type=NodeType.GROUPBY, node_name="groupby_1", input_node_name="graph_1"
        ),
    ]
    check_ingest_query_graph(ttl_component_graph)

    assert non_ttl_component_graph.feature_job_setting == default_feature_job_setting
    assert non_ttl_component_graph.node_name == "sub_1"
    assert non_ttl_component_graph.has_ttl is False
    assert non_ttl_component_graph.aggregation_nodes_info == [
        AggregationNodeInfo(
            node_type=NodeType.ITEM_GROUPBY, node_name="item_groupby_1", input_node_name="graph_2"
        ),
    ]
    check_ingest_query_graph(non_ttl_component_graph)

    # check consistency of decomposed graph
    sql_fixture_path = os.path.join(test_dir, "fixtures/on_demand_function/ttl_and_non_ttl.sql")
    check_decomposed_graph_output_node_hash(feature_model=feature_model)
    check_on_demand_feature_code_generation(
        feature_model=feature_model,
        sql_fixture_path=sql_fixture_path,
        update_fixtures=update_fixtures,
    )


@freezegun.freeze_time("2023-12-27")
def test_feature__request_column_ttl_and_non_ttl_components(
    non_time_based_feature,
    latest_event_timestamp_feature,
    feature_group_feature_job_setting,
    test_dir,
    update_fixtures,
    default_feature_job_setting,
):
    """Test that a feature contains request column, ttl and non-ttl components."""
    request_and_ttl_component = (
        # request component part
        RequestColumn.point_in_time()
        + (RequestColumn.point_in_time() - RequestColumn.point_in_time())
        # ttl component part
        - latest_event_timestamp_feature
    ).dt.day
    non_ttl_component = non_time_based_feature
    feature = request_and_ttl_component + non_ttl_component
    feature.name = "feature"
    feature.save()
    deploy_features_through_api([feature])

    # check offline ingest query graph (note that the request column part should be removed)
    feature_model = feature.cached_model
    offline_store_info = feature_model.offline_store_info
    ingest_query_graphs = offline_store_info.extract_offline_store_ingest_query_graphs()
    assert len(ingest_query_graphs) == 2
    if ingest_query_graphs[0].has_ttl:
        ttl_component_graph = ingest_query_graphs[0]
        non_ttl_component_graph = ingest_query_graphs[1]
    else:
        ttl_component_graph = ingest_query_graphs[1]
        non_ttl_component_graph = ingest_query_graphs[0]

    assert ttl_component_graph.feature_job_setting == feature_group_feature_job_setting
    assert ttl_component_graph.node_name == "project_1"
    assert ttl_component_graph.has_ttl is True
    assert ttl_component_graph.aggregation_nodes_info == [
        AggregationNodeInfo(
            node_type=NodeType.GROUPBY, node_name="groupby_1", input_node_name="graph_1"
        ),
    ]
    check_ingest_query_graph(ttl_component_graph)

    assert non_ttl_component_graph.feature_job_setting == default_feature_job_setting
    assert non_ttl_component_graph.node_name == "project_1"
    assert non_ttl_component_graph.has_ttl is False
    assert non_ttl_component_graph.aggregation_nodes_info == [
        AggregationNodeInfo(
            node_type=NodeType.ITEM_GROUPBY, node_name="item_groupby_1", input_node_name="graph_2"
        ),
    ]
    check_ingest_query_graph(non_ttl_component_graph)

    # check consistency of decomposed graph
    sql_fixture_path = os.path.join(
        test_dir, "fixtures/on_demand_function/req_col_ttl_and_non_ttl.sql"
    )
    check_decomposed_graph_output_node_hash(feature_model=feature_model)
    check_on_demand_feature_code_generation(
        feature_model=feature_model,
        sql_fixture_path=sql_fixture_path,
        update_fixtures=update_fixtures,
    )

    # check on-demand view code
    assert offline_store_info.odfv_info is not None
    expected = f"""
    import datetime
    import json
    import numpy as np
    import pandas as pd
    import scipy as sp


    def odfv_feature_v231227_{feature_model.id}(
        inputs: pd.DataFrame,
    ) -> pd.DataFrame:
        df = pd.DataFrame()
        request_time = pd.to_datetime(inputs["POINT_IN_TIME"], utc=True)
        cutoff = request_time - pd.Timedelta(seconds=3600)
        feat_ts = pd.to_datetime(
            inputs["__feature_V231227__part0__ts"], utc=True, unit="s"
        )
        mask = (feat_ts >= cutoff) & (feat_ts <= request_time)
        inputs.loc[~mask, "__feature_V231227__part0"] = np.nan
        feat = pd.to_datetime(inputs["__feature_V231227__part0"], utc=True)
        request_col = pd.to_datetime(inputs["POINT_IN_TIME"], utc=True)
        feat_1 = pd.to_datetime(request_col) - pd.to_datetime(request_col)
        feat_2 = pd.to_datetime(request_col) + pd.to_timedelta(feat_1)
        feat_3 = pd.to_datetime(feat_2) - pd.to_datetime(feat)
        feat_4 = pd.to_timedelta(feat_3).dt.total_seconds() // 86400
        feat_5 = pd.Series(
            np.where(
                pd.isna(feat_4) | pd.isna(inputs["__feature_V231227__part1"]),
                np.nan,
                feat_4 + inputs["__feature_V231227__part1"],
            ),
            index=feat_4.index,
        )
        df["feature_V231227"] = feat_5
        return df
    """
    assert offline_store_info.odfv_info.codes.strip() == textwrap.dedent(expected).strip()


def test_feature__multiple_non_ttl_components(
    snowflake_scd_table, snowflake_dimension_table, cust_id_entity
):
    """Test that a feature contains multiple non-ttl components."""
    snowflake_scd_table["col_text"].as_entity(cust_id_entity.name)
    scd_view = snowflake_scd_table.get_view()
    lookup_feature = scd_view["col_float"].as_feature("FloatFeature", offset="7d")

    snowflake_dimension_table["col_int"].as_entity(cust_id_entity.name)
    dimension_view = snowflake_dimension_table.get_view()
    feature_a = dimension_view["col_float"].as_feature("FloatFeatureDimensionView")
    feature = lookup_feature + feature_a
    feature.name = "feature"
    feature.save()
    deploy_features_through_api([feature])

    # check offline ingest query graph (note that the request column part should be removed)
    feature_model = feature.cached_model
    offline_store_info = feature_model.offline_store_info
    ingest_query_graphs = offline_store_info.extract_offline_store_ingest_query_graphs()
    assert len(ingest_query_graphs) == 1
    non_ttl_component_graph = ingest_query_graphs[0]
    assert non_ttl_component_graph.feature_job_setting == FeatureJobSetting(
        blind_spot="0s", period="1d", offset="0s"
    )
    assert non_ttl_component_graph.node_name == "alias_1"
    assert non_ttl_component_graph.has_ttl is False
    assert non_ttl_component_graph.aggregation_nodes_info == [
        AggregationNodeInfo(
            node_type=NodeType.LOOKUP, node_name="lookup_1", input_node_name="graph_1"
        ),
        AggregationNodeInfo(
            node_type=NodeType.LOOKUP, node_name="lookup_2", input_node_name="graph_2"
        ),
    ]
    check_ingest_query_graph(non_ttl_component_graph)

    # check consistency of decomposed graph
    check_decomposed_graph_output_node_hash(feature_model=feature.cached_model)

    # check on-demand view code
    assert offline_store_info.is_decomposed is False
    assert offline_store_info.odfv_info is None


@freezegun.freeze_time("2023-12-27")
def test_feature__ttl_item_aggregate_request_column(
    float_feature, non_time_based_feature, latest_event_timestamp_feature
):
    """Test that a feature contains ttl item aggregate and request column components."""
    request_feature = (RequestColumn.point_in_time() - latest_event_timestamp_feature).dt.day
    composite_feature = float_feature + non_time_based_feature + request_feature
    composite_feature.name = "composite_feature"
    composite_feature.save()
    deploy_features_through_api([composite_feature])

    # check offline ingest query graph
    feature_model = composite_feature.cached_model
    check_decomposed_graph_output_node_hash(feature_model=feature_model)
    check_on_demand_feature_code_generation(feature_model=feature_model)

    # check on-demand view code
    offline_store_info = feature_model.offline_store_info
    expected = f"""
    import datetime
    import json
    import numpy as np
    import pandas as pd
    import scipy as sp


    def odfv_composite_feature_v231227_{feature_model.id}(
        inputs: pd.DataFrame,
    ) -> pd.DataFrame:
        df = pd.DataFrame()
        request_time = pd.to_datetime(inputs["POINT_IN_TIME"], utc=True)
        cutoff = request_time - pd.Timedelta(seconds=3600)
        feat_ts = pd.to_datetime(
            inputs["__composite_feature_V231227__part0__ts"], utc=True, unit="s"
        )
        mask = (feat_ts >= cutoff) & (feat_ts <= request_time)
        inputs.loc[~mask, "__composite_feature_V231227__part0"] = np.nan
        feat = pd.to_datetime(
            inputs["__composite_feature_V231227__part0"], utc=True
        )
        request_col = pd.to_datetime(inputs["POINT_IN_TIME"], utc=True)
        feat_1 = pd.to_datetime(request_col) - pd.to_datetime(feat)
        feat_2 = pd.to_timedelta(feat_1).dt.total_seconds() // 86400
        request_time_1 = pd.to_datetime(inputs["POINT_IN_TIME"], utc=True)
        cutoff_1 = request_time_1 - pd.Timedelta(seconds=3600)
        feat_ts_1 = pd.to_datetime(
            inputs["__composite_feature_V231227__part1__ts"], utc=True, unit="s"
        )
        mask_1 = (feat_ts_1 >= cutoff_1) & (feat_ts_1 <= request_time_1)
        inputs.loc[~mask_1, "__composite_feature_V231227__part1"] = np.nan
        feat_3 = pd.Series(
            np.where(
                pd.isna(inputs["__composite_feature_V231227__part1"])
                | pd.isna(inputs["__composite_feature_V231227__part2"]),
                np.nan,
                inputs["__composite_feature_V231227__part1"]
                + inputs["__composite_feature_V231227__part2"],
            ),
            index=inputs["__composite_feature_V231227__part1"].index,
        )
        feat_4 = pd.Series(
            np.where(pd.isna(feat_3) | pd.isna(feat_2), np.nan, feat_3 + feat_2),
            index=feat_3.index,
        )
        df["composite_feature_V231227"] = feat_4
        return df
    """
    assert offline_store_info.odfv_info.codes.strip() == textwrap.dedent(expected).strip()


@freezegun.freeze_time("2023-12-27")
def test_feature__input_has_mixed_ingest_graph_node_flags(
    snowflake_event_table_with_entity,
    feature_group_feature_job_setting,
):
    """Test that a feature with mixed ingest graph node flags input nodes."""
    snowflake_event_table_with_entity.update_default_feature_job_setting(
        feature_job_setting=feature_group_feature_job_setting,
    )
    event_view = snowflake_event_table_with_entity.get_view()
    grouped_event_view = event_view.groupby("cust_id")
    feature_raw = event_view.as_features(column_names=["col_float"], feature_names=["col_float"])[
        "col_float"
    ]
    feature_avg = grouped_event_view.aggregate_over(
        value_column="col_float",
        method="avg",
        windows=["90d"],
        feature_job_setting=feature_group_feature_job_setting,
        feature_names=["avg_col_float_90d"],
    )["avg_col_float_90d"]
    feature_std = grouped_event_view.aggregate_over(
        value_column="col_float",
        method="std",
        windows=["90d"],
        feature_job_setting=feature_group_feature_job_setting,
        feature_names=["std_col_float_90d"],
    )["std_col_float_90d"]
    feature_zscore = (feature_raw - feature_avg) / feature_std
    feature_zscore.name = "feature_zscore"
    feature_zscore.save()
    deploy_features_through_api([feature_zscore])

    # check offline ingest query graph
    feature_model = feature_zscore.cached_model
    check_decomposed_graph_output_node_hash(feature_model=feature_model)
    check_on_demand_feature_code_generation(feature_model=feature_model)

    # check on-demand view code
    offline_store_info = feature_model.offline_store_info
    assert offline_store_info.odfv_info is not None
    expected = f"""
    import datetime
    import json
    import numpy as np
    import pandas as pd
    import scipy as sp


    def odfv_feature_zscore_v231227_{feature_model.id}(
        inputs: pd.DataFrame,
    ) -> pd.DataFrame:
        df = pd.DataFrame()
        request_time = pd.to_datetime(inputs["POINT_IN_TIME"], utc=True)
        cutoff = request_time - pd.Timedelta(seconds=3600)
        feat_ts = pd.to_datetime(
            inputs["__feature_zscore_V231227__part1__ts"], utc=True, unit="s"
        )
        mask = (feat_ts >= cutoff) & (feat_ts <= request_time)
        inputs.loc[~mask, "__feature_zscore_V231227__part1"] = np.nan
        feat = pd.Series(
            np.where(
                pd.isna(inputs["__feature_zscore_V231227__part0"])
                | pd.isna(inputs["__feature_zscore_V231227__part1"]),
                np.nan,
                inputs["__feature_zscore_V231227__part0"]
                - inputs["__feature_zscore_V231227__part1"],
            ),
            index=inputs["__feature_zscore_V231227__part0"].index,
        )
        request_time_1 = pd.to_datetime(inputs["POINT_IN_TIME"], utc=True)
        cutoff_1 = request_time_1 - pd.Timedelta(seconds=3600)
        feat_ts_1 = pd.to_datetime(
            inputs["__feature_zscore_V231227__part2__ts"], utc=True, unit="s"
        )
        mask_1 = (feat_ts_1 >= cutoff_1) & (feat_ts_1 <= request_time_1)
        inputs.loc[~mask_1, "__feature_zscore_V231227__part2"] = np.nan
        feat_1 = pd.Series(
            np.where(
                pd.isna(feat) | pd.isna(inputs["__feature_zscore_V231227__part2"]),
                np.nan,
                np.divide(feat, inputs["__feature_zscore_V231227__part2"]),
            ),
            index=feat.index,
        )
        df["feature_zscore_V231227"] = feat_1
        return df
    """
    assert offline_store_info.odfv_info.codes.strip() == textwrap.dedent(expected).strip()

    feat = feature_raw[feature_avg > 0]
    feat.name = "feature"
    feat.save()
    deploy_features_through_api([feat])
    offline_store_info = feat.cached_model.offline_store_info
    assert offline_store_info.is_decomposed is True

    expected = f"""
    import datetime
    import json
    import numpy as np
    import pandas as pd
    import scipy as sp


    def odfv_feature_v231227_{feat.id}(
        inputs: pd.DataFrame,
    ) -> pd.DataFrame:
        df = pd.DataFrame()
        request_time = pd.to_datetime(inputs["POINT_IN_TIME"], utc=True)
        cutoff = request_time - pd.Timedelta(seconds=3600)
        feat_ts = pd.to_datetime(
            inputs["__feature_V231227__part1__ts"], utc=True, unit="s"
        )
        mask = (feat_ts >= cutoff) & (feat_ts <= request_time)
        inputs.loc[~mask, "__feature_V231227__part1"] = np.nan
        feat = inputs["__feature_V231227__part0"][
            inputs["__feature_V231227__part1"]
        ].reindex(index=inputs["__feature_V231227__part0"].index)
        df["feature_V231227"] = feat
        return df
    """
    assert offline_store_info.odfv_info.codes.strip() == textwrap.dedent(expected).strip()


def test_feature__composite_count_dict(
    snowflake_event_table_with_entity, feature_group_feature_job_setting
):
    """Test that a feature with composite count dict feature."""
    another_entity = Entity.create(name="another_entity", serving_names=["another_entity"])
    snowflake_event_table_with_entity.col_text.as_entity(another_entity.name)
    event_view = snowflake_event_table_with_entity.get_view()
    count_dict_feat1 = event_view.groupby("cust_id", category="col_char").aggregate_over(
        method="count",
        windows=["7d"],
        feature_job_setting=feature_group_feature_job_setting,
        feature_names=["counts_7d"],
    )["counts_7d"]
    count_dict_feat2 = event_view.groupby("col_text", category="col_char").aggregate_over(
        method="count",
        windows=["14d"],
        feature_job_setting=feature_group_feature_job_setting,
        feature_names=["counts_14d"],
    )["counts_14d"]
    feature = count_dict_feat1.cd.cosine_similarity(count_dict_feat2)
    feature.name = "feature_cosine_similarity"
    feature.save()
    deploy_features_through_api([feature])

    # check offline ingest query graph
    feature_model = feature.cached_model
    assert feature_model.offline_store_info.is_decomposed is True
    check_decomposed_graph_output_node_hash(feature_model=feature_model)
    check_on_demand_feature_code_generation(feature_model=feature_model)


def test_feature__input_has_ingest_query_graph_node(test_dir):
    """
    Test a complex feature when there exist a node fulfills the split condition except all the input nodes
    have already contained ingest query graph nodes.
    """
    fixture_path = os.path.join(
        test_dir,
        "fixtures/graph/TXN_IsWeekend_Representation_in_CARD_Cash_advance_Txn_Amount_90d.json",
    )
    with open(fixture_path, "r") as file_handle:
        feature_dict = json_util.loads(file_handle.read())

    feature_model = FeatureModel(**feature_dict)
    check_decomposed_graph_output_node_hash(feature_model=feature_model)


@freezegun.freeze_time("2023-12-27")
def test_feature__with_ttl_handling(float_feature):
    """Test a feature with ttl handling."""
    float_feature.save()
    deploy_features_through_api([float_feature])
    offline_store_info = float_feature.cached_model.offline_store_info
    expected = f"""
    import datetime
    import json
    import numpy as np
    import pandas as pd
    import scipy as sp


    def odfv_sum_1d_v231227_{float_feature.cached_model.id}(
        inputs: pd.DataFrame,
    ) -> pd.DataFrame:
        df = pd.DataFrame()
        request_time = pd.to_datetime(inputs["POINT_IN_TIME"], utc=True)
        cutoff = request_time - pd.Timedelta(seconds=3600)
        feature_timestamp = pd.to_datetime(
            inputs["sum_1d_V231227__ts"], unit="s", utc=True
        )
        mask = (feature_timestamp >= cutoff) & (feature_timestamp <= request_time)
        inputs["sum_1d_V231227"][~mask] = np.nan
        df["sum_1d_V231227"] = inputs["sum_1d_V231227"]
        df.fillna(np.nan, inplace=True)
        return df
    """
    assert offline_store_info.odfv_info.codes.strip() == textwrap.dedent(expected).strip()


def test_feature_entity_dtypes(
    snowflake_event_table, cust_id_entity, transaction_entity, arbitrary_default_feature_job_setting
):
    """Test that entity dtypes are correctly set."""
    snowflake_event_table.col_int.as_entity(cust_id_entity.name)
    snowflake_event_table.col_text.as_entity(transaction_entity.name)
    snowflake_event_table.update_default_feature_job_setting(
        feature_job_setting=arbitrary_default_feature_job_setting,
    )
    event_view = snowflake_event_table.get_view()

    feat_sum1 = event_view.groupby("col_int").aggregate_over(
        value_column="col_float",
        method="sum",
        windows=["24h"],
        feature_names=["sum_a_24h"],
    )["sum_a_24h"]

    feat_sum2 = event_view.groupby("col_text").aggregate_over(
        value_column="col_float",
        method="sum",
        windows=["24h"],
        feature_names=["sum_b_24h"],
    )["sum_b_24h"]

    feat = feat_sum1 + feat_sum2
    feat.name = "feature"
    feat.save()
    deploy_features_through_api([feat])

    # check the entity dtypes are correctly set
    expected_entity_id_to_dtype = {
        cust_id_entity.id: snowflake_event_table.col_int.info.dtype,
        transaction_entity.id: snowflake_event_table.col_text.info.dtype,
    }
    assert feat.cached_model.entity_dtypes == [
        expected_entity_id_to_dtype[entity_id] for entity_id in feat.entity_ids
    ]

    # check ingest query graph
    offline_store_info = feat.cached_model.offline_store_info
    ingest_query_graphs = offline_store_info.extract_offline_store_ingest_query_graphs()
    assert len(ingest_query_graphs) == 1
    assert ingest_query_graphs[0].primary_entity_ids == [cust_id_entity.id]
    assert ingest_query_graphs[0].primary_entity_dtypes == [
        expected_entity_id_to_dtype[cust_id_entity.id]
    ]


@pytest.mark.asyncio
async def test_on_demand_feature_view_code_generation__card_transaction_description_feature(
    test_dir, persistent, user
):
    """Test on-demand feature view code generation for card_transaction_description feature."""
    fixture_path = os.path.join(
        test_dir, "fixtures/feature/card_txn_description_representation.json"
    )
    with open(fixture_path, "r") as file_handle:
        feature_dict = json_util.loads(file_handle.read())
        feature = FeatureModel(**feature_dict)

    # create catalog document
    catalog_id = feature.catalog_id
    app_container = LazyAppContainer(
        app_container_config=app_container_config,
        instance_map={
            "user": user,
            "persistent": persistent,
            "catalog_id": catalog_id,
        },
    )
    await app_container.catalog_service.create_document(
        data=CatalogCreate(
            _id=catalog_id,
            name="test_catalog",
            default_feature_store_ids=["6597cfcb357720b529a10196"],
        )
    )

    # initialize offline store info
    service = app_container.offline_store_info_initialization_service
    offline_store_info = await service.initialize_offline_store_info(
        feature=feature,
        entity_id_to_serving_name={entity_id: str(entity_id) for entity_id in feature.entity_ids},
        table_name_prefix="cat1",
    )

    # check on-demand view code
    feature.internal_offline_store_info = offline_store_info.dict(by_alias=True)
    check_on_demand_feature_code_generation(feature_model=feature)

    # check the actual code
    expected = """
    CREATE FUNCTION udf_txn_cardtransactiondescription_representation_in_card_txn_count__6597d113acaf7f23202c6f74(x_1 MAP<STRING, DOUBLE>, x_2 STRING, x_3 MAP<STRING, DOUBLE>)
    RETURNS DOUBLE
    LANGUAGE PYTHON
    COMMENT ''
    AS $$
    import datetime
    import json
    import numpy as np
    import pandas as pd
    import scipy as sp


<<<<<<< HEAD
    def user_defined_function(col_1: str, col_2: str, col_3: str) -> float:
        # col_1: __TXN_CardTransactionDescription_Representation_in_CARD_Txn_Count_90d_V240105__part1
        # col_2: __TXN_CardTransactionDescription_Representation_in_CARD_Txn_Count_90d_V240105__part0
        # col_3: __TXN_CardTransactionDescription_Representation_in_CARD_Txn_Count_90d_V240105__part2
        feat_1 = np.nan if pd.isna(col_2) else json.loads(col_2)
=======
    def user_defined_function(
        col_1: dict[str, float], col_2: str, col_3: dict[str, float]
    ) -> float:
        # col_1: __TXN_CardTransactionDescription_Representation_in_CARD_Txn_Count_90d_V240105__part0
        # col_2: __TXN_CardTransactionDescription_Representation_in_CARD_Txn_Count_90d_V240105__part1
        # col_3: __TXN_CardTransactionDescription_Representation_in_CARD_Txn_Count_90d_V240105__part2
        feat_1 = np.nan if pd.isna(col_1) else col_1
>>>>>>> 66d4c337

        def get_relative_frequency(input_dict, key):
            if pd.isna(input_dict) or key not in input_dict:
                return np.nan
            total_count = sum(input_dict.values())
            if total_count == 0:
                return 0
            key_frequency = input_dict.get(key, 0)
            return key_frequency / total_count

        feat_2 = get_relative_frequency(feat_1, key=col_1)
        flag_1 = pd.isna(feat_2)
        feat_3 = 0 if flag_1 else feat_2
<<<<<<< HEAD
        feat_4 = np.nan if pd.isna(col_3) else json.loads(col_3)
        feat_5 = get_relative_frequency(feat_4, key=col_1)
=======
        feat_4 = np.nan if pd.isna(col_3) else col_3
        feat_5 = get_relative_frequency(feat_4, key=col_2)
>>>>>>> 66d4c337
        flag_2 = pd.isna(feat_5)
        feat_6 = 0 if flag_2 else feat_5
        feat_7 = (
            np.nan
            if pd.isna(feat_3) or pd.isna(feat_6)
            else np.divide(feat_3, feat_6)
        )
        return feat_7

    output = user_defined_function(x_1, x_2, x_3)
    return None if pd.isnull(output) else output
    $$
    """
    assert offline_store_info.udf_info.codes.strip() == textwrap.dedent(expected).strip()

    expected = """
    import datetime
    import json
    import numpy as np
    import pandas as pd
    import scipy as sp


    def odfv_txn_cardtransactiondescription_representation_in_card_txn_count__6597d113acaf7f23202c6f74(
        inputs: pd.DataFrame,
    ) -> pd.DataFrame:
        df = pd.DataFrame()
        request_time = pd.to_datetime(inputs["POINT_IN_TIME"], utc=True)
        cutoff = request_time - pd.Timedelta(seconds=172800)
        feat_ts = pd.to_datetime(
            inputs[
                "__TXN_CardTransactionDescription_Representation_in_CARD_Txn_Count_90d_V240105__part0__ts"
            ],
            utc=True,
            unit="s",
        )
        mask = (feat_ts >= cutoff) & (feat_ts <= request_time)
        inputs.loc[
            ~mask,
            "__TXN_CardTransactionDescription_Representation_in_CARD_Txn_Count_90d_V240105__part0",
        ] = np.nan
        feat = inputs[
            "__TXN_CardTransactionDescription_Representation_in_CARD_Txn_Count_90d_V240105__part0"
        ].apply(lambda x: np.nan if pd.isna(x) else json.loads(x))

        def get_relative_frequency(input_dict, key):
            if pd.isna(input_dict) or key not in input_dict:
                return np.nan
            total_count = sum(input_dict.values())
            if total_count == 0:
                return 0
            key_frequency = input_dict.get(key, 0)
            return key_frequency / total_count

        feat_1 = feat.combine(
            inputs[
                "__TXN_CardTransactionDescription_Representation_in_CARD_Txn_Count_90d_V240105__part1"
            ],
            lambda dct, key: get_relative_frequency(dct, key=key),
        )
        mask_1 = feat_1.isnull()
        feat_1[mask_1] = 0
        request_time_1 = pd.to_datetime(inputs["POINT_IN_TIME"], utc=True)
        cutoff_1 = request_time_1 - pd.Timedelta(seconds=172800)
        feat_ts_1 = pd.to_datetime(
            inputs[
                "__TXN_CardTransactionDescription_Representation_in_CARD_Txn_Count_90d_V240105__part2__ts"
            ],
            utc=True,
            unit="s",
        )
        mask_2 = (feat_ts_1 >= cutoff_1) & (feat_ts_1 <= request_time_1)
        inputs.loc[
            ~mask_2,
            "__TXN_CardTransactionDescription_Representation_in_CARD_Txn_Count_90d_V240105__part2",
        ] = np.nan
        feat_2 = inputs[
            "__TXN_CardTransactionDescription_Representation_in_CARD_Txn_Count_90d_V240105__part2"
        ].apply(lambda x: np.nan if pd.isna(x) else json.loads(x))
        feat_3 = feat_2.combine(
            inputs[
                "__TXN_CardTransactionDescription_Representation_in_CARD_Txn_Count_90d_V240105__part1"
            ],
            lambda dct, key: get_relative_frequency(dct, key=key),
        )
        mask_3 = feat_3.isnull()
        feat_3[mask_3] = 0
        feat_4 = pd.Series(
            np.where(
                pd.isna(feat_1) | pd.isna(feat_3), np.nan, np.divide(feat_1, feat_3)
            ),
            index=feat_1.index,
        )
        df[
            "TXN_CardTransactionDescription_Representation_in_CARD_Txn_Count_90d_V240105"
        ] = feat_4
        return df
    """
    assert offline_store_info.odfv_info.codes.strip() == textwrap.dedent(expected).strip()<|MERGE_RESOLUTION|>--- conflicted
+++ resolved
@@ -647,7 +647,7 @@
 
     # check the actual code
     expected = """
-    CREATE FUNCTION udf_txn_cardtransactiondescription_representation_in_card_txn_count__6597d113acaf7f23202c6f74(x_1 MAP<STRING, DOUBLE>, x_2 STRING, x_3 MAP<STRING, DOUBLE>)
+    CREATE FUNCTION udf_txn_cardtransactiondescription_representation_in_card_txn_count__6597d113acaf7f23202c6f74(x_1 STRING, x_2 MAP<STRING, DOUBLE>, x_3 MAP<STRING, DOUBLE>)
     RETURNS DOUBLE
     LANGUAGE PYTHON
     COMMENT ''
@@ -659,21 +659,13 @@
     import scipy as sp
 
 
-<<<<<<< HEAD
-    def user_defined_function(col_1: str, col_2: str, col_3: str) -> float:
+    def user_defined_function(
+        col_1: str, col_2: dict[str, float], col_3: dict[str, float]
+    ) -> float:
         # col_1: __TXN_CardTransactionDescription_Representation_in_CARD_Txn_Count_90d_V240105__part1
         # col_2: __TXN_CardTransactionDescription_Representation_in_CARD_Txn_Count_90d_V240105__part0
         # col_3: __TXN_CardTransactionDescription_Representation_in_CARD_Txn_Count_90d_V240105__part2
-        feat_1 = np.nan if pd.isna(col_2) else json.loads(col_2)
-=======
-    def user_defined_function(
-        col_1: dict[str, float], col_2: str, col_3: dict[str, float]
-    ) -> float:
-        # col_1: __TXN_CardTransactionDescription_Representation_in_CARD_Txn_Count_90d_V240105__part0
-        # col_2: __TXN_CardTransactionDescription_Representation_in_CARD_Txn_Count_90d_V240105__part1
-        # col_3: __TXN_CardTransactionDescription_Representation_in_CARD_Txn_Count_90d_V240105__part2
-        feat_1 = np.nan if pd.isna(col_1) else col_1
->>>>>>> 66d4c337
+        feat_1 = np.nan if pd.isna(col_2) else col_2
 
         def get_relative_frequency(input_dict, key):
             if pd.isna(input_dict) or key not in input_dict:
@@ -687,13 +679,8 @@
         feat_2 = get_relative_frequency(feat_1, key=col_1)
         flag_1 = pd.isna(feat_2)
         feat_3 = 0 if flag_1 else feat_2
-<<<<<<< HEAD
-        feat_4 = np.nan if pd.isna(col_3) else json.loads(col_3)
+        feat_4 = np.nan if pd.isna(col_3) else col_3
         feat_5 = get_relative_frequency(feat_4, key=col_1)
-=======
-        feat_4 = np.nan if pd.isna(col_3) else col_3
-        feat_5 = get_relative_frequency(feat_4, key=col_2)
->>>>>>> 66d4c337
         flag_2 = pd.isna(feat_5)
         feat_6 = 0 if flag_2 else feat_5
         feat_7 = (
