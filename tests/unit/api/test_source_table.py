"""
Unit test for SourceTable
"""
<<<<<<< HEAD
import re
import textwrap
from unittest.mock import Mock, patch
=======
from unittest.mock import AsyncMock, patch
>>>>>>> 4d6276c0

import pandas as pd
import pytest

from featurebyte.api.observation_table import ObservationTable
from featurebyte.enum import DBVarType, TableDataType
<<<<<<< HEAD
from featurebyte.exception import RecordCreationException
from tests.util.helper import check_sdk_code_generation
=======
from tests.util.helper import check_observation_table_creation_query, check_sdk_code_generation
>>>>>>> 4d6276c0


def test_database_table(snowflake_database_table, expected_snowflake_table_preview_query):
    """
    Test SourceTable preview functionality
    """
    assert snowflake_database_table.preview_sql() == expected_snowflake_table_preview_query
    expected_dtypes = pd.Series(
        {
            "col_int": DBVarType.INT,
            "col_float": DBVarType.FLOAT,
            "col_char": DBVarType.CHAR,
            "col_text": DBVarType.VARCHAR,
            "col_binary": DBVarType.BINARY,
            "col_boolean": DBVarType.BOOL,
            "event_timestamp": DBVarType.TIMESTAMP_TZ,
            "created_at": DBVarType.TIMESTAMP_TZ,
            "cust_id": DBVarType.INT,
        }
    )
    pd.testing.assert_series_equal(snowflake_database_table.dtypes, expected_dtypes)


def test_database_table_node_parameters(snowflake_database_table):
    """Test database table node parameters"""
    node_params = snowflake_database_table.frame.node.parameters
    assert node_params.type == TableDataType.SOURCE_TABLE


def test_database_table_get_input_node(snowflake_database_table):
    """Test database table get input node"""
    pruned_graph, mapped_node = snowflake_database_table.frame.extract_pruned_graph_and_node()
    input_node_dict = pruned_graph.get_input_node(mapped_node.name).dict()
    assert input_node_dict["name"] == "input_1"
    assert input_node_dict["parameters"]["type"] == "source_table"


def test_sdk_code_generation(snowflake_database_table, update_fixtures):
    """Check SDK code generation for unsaved table"""
    check_sdk_code_generation(
        snowflake_database_table.frame,
        to_use_saved_data=False,
        fixture_path="tests/fixtures/sdk_code/generic_table.py",
        update_fixtures=update_fixtures,
        table_id=None,
    )

    # check that unsaved & saved version generate the same result for generic table
    sdk_code = snowflake_database_table.frame._generate_code(to_use_saved_data=True)
    assert sdk_code == snowflake_database_table.frame._generate_code(to_use_saved_data=False)


def test_get_or_create_event_table__get_from_persistent(
    snowflake_database_table, snowflake_event_table
):
    """Test get or create event table"""
    assert (
        snowflake_database_table.get_or_create_event_table(
            name=snowflake_event_table.name,
            event_timestamp_column=snowflake_event_table.event_timestamp_column,
            event_id_column=snowflake_event_table.event_id_column,
            record_creation_timestamp_column=snowflake_event_table.record_creation_timestamp_column,
        )
        == snowflake_event_table
    )


def test_get_or_create_item_table__get_from_persistent(
    snowflake_database_table_item_table, snowflake_item_table, snowflake_event_table
):
    """Test get or create item table"""
    assert (
        snowflake_database_table_item_table.get_or_create_item_table(
            name=snowflake_item_table.name,
            event_id_column=snowflake_item_table.event_id_column,
            item_id_column=snowflake_item_table.item_id_column,
            event_table_name=snowflake_event_table.name,
            record_creation_timestamp_column=snowflake_item_table.record_creation_timestamp_column,
        )
        == snowflake_item_table
    )


def test_get_or_create_dimension_table__get_from_persistent(
    snowflake_database_table_dimension_table, snowflake_dimension_table
):
    """Test get or create dimension table"""
    assert (
        snowflake_database_table_dimension_table.get_or_create_dimension_table(
            name=snowflake_dimension_table.name,
            dimension_id_column=snowflake_dimension_table.dimension_id_column,
            record_creation_timestamp_column=snowflake_dimension_table.record_creation_timestamp_column,
        )
        == snowflake_dimension_table
    )


def test_get_or_create_scd_table__get_from_persistent(
    snowflake_database_table_scd_table, snowflake_scd_table
):
    """Test get or create scd table"""
    assert (
        snowflake_database_table_scd_table.get_or_create_scd_table(
            name=snowflake_scd_table.name,
            natural_key_column=snowflake_scd_table.natural_key_column,
            effective_timestamp_column=snowflake_scd_table.effective_timestamp_column,
            surrogate_key_column=snowflake_scd_table.surrogate_key_column,
            current_flag_column=snowflake_scd_table.current_flag_column,
            record_creation_timestamp_column=snowflake_scd_table.record_creation_timestamp_column,
        )
        == snowflake_scd_table
    )


def test_get_or_create_event_table__create(snowflake_database_table):
    """Test get or create event table"""
    event_table = snowflake_database_table.get_or_create_event_table(
        name="some_event_table",
        event_id_column="col_int",
        event_timestamp_column="event_timestamp",
        record_creation_timestamp_column="created_at",
    )
    assert event_table.name == "some_event_table"
    assert event_table.event_id_column == "col_int"
    assert event_table.event_timestamp_column == "event_timestamp"
    assert event_table.record_creation_timestamp_column == "created_at"


def test_get_or_create_item_table__create(
    snowflake_database_table_item_table, snowflake_event_table
):
    """Test get or create item table"""
    item_table = snowflake_database_table_item_table.get_or_create_item_table(
        name="some_item_table",
        event_id_column="event_id_col",
        item_id_column="item_id_col",
        event_table_name=snowflake_event_table.name,
    )
    assert item_table.name == "some_item_table"
    assert item_table.event_id_column == "event_id_col"
    assert item_table.item_id_column == "item_id_col"
    assert item_table.event_table_id == snowflake_event_table.id


def test_get_or_create_dimension_table__create(snowflake_database_table_dimension_table):
    """Test get or create dimension table"""
    dimension_table = snowflake_database_table_dimension_table.get_or_create_dimension_table(
        name="some_dimension_table",
        dimension_id_column="col_int",
        record_creation_timestamp_column="created_at",
    )
    assert dimension_table.name == "some_dimension_table"
    assert dimension_table.dimension_id_column == "col_int"
    assert dimension_table.record_creation_timestamp_column == "created_at"


def test_get_or_create_scd_table__create(snowflake_database_table_scd_table):
    """Test get or create scd table"""
    scd_table = snowflake_database_table_scd_table.get_or_create_scd_table(
        name="some_scd_table",
        natural_key_column="col_text",
        surrogate_key_column="col_int",
        effective_timestamp_column="effective_timestamp",
        end_timestamp_column="end_timestamp",
        current_flag_column="is_active",
    )
    assert scd_table.name == "some_scd_table"
    assert scd_table.natural_key_column == "col_text"
    assert scd_table.surrogate_key_column == "col_int"
    assert scd_table.effective_timestamp_column == "effective_timestamp"
    assert scd_table.end_timestamp_column == "end_timestamp"
    assert scd_table.current_flag_column == "is_active"


@pytest.mark.usefixtures("patched_observation_table_service")
def test_create_observation_table(snowflake_database_table, snowflake_execute_query):
    """
    Test creating ObservationTable from SourceTable
    """
    observation_table = snowflake_database_table.create_observation_table("my_observation_table")

    # Check return type
    assert isinstance(observation_table, ObservationTable)
    assert observation_table.name == "my_observation_table"

    # Check that the correct query was executed
    query = snowflake_execute_query.call_args[0][0]
    check_observation_table_creation_query(
        query,
        """
        CREATE TABLE "sf_database"."sf_schema"."OBSERVATION_TABLE" AS
        SELECT
          *
        FROM "sf_database"."sf_schema"."sf_table"
        """,
    )


@pytest.mark.usefixtures("patched_observation_table_service")
def test_create_observation_table_with_sample_rows(
    snowflake_database_table, snowflake_execute_query
):
    """
    Test creating ObservationTable from SourceTable with sampling
    """
    with patch(
        "featurebyte.models.observation_table.BaseObservationInput.get_row_count",
        AsyncMock(return_value=1000),
    ):
        observation_table = snowflake_database_table.create_observation_table(
            "my_observation_table",
            sample_rows=100,
        )

    # Check return type
    assert isinstance(observation_table, ObservationTable)
    assert observation_table.name == "my_observation_table"

    # Check that the correct query was executed
    query = snowflake_execute_query.call_args[0][0]
    check_observation_table_creation_query(
        query,
        """
<<<<<<< HEAD
    ).strip()
    assert query == expected


def test_bad_materialized_tables_cleaned_up(
    snowflake_database_table,
    snowflake_execute_query,
):
    """
    Test that bad materialized tables are cleaned up on any validation errors
    """
    with patch(
        "featurebyte.service.observation_table.ObservationTableService.validate_materialized_table_and_get_metadata",
        Mock(side_effect=RuntimeError("Something went wrong")),
    ):
        with pytest.raises(RecordCreationException) as exc:
            snowflake_database_table.create_observation_table("my_observation_table")

    assert "RuntimeError: Something went wrong" in str(exc.value)
    assert snowflake_execute_query.call_args[0][0].startswith(
        'DROP TABLE "sf_database"."sf_schema"."OBSERVATION_TABLE_'
=======
        CREATE TABLE "sf_database"."sf_schema"."OBSERVATION_TABLE" AS
        SELECT
          *
        FROM "sf_database"."sf_schema"."sf_table" TABLESAMPLE(12.0)
        LIMIT 100
        """,
>>>>>>> 4d6276c0
    )<|MERGE_RESOLUTION|>--- conflicted
+++ resolved
@@ -1,25 +1,15 @@
 """
 Unit test for SourceTable
 """
-<<<<<<< HEAD
-import re
-import textwrap
-from unittest.mock import Mock, patch
-=======
-from unittest.mock import AsyncMock, patch
->>>>>>> 4d6276c0
+from unittest.mock import AsyncMock, Mock, patch
 
 import pandas as pd
 import pytest
 
 from featurebyte.api.observation_table import ObservationTable
 from featurebyte.enum import DBVarType, TableDataType
-<<<<<<< HEAD
 from featurebyte.exception import RecordCreationException
-from tests.util.helper import check_sdk_code_generation
-=======
 from tests.util.helper import check_observation_table_creation_query, check_sdk_code_generation
->>>>>>> 4d6276c0
 
 
 def test_database_table(snowflake_database_table, expected_snowflake_table_preview_query):
@@ -243,9 +233,13 @@
     check_observation_table_creation_query(
         query,
         """
-<<<<<<< HEAD
-    ).strip()
-    assert query == expected
+        CREATE TABLE "sf_database"."sf_schema"."OBSERVATION_TABLE" AS
+        SELECT
+          *
+        FROM "sf_database"."sf_schema"."sf_table" TABLESAMPLE(12.0)
+        LIMIT 100
+        """,
+    )
 
 
 def test_bad_materialized_tables_cleaned_up(
@@ -265,12 +259,4 @@
     assert "RuntimeError: Something went wrong" in str(exc.value)
     assert snowflake_execute_query.call_args[0][0].startswith(
         'DROP TABLE "sf_database"."sf_schema"."OBSERVATION_TABLE_'
-=======
-        CREATE TABLE "sf_database"."sf_schema"."OBSERVATION_TABLE" AS
-        SELECT
-          *
-        FROM "sf_database"."sf_schema"."sf_table" TABLESAMPLE(12.0)
-        LIMIT 100
-        """,
->>>>>>> 4d6276c0
     )