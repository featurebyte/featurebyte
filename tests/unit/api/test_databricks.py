--- conflicted
+++ resolved
@@ -223,19 +223,15 @@
             },
         ),
         FeatureLookup(
-            table_name="feature_engineering.some_schema.cat1_cust_id_30m",
-            lookup_key=["cust_id"],
+            table_name="feature_engineering.some_schema.cat1_cust_id_30m_via_transaction_id_[TABLE_SUFFIX]",
+            lookup_key=["transaction_id"],
             timestamp_lookup_key=timestamp_lookup_key,
             lookback_window=None,
             feature_names=["__feature_V240103__part0"],
             rename_outputs={},
         ),
         FeatureLookup(
-<<<<<<< HEAD
             table_name="feature_engineering.some_schema.cat1_transaction_id_1d",
-=======
-            table_name="feature_engineering.some_schema.cat1_cust_id_30m_via_transaction_id_[TABLE_SUFFIX]",
->>>>>>> 66d4c337
             lookup_key=["transaction_id"],
             timestamp_lookup_key=timestamp_lookup_key,
             lookback_window=None,
