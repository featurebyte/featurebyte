"""
Unit tests for SlowlyChangingView class
"""
import pytest

from featurebyte.api.scd_view import SlowlyChangingView
from featurebyte.exception import JoinViewMismatchError
from tests.unit.api.base_view_test import BaseViewTestSuite, ViewType
from tests.util.helper import get_node


class TestSlowlyChangingView(BaseViewTestSuite):
    """
    SlowlyChangingView test suite
    """

    protected_columns = ["col_int", "col_text", "event_timestamp", "col_char"]
    view_type = ViewType.SLOWLY_CHANGING_VIEW
    col = "cust_id"
    factory_method = SlowlyChangingView.from_slowly_changing_data
    view_class = SlowlyChangingView
    bool_col = "col_boolean"

    def getitem_frame_params_assertions(self, row_subset, view_under_test):
        assert row_subset.natural_key_column == view_under_test.natural_key_column
        assert row_subset.surrogate_key_column == view_under_test.surrogate_key_column
        assert row_subset.effective_timestamp_column == view_under_test.effective_timestamp_column
        assert row_subset.end_timestamp_column == view_under_test.end_timestamp_column
        assert row_subset.current_flag_column == view_under_test.current_flag_column


def test_validate_join(snowflake_scd_view, snowflake_dimension_view):
    """
    Test validate join
    """
    with pytest.raises(JoinViewMismatchError):
        snowflake_scd_view.validate_join(snowflake_scd_view)

    # assert that joining with a dimension view has no issues
    snowflake_scd_view.validate_join(snowflake_dimension_view)


def test_get_join_column(snowflake_scd_view):
    """
    Test get join column
    """
    column = snowflake_scd_view.get_join_column()
    # col_text is the natural_key column name used when creating this view fixture
    assert column == "col_text"


def test_event_view_join_scd_view(snowflake_event_view, snowflake_scd_view):
    """
    Test additional join parameters are added for SCDView
    """
    snowflake_event_view.join(snowflake_scd_view, rsuffix="_scd")
    assert snowflake_event_view.node.parameters.dict() == {
        "left_on": "col_text",
        "right_on": "col_text",
        "left_input_columns": [
            "col_int",
            "col_float",
            "col_char",
            "col_text",
            "col_binary",
            "col_boolean",
            "event_timestamp",
            "created_at",
            "cust_id",
        ],
        "left_output_columns": [
            "col_int",
            "col_float",
            "col_char",
            "col_text",
            "col_binary",
            "col_boolean",
            "event_timestamp",
            "created_at",
            "cust_id",
        ],
        "right_input_columns": [
            "col_int",
            "col_float",
            "col_char",
            "col_binary",
            "col_boolean",
            "event_timestamp",
            "created_at",
            "cust_id",
        ],
        "right_output_columns": [
            "col_int_scd",
            "col_float_scd",
            "col_char_scd",
            "col_binary_scd",
            "col_boolean_scd",
            "event_timestamp_scd",
            "created_at_scd",
            "cust_id_scd",
        ],
        "join_type": "left",
        "scd_parameters": {
            "left_timestamp_column": "event_timestamp",
            "effective_timestamp_column": "event_timestamp",
            "current_flag_column": "col_char",
            "end_timestamp_column": "event_timestamp",
        },
    }


def test_scd_view_as_feature(snowflake_scd_data, cust_id_entity):
    """
    Test SlowlyChangingView as_feature configures additional parameters
    """
    snowflake_scd_data["col_text"].as_entity(cust_id_entity.name)
    scd_view = SlowlyChangingView.from_slowly_changing_data(snowflake_scd_data)
    feature = scd_view["col_float"].as_feature("FloatFeature", offset="7d")
    graph_dict = feature.dict()["graph"]
    lookup_node = get_node(graph_dict, "lookup_1")
    assert lookup_node == {
        "name": "lookup_1",
        "type": "lookup",
        "output_type": "frame",
        "parameters": {
            "input_column_names": ["col_float"],
            "feature_names": ["FloatFeature"],
            "entity_column": "col_text",
            "serving_name": "cust_id",
            "entity_id": cust_id_entity.id,
            "scd_parameters": {
                "effective_timestamp_column": "event_timestamp",
                "current_flag_column": "col_char",
                "end_timestamp_column": "event_timestamp",
                "offset": "7d",
            },
        },
    }


def test_scd_view_as_feature__invalid_duration(snowflake_scd_data, cust_id_entity):
    """
    Test SlowlyChangingView as_feature configures additional parameters
    """
    snowflake_scd_data["col_text"].as_entity(cust_id_entity.name)
    scd_view = SlowlyChangingView.from_slowly_changing_data(snowflake_scd_data)
    with pytest.raises(ValueError) as exc:
        scd_view["col_float"].as_feature("FloatFeature", offset="something")
    assert "Failed to parse the offset parameter" in str(exc.value)


<<<<<<< HEAD
def test_scd_view_inherited__columns(snowflake_scd_view):
    """
    Test SlowlyChangingView inherited columns include both natural key column and effective
    timestamp column
    """
    subset_view = snowflake_scd_view[["col_float"]]
    assert subset_view.columns == ["col_float", "col_text", "event_timestamp"]
=======
def test_scd_view_as_feature__special_column(snowflake_scd_data, cust_id_entity):
    """
    Test SlowlyChangingView as_feature selects a special column that is excluded by default
    """
    snowflake_scd_data["col_text"].as_entity(cust_id_entity.name)
    scd_view = SlowlyChangingView.from_slowly_changing_data(snowflake_scd_data)
    feature = scd_view["event_timestamp"].as_feature("Latest Record Change Date")
    lookup_node_dict = get_node(feature.dict()["graph"], "lookup_1")
    assert feature.name == "Latest Record Change Date"
    assert lookup_node_dict["parameters"] == {
        "input_column_names": ["event_timestamp"],
        "feature_names": ["Latest Record Change Date"],
        "entity_column": "col_text",
        "serving_name": "cust_id",
        "entity_id": cust_id_entity.id,
        "scd_parameters": {
            "effective_timestamp_column": "event_timestamp",
            "current_flag_column": "col_char",
            "end_timestamp_column": "event_timestamp",
            "offset": None,
        },
    }
>>>>>>> a032ed4f
<|MERGE_RESOLUTION|>--- conflicted
+++ resolved
@@ -149,7 +149,6 @@
     assert "Failed to parse the offset parameter" in str(exc.value)
 
 
-<<<<<<< HEAD
 def test_scd_view_inherited__columns(snowflake_scd_view):
     """
     Test SlowlyChangingView inherited columns include both natural key column and effective
@@ -157,7 +156,8 @@
     """
     subset_view = snowflake_scd_view[["col_float"]]
     assert subset_view.columns == ["col_float", "col_text", "event_timestamp"]
-=======
+
+
 def test_scd_view_as_feature__special_column(snowflake_scd_data, cust_id_entity):
     """
     Test SlowlyChangingView as_feature selects a special column that is excluded by default
@@ -179,5 +179,4 @@
             "end_timestamp_column": "event_timestamp",
             "offset": None,
         },
-    }
->>>>>>> a032ed4f
+    }