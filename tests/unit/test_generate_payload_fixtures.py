--- conflicted
+++ resolved
@@ -157,13 +157,7 @@
         name="target",
         graph=feature_sum_30m.graph,
         node_name=feature_sum_30m.node_name,
-<<<<<<< HEAD
-        tabular_source=feature_sum_30m.tabular_source,
-=======
-        window="7d",
-        entity_ids=[cust_id_entity.id],
         tabular_source=snowflake_event_table.tabular_source,
->>>>>>> 279bc7bc
     )
     target_namespace = TargetNamespaceCreate(
         name="target_namespace",
