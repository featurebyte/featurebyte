{
    "_COMMENT": [
        "THIS IS A GENERATED FILE. DO NOT EDIT THIS FILE DIRECTLY.",
        "Instead, update the test tests/unit/test_generate_payload_fixtures.py#test_save_payload_fixtures.",
        "Run `pytest --update-fixtures` to update it."
    ],
    "_id": "64a62f6af2f4ef0030d27aad",
    "entity_ids": [
        "63f94ed6ea1f050131379214"
    ],
    "graph": {
        "edges": [
            {
                "source": "input_1",
                "target": "graph_1"
            },
            {
                "source": "graph_1",
                "target": "groupby_1"
            },
            {
                "source": "groupby_1",
                "target": "project_1"
            },
            {
                "source": "groupby_1",
                "target": "project_2"
            },
            {
                "source": "groupby_1",
                "target": "project_3"
            },
            {
                "source": "input_2",
                "target": "graph_2"
            },
            {
                "source": "graph_1",
                "target": "graph_2"
            },
            {
                "source": "graph_2",
                "target": "item_groupby_1"
            },
            {
                "source": "item_groupby_1",
                "target": "project_4"
            },
            {
                "source": "graph_1",
                "target": "project_5"
            },
            {
                "source": "graph_1",
                "target": "project_6"
            },
            {
                "source": "project_5",
                "target": "lag_1"
            },
            {
                "source": "project_6",
                "target": "lag_1"
            },
            {
                "source": "project_5",
                "target": "lag_1"
            },
            {
                "source": "project_5",
                "target": "date_diff_1"
            },
            {
                "source": "lag_1",
                "target": "date_diff_1"
            },
            {
                "source": "date_diff_1",
                "target": "timedelta_extract_1"
            },
            {
                "source": "graph_1",
                "target": "assign_1"
            },
            {
                "source": "timedelta_extract_1",
                "target": "assign_1"
            },
            {
                "source": "timedelta_extract_1",
                "target": "add_1"
            },
            {
                "source": "add_1",
                "target": "log_1"
            },
            {
                "source": "timedelta_extract_1",
                "target": "mul_1"
            },
            {
                "source": "log_1",
                "target": "mul_1"
            },
            {
                "source": "assign_1",
                "target": "assign_2"
            },
            {
                "source": "mul_1",
                "target": "assign_2"
            },
            {
                "source": "assign_2",
                "target": "groupby_2"
            },
            {
                "source": "groupby_2",
                "target": "project_7"
            },
            {
                "source": "assign_2",
                "target": "groupby_3"
            },
            {
                "source": "groupby_3",
                "target": "project_8"
            },
            {
                "source": "project_8",
                "target": "mul_2"
            },
            {
                "source": "mul_2",
                "target": "div_1"
            },
            {
                "source": "project_7",
                "target": "div_1"
            },
            {
                "source": "project_7",
                "target": "add_2"
            },
            {
                "source": "add_2",
                "target": "log_2"
            },
            {
                "source": "div_1",
                "target": "add_3"
            },
            {
                "source": "log_2",
                "target": "add_3"
            },
            {
                "source": "add_3",
                "target": "alias_1"
            },
            {
                "source": "graph_2",
                "target": "item_groupby_2"
            },
            {
                "source": "item_groupby_2",
                "target": "project_9"
            }
        ],
        "nodes": [
            {
                "name": "input_1",
                "output_type": "frame",
                "parameters": {
                    "columns": [
                        {
                            "dtype": "INT",
                            "name": "col_int"
                        },
                        {
                            "dtype": "FLOAT",
                            "name": "col_float"
                        },
                        {
                            "dtype": "CHAR",
                            "name": "col_char"
                        },
                        {
                            "dtype": "VARCHAR",
                            "name": "col_text"
                        },
                        {
                            "dtype": "BINARY",
                            "name": "col_binary"
                        },
                        {
                            "dtype": "BOOL",
                            "name": "col_boolean"
                        },
                        {
                            "dtype": "TIMESTAMP_TZ",
                            "name": "event_timestamp"
                        },
                        {
                            "dtype": "TIMESTAMP_TZ",
                            "name": "created_at"
                        },
                        {
                            "dtype": "INT",
                            "name": "cust_id"
                        }
                    ],
                    "event_timestamp_timezone_offset": null,
                    "event_timestamp_timezone_offset_column": null,
                    "feature_store_details": {
                        "details": {
                            "account": "sf_account",
                            "database": "sf_database",
                            "sf_schema": "sf_schema",
                            "warehouse": "sf_warehouse"
                        },
                        "type": "snowflake"
                    },
                    "id": "6337f9651050ee7d5980660d",
                    "id_column": "col_int",
                    "table_details": {
                        "database_name": "sf_database",
                        "schema_name": "sf_schema",
                        "table_name": "sf_table"
                    },
                    "timestamp_column": "event_timestamp",
                    "type": "event_table"
                },
                "type": "input"
            },
            {
                "name": "input_2",
                "output_type": "frame",
                "parameters": {
                    "columns": [
                        {
                            "dtype": "INT",
                            "name": "event_id_col"
                        },
                        {
                            "dtype": "VARCHAR",
                            "name": "item_id_col"
                        },
                        {
                            "dtype": "VARCHAR",
                            "name": "item_type"
                        },
                        {
                            "dtype": "FLOAT",
                            "name": "item_amount"
                        },
                        {
                            "dtype": "TIMESTAMP_TZ",
                            "name": "created_at"
                        },
                        {
                            "dtype": "TIMESTAMP_TZ",
                            "name": "event_timestamp"
                        }
                    ],
                    "event_id_column": "event_id_col",
                    "event_table_id": "6337f9651050ee7d5980660d",
                    "feature_store_details": {
                        "details": {
                            "account": "sf_account",
                            "database": "sf_database",
                            "sf_schema": "sf_schema",
                            "warehouse": "sf_warehouse"
                        },
                        "type": "snowflake"
                    },
                    "id": "6337f9651050ee7d5980662d",
                    "id_column": "item_id_col",
                    "table_details": {
                        "database_name": "sf_database",
                        "schema_name": "sf_schema",
                        "table_name": "items_table"
                    },
                    "type": "item_table"
                },
                "type": "input"
            },
            {
                "name": "input_3",
                "output_type": "frame",
                "parameters": {
                    "columns": [
                        {
                            "dtype": "INT",
                            "name": "col_int"
                        },
                        {
                            "dtype": "FLOAT",
                            "name": "col_float"
                        },
                        {
                            "dtype": "CHAR",
                            "name": "col_char"
                        },
                        {
                            "dtype": "VARCHAR",
                            "name": "col_text"
                        },
                        {
                            "dtype": "BINARY",
                            "name": "col_binary"
                        },
                        {
                            "dtype": "BOOL",
                            "name": "col_boolean"
                        },
                        {
                            "dtype": "TIMESTAMP_TZ",
                            "name": "event_timestamp"
                        },
                        {
                            "dtype": "TIMESTAMP_TZ",
                            "name": "created_at"
                        },
                        {
                            "dtype": "INT",
                            "name": "cust_id"
                        }
                    ],
                    "feature_store_details": {
                        "details": {
                            "account": "sf_account",
                            "database": "sf_database",
                            "sf_schema": "sf_schema",
                            "warehouse": "sf_warehouse"
                        },
                        "type": "snowflake"
                    },
                    "id": "6337f9651050ee7d1234660d",
                    "id_column": "col_int",
                    "table_details": {
                        "database_name": "sf_database",
                        "schema_name": "sf_schema",
                        "table_name": "dimension_table"
                    },
                    "type": "dimension_table"
                },
                "type": "input"
            },
            {
                "name": "input_4",
                "output_type": "frame",
                "parameters": {
                    "columns": [
                        {
                            "dtype": "INT",
                            "name": "col_int"
                        },
                        {
                            "dtype": "FLOAT",
                            "name": "col_float"
                        },
                        {
                            "dtype": "BOOL",
                            "name": "is_active"
                        },
                        {
                            "dtype": "VARCHAR",
                            "name": "col_text"
                        },
                        {
                            "dtype": "BINARY",
                            "name": "col_binary"
                        },
                        {
                            "dtype": "BOOL",
                            "name": "col_boolean"
                        },
                        {
                            "dtype": "TIMESTAMP_TZ",
                            "name": "effective_timestamp"
                        },
                        {
                            "dtype": "TIMESTAMP_TZ",
                            "name": "end_timestamp"
                        },
                        {
                            "dtype": "TIMESTAMP_TZ",
                            "name": "created_at"
                        },
                        {
                            "dtype": "INT",
                            "name": "cust_id"
                        }
                    ],
                    "current_flag_column": "is_active",
                    "effective_timestamp_column": "effective_timestamp",
                    "end_timestamp_column": "end_timestamp",
                    "feature_store_details": {
                        "details": {
                            "account": "sf_account",
                            "database": "sf_database",
                            "sf_schema": "sf_schema",
                            "warehouse": "sf_warehouse"
                        },
                        "type": "snowflake"
                    },
                    "id": "6337f9651050ee7d123466cd",
                    "natural_key_column": "col_text",
                    "surrogate_key_column": "col_int",
                    "table_details": {
                        "database_name": "sf_database",
                        "schema_name": "sf_schema",
                        "table_name": "scd_table"
                    },
                    "type": "scd_table"
                },
                "type": "input"
            },
            {
                "name": "graph_1",
                "output_type": "frame",
                "parameters": {
                    "graph": {
                        "edges": [
                            {
                                "source": "proxy_input_1",
                                "target": "project_1"
                            }
                        ],
                        "nodes": [
                            {
                                "name": "proxy_input_1",
                                "output_type": "frame",
                                "parameters": {
                                    "input_order": 0
                                },
                                "type": "proxy_input"
                            },
                            {
                                "name": "project_1",
                                "output_type": "frame",
                                "parameters": {
                                    "columns": [
                                        "col_int",
                                        "col_float",
                                        "col_char",
                                        "col_text",
                                        "col_binary",
                                        "col_boolean",
                                        "event_timestamp",
                                        "cust_id"
                                    ]
                                },
                                "type": "project"
                            }
                        ]
                    },
                    "metadata": {
                        "column_cleaning_operations": [],
                        "drop_column_names": [
                            "created_at"
                        ],
                        "table_id": "6337f9651050ee7d5980660d",
                        "view_mode": "auto"
                    },
                    "output_node_name": "project_1",
                    "type": "event_view"
                },
                "type": "graph"
            },
            {
                "name": "groupby_1",
                "output_type": "frame",
                "parameters": {
                    "agg_func": "sum",
                    "aggregation_id": "sum_aed233b0e8a6e1c1e0d5427b126b03c949609481",
                    "blind_spot": 600,
                    "entity_ids": [
                        "63f94ed6ea1f050131379214"
                    ],
                    "frequency": 1800,
                    "keys": [
                        "cust_id"
                    ],
                    "names": [
                        "sum_30m",
                        "sum_2h",
                        "sum_1d"
                    ],
                    "parent": "col_float",
                    "serving_names": [
                        "cust_id"
                    ],
                    "tile_id": "TILE_F1800_M300_B600_B5CAF33CCFEDA76C257EC2CB7F66C4AD22009B0F",
                    "time_modulo_frequency": 300,
                    "timestamp": "event_timestamp",
                    "value_by": null,
                    "windows": [
                        "30m",
                        "2h",
                        "1d"
                    ]
                },
                "type": "groupby"
            },
            {
                "name": "project_1",
                "output_type": "series",
                "parameters": {
                    "columns": [
                        "sum_30m"
                    ]
                },
                "type": "project"
            },
            {
                "name": "project_2",
                "output_type": "series",
                "parameters": {
                    "columns": [
                        "sum_2h"
                    ]
                },
                "type": "project"
            },
            {
                "name": "project_3",
                "output_type": "series",
                "parameters": {
                    "columns": [
                        "sum_1d"
                    ]
                },
                "type": "project"
            },
            {
                "name": "graph_2",
                "output_type": "frame",
                "parameters": {
                    "graph": {
                        "edges": [
                            {
                                "source": "proxy_input_1",
                                "target": "project_1"
                            },
                            {
                                "source": "project_1",
                                "target": "join_1"
                            },
                            {
                                "source": "proxy_input_2",
                                "target": "join_1"
                            }
                        ],
                        "nodes": [
                            {
                                "name": "proxy_input_1",
                                "output_type": "frame",
                                "parameters": {
                                    "input_order": 0
                                },
                                "type": "proxy_input"
                            },
                            {
                                "name": "proxy_input_2",
                                "output_type": "frame",
                                "parameters": {
                                    "input_order": 1
                                },
                                "type": "proxy_input"
                            },
                            {
                                "name": "project_1",
                                "output_type": "frame",
                                "parameters": {
                                    "columns": [
                                        "event_id_col",
                                        "item_id_col",
                                        "item_type",
                                        "item_amount",
                                        "created_at",
                                        "event_timestamp"
                                    ]
                                },
                                "type": "project"
                            },
                            {
                                "name": "join_1",
                                "output_type": "frame",
                                "parameters": {
                                    "join_type": "left",
                                    "left_input_columns": [
                                        "event_id_col",
                                        "item_id_col",
                                        "item_type",
                                        "item_amount",
                                        "created_at",
                                        "event_timestamp"
                                    ],
                                    "left_on": "event_id_col",
                                    "left_output_columns": [
                                        "event_id_col",
                                        "item_id_col",
                                        "item_type",
                                        "item_amount",
                                        "created_at",
                                        "event_timestamp"
                                    ],
                                    "metadata": {
                                        "columns": [
                                            "event_timestamp",
                                            "col_int",
                                            "cust_id"
                                        ],
                                        "event_suffix": "_event_table",
                                        "type": "join_event_table_attributes"
                                    },
                                    "right_input_columns": [
                                        "event_timestamp",
                                        "cust_id"
                                    ],
                                    "right_on": "col_int",
                                    "right_output_columns": [
                                        "event_timestamp_event_table",
                                        "cust_id_event_table"
                                    ],
                                    "scd_parameters": null
                                },
                                "type": "join"
                            }
                        ]
                    },
                    "metadata": {
                        "column_cleaning_operations": [],
                        "drop_column_names": [],
                        "event_column_cleaning_operations": [],
                        "event_drop_column_names": [
                            "created_at"
                        ],
                        "event_join_column_names": [
                            "event_timestamp",
                            "col_int",
                            "cust_id"
                        ],
                        "event_suffix": "_event_table",
                        "event_table_id": "6337f9651050ee7d5980660d",
                        "table_id": "6337f9651050ee7d5980662d",
                        "view_mode": "auto"
                    },
                    "output_node_name": "join_1",
                    "type": "item_view"
                },
                "type": "graph"
            },
            {
                "name": "item_groupby_1",
                "output_type": "frame",
                "parameters": {
                    "agg_func": "sum",
                    "entity_ids": [
                        "63f94ed6ea1f050131379204"
                    ],
                    "keys": [
                        "event_id_col"
                    ],
                    "name": "non_time_time_sum_amount_feature",
                    "parent": "item_amount",
                    "serving_names": [
                        "transaction_id"
                    ],
                    "value_by": null
                },
                "type": "item_groupby"
            },
            {
                "name": "project_4",
                "output_type": "series",
                "parameters": {
                    "columns": [
                        "non_time_time_sum_amount_feature"
                    ]
                },
                "type": "project"
            },
            {
                "name": "project_5",
                "output_type": "series",
                "parameters": {
                    "columns": [
                        "event_timestamp"
                    ]
                },
                "type": "project"
            },
            {
                "name": "project_6",
                "output_type": "series",
                "parameters": {
                    "columns": [
                        "cust_id"
                    ]
                },
                "type": "project"
            },
            {
                "name": "lag_1",
                "output_type": "series",
                "parameters": {
                    "entity_columns": [
                        "cust_id"
                    ],
                    "offset": 1,
                    "timestamp_column": "event_timestamp"
                },
                "type": "lag"
            },
            {
                "name": "date_diff_1",
                "output_type": "series",
                "parameters": {},
                "type": "date_diff"
            },
            {
                "name": "timedelta_extract_1",
                "output_type": "series",
                "parameters": {
                    "property": "day"
                },
                "type": "timedelta_extract"
            },
            {
                "name": "assign_1",
                "output_type": "frame",
                "parameters": {
                    "name": "a",
                    "value": null
                },
                "type": "assign"
            },
            {
                "name": "add_1",
                "output_type": "series",
                "parameters": {
                    "right_op": false,
                    "value": 0.1
                },
                "type": "add"
            },
            {
                "name": "log_1",
                "output_type": "series",
                "parameters": {},
                "type": "log"
            },
            {
                "name": "mul_1",
                "output_type": "series",
                "parameters": {
                    "right_op": false,
                    "value": null
                },
                "type": "mul"
            },
            {
                "name": "assign_2",
                "output_type": "frame",
                "parameters": {
                    "name": "a * log(a)",
                    "value": null
                },
                "type": "assign"
            },
            {
                "name": "groupby_2",
                "output_type": "frame",
                "parameters": {
                    "agg_func": "sum",
                    "aggregation_id": "sum_7ace41ba592a7ba79754b1b612470aaf95e9cdc8",
                    "blind_spot": 10800,
                    "entity_ids": [
                        "63f94ed6ea1f050131379214"
                    ],
                    "frequency": 21600,
                    "keys": [
                        "cust_id"
                    ],
                    "names": [
                        "sum(a) (24h)"
                    ],
                    "parent": "a",
                    "serving_names": [
                        "cust_id"
                    ],
                    "tile_id": "TILE_F21600_M10800_B10800_B32DAB803F3C21C339BF36DFFD659BE906FE9DCA",
                    "time_modulo_frequency": 10800,
                    "timestamp": "event_timestamp",
                    "value_by": null,
                    "windows": [
                        "24h"
                    ]
                },
                "type": "groupby"
            },
            {
                "name": "project_7",
                "output_type": "series",
                "parameters": {
                    "columns": [
                        "sum(a) (24h)"
                    ]
                },
                "type": "project"
            },
            {
                "name": "groupby_3",
                "output_type": "frame",
                "parameters": {
                    "agg_func": "sum",
                    "aggregation_id": "sum_4adb91a4cc83b795e308c1f283b67f068097eae7",
                    "blind_spot": 10800,
                    "entity_ids": [
                        "63f94ed6ea1f050131379214"
                    ],
                    "frequency": 21600,
                    "keys": [
                        "cust_id"
                    ],
                    "names": [
                        "sum(a * log(a))"
                    ],
                    "parent": "a * log(a)",
                    "serving_names": [
                        "cust_id"
                    ],
                    "tile_id": "TILE_F21600_M10800_B10800_B32DAB803F3C21C339BF36DFFD659BE906FE9DCA",
                    "time_modulo_frequency": 10800,
                    "timestamp": "event_timestamp",
                    "value_by": null,
                    "windows": [
                        "24h"
                    ]
                },
                "type": "groupby"
            },
            {
                "name": "project_8",
                "output_type": "series",
                "parameters": {
                    "columns": [
                        "sum(a * log(a))"
                    ]
                },
                "type": "project"
            },
            {
                "name": "mul_2",
                "output_type": "series",
                "parameters": {
                    "right_op": false,
                    "value": -1
                },
                "type": "mul"
            },
            {
                "name": "div_1",
                "output_type": "series",
                "parameters": {
                    "right_op": false,
                    "value": null
                },
                "type": "div"
            },
            {
                "name": "add_2",
                "output_type": "series",
                "parameters": {
                    "right_op": false,
                    "value": 0.1
                },
                "type": "add"
            },
            {
                "name": "log_2",
                "output_type": "series",
                "parameters": {},
                "type": "log"
            },
            {
                "name": "add_3",
                "output_type": "series",
                "parameters": {
                    "right_op": false,
                    "value": null
                },
                "type": "add"
            },
            {
                "name": "alias_1",
                "output_type": "series",
                "parameters": {
                    "name": "iet_entropy_24h"
                },
                "type": "alias"
            },
            {
                "name": "item_groupby_2",
                "output_type": "frame",
                "parameters": {
                    "agg_func": "sum",
                    "entity_ids": [
                        "63f94ed6ea1f050131379204"
                    ],
                    "keys": [
                        "event_id_col"
                    ],
                    "name": "item_event_sum_cust_id_feature",
                    "parent": "cust_id_event_table",
                    "serving_names": [
                        "transaction_id"
                    ],
                    "value_by": null
                },
                "type": "item_groupby"
            },
            {
                "name": "project_9",
                "output_type": "series",
                "parameters": {
                    "columns": [
                        "item_event_sum_cust_id_feature"
                    ]
                },
                "type": "project"
            }
        ]
    },
    "horizon": null,
    "name": "target",
    "node_name": "project_1",
    "tabular_source": {
<<<<<<< HEAD
        "feature_store_id": "646f6c190ed28a5271fb02a1",
=======
        "feature_store_id": "64a62f68f2f4ef0030d27a71",
>>>>>>> 279bc7bc
        "table_details": {
            "database_name": "sf_database",
            "schema_name": "sf_schema",
            "table_name": "sf_table"
        }
<<<<<<< HEAD
    }
=======
    },
    "target_namespace_id": "64a62f6af2f4ef0030d27aae"
>>>>>>> 279bc7bc
}<|MERGE_RESOLUTION|>--- conflicted
+++ resolved
@@ -935,24 +935,14 @@
             }
         ]
     },
-    "horizon": null,
     "name": "target",
     "node_name": "project_1",
     "tabular_source": {
-<<<<<<< HEAD
         "feature_store_id": "646f6c190ed28a5271fb02a1",
-=======
-        "feature_store_id": "64a62f68f2f4ef0030d27a71",
->>>>>>> 279bc7bc
         "table_details": {
             "database_name": "sf_database",
             "schema_name": "sf_schema",
             "table_name": "sf_table"
         }
-<<<<<<< HEAD
     }
-=======
-    },
-    "target_namespace_id": "64a62f6af2f4ef0030d27aae"
->>>>>>> 279bc7bc
 }