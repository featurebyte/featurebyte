WITH TILE_F3600_M1800_B900_8502F6BC497F17F84385ABE4346FD392F2F56725 AS (
  SELECT
<<<<<<< HEAD
    avg_31305607c6229e85b9dbd8a516f3207fb68a4f2c.INDEX,
    avg_31305607c6229e85b9dbd8a516f3207fb68a4f2c."cust_id",
    sum_value_avg_31305607c6229e85b9dbd8a516f3207fb68a4f2c,
    count_value_avg_31305607c6229e85b9dbd8a516f3207fb68a4f2c,
    value_last_6823be98b8982564b304f346a91ca4d56208f18a
=======
    avg_33d7045ac1aea1e0a20f32ca16f997f220f5cbc8.INDEX,
    avg_33d7045ac1aea1e0a20f32ca16f997f220f5cbc8."cust_id",
    sum_value_avg_33d7045ac1aea1e0a20f32ca16f997f220f5cbc8,
    count_value_avg_33d7045ac1aea1e0a20f32ca16f997f220f5cbc8
>>>>>>> e53df74b
  FROM (
    SELECT
      *,
      F_TIMESTAMP_TO_INDEX(__FB_TILE_START_DATE_COLUMN, 1800, 900, 60) AS "INDEX"
    FROM (
      SELECT
        TO_TIMESTAMP(
          DATE_PART(EPOCH_SECOND, CAST('2022-01-20 09:15:00' AS TIMESTAMP)) + tile_index * 3600
        ) AS __FB_TILE_START_DATE_COLUMN,
        "cust_id",
        SUM("a") AS sum_value_avg_33d7045ac1aea1e0a20f32ca16f997f220f5cbc8,
        COUNT("a") AS count_value_avg_33d7045ac1aea1e0a20f32ca16f997f220f5cbc8
      FROM (
        SELECT
          *,
          FLOOR(
            (
              DATE_PART(EPOCH_SECOND, "ts") - DATE_PART(EPOCH_SECOND, CAST('2022-01-20 09:15:00' AS TIMESTAMP))
            ) / 3600
          ) AS tile_index
        FROM (
          SELECT
            *
          FROM (
            SELECT
              "ts" AS "ts",
              "cust_id" AS "cust_id",
              "a" AS "a",
              "b" AS "b",
              (
                "a" + "b"
              ) AS "c"
            FROM "db"."public"."event_table"
          )
          WHERE
            "ts" >= CAST('2022-01-20 09:15:00' AS TIMESTAMP)
            AND "ts" < CAST('2022-04-20 09:15:00' AS TIMESTAMP)
        )
      )
      GROUP BY
        tile_index,
        "cust_id"
    )
<<<<<<< HEAD
  ) AS avg_31305607c6229e85b9dbd8a516f3207fb68a4f2c
  RIGHT JOIN (
    SELECT
      *,
      F_TIMESTAMP_TO_INDEX(__FB_TILE_START_DATE_COLUMN, 1800, 900, 60) AS "INDEX"
    FROM (
      SELECT
        __FB_TILE_START_DATE_COLUMN,
        "cust_id",
        value_last_6823be98b8982564b304f346a91ca4d56208f18a
      FROM (
        SELECT
          TO_TIMESTAMP(
            DATE_PART(EPOCH_SECOND, CAST('2022-01-20 09:15:00' AS TIMESTAMP)) + tile_index * 3600
          ) AS __FB_TILE_START_DATE_COLUMN,
          "cust_id",
          ROW_NUMBER() OVER (PARTITION BY tile_index, "cust_id" ORDER BY "ts" DESC) AS "__FB_ROW_NUMBER",
          FIRST_VALUE("a") OVER (PARTITION BY tile_index, "cust_id" ORDER BY "ts" DESC) AS value_last_6823be98b8982564b304f346a91ca4d56208f18a
        FROM (
          SELECT
            *,
            FLOOR(
              (
                DATE_PART(EPOCH_SECOND, "ts") - DATE_PART(EPOCH_SECOND, CAST('2022-01-20 09:15:00' AS TIMESTAMP))
              ) / 3600
            ) AS tile_index
          FROM (
            SELECT
              *
            FROM (
              SELECT
                "ts" AS "ts",
                "cust_id" AS "cust_id",
                "a" AS "a",
                "b" AS "b"
              FROM "db"."public"."event_table"
            )
            WHERE
              "ts" >= CAST('2022-01-20 09:15:00' AS TIMESTAMP)
              AND "ts" < CAST('2022-04-20 09:15:00' AS TIMESTAMP)
          )
        )
      )
      WHERE
        "__FB_ROW_NUMBER" = 1
    )
  ) AS last_6823be98b8982564b304f346a91ca4d56208f18a
    ON avg_31305607c6229e85b9dbd8a516f3207fb68a4f2c.INDEX = last_6823be98b8982564b304f346a91ca4d56208f18a.INDEX
    AND avg_31305607c6229e85b9dbd8a516f3207fb68a4f2c."cust_id" = last_6823be98b8982564b304f346a91ca4d56208f18a."cust_id"
=======
  ) AS avg_33d7045ac1aea1e0a20f32ca16f997f220f5cbc8
>>>>>>> e53df74b
), REQUEST_TABLE AS (
  SELECT
    CAST('2022-04-20 10:00:00' AS TIMESTAMP) AS "POINT_IN_TIME",
    'C1' AS "CUSTOMER_ID"
), "REQUEST_TABLE_W7200_F3600_BS900_M1800_CUSTOMER_ID" AS (
  SELECT
    "POINT_IN_TIME",
    "CUSTOMER_ID",
    FLOOR((
      DATE_PART(EPOCH_SECOND, "POINT_IN_TIME") - 1800
    ) / 3600) AS "__FB_LAST_TILE_INDEX",
    FLOOR((
      DATE_PART(EPOCH_SECOND, "POINT_IN_TIME") - 1800
    ) / 3600) - 2 AS "__FB_FIRST_TILE_INDEX"
  FROM (
    SELECT DISTINCT
      "POINT_IN_TIME",
      "CUSTOMER_ID"
    FROM REQUEST_TABLE
  )
), "REQUEST_TABLE_W172800_F3600_BS900_M1800_CUSTOMER_ID" AS (
  SELECT
    "POINT_IN_TIME",
    "CUSTOMER_ID",
    FLOOR((
      DATE_PART(EPOCH_SECOND, "POINT_IN_TIME") - 1800
    ) / 3600) AS "__FB_LAST_TILE_INDEX",
    FLOOR((
      DATE_PART(EPOCH_SECOND, "POINT_IN_TIME") - 1800
    ) / 3600) - 48 AS "__FB_FIRST_TILE_INDEX"
  FROM (
    SELECT DISTINCT
      "POINT_IN_TIME",
      "CUSTOMER_ID"
    FROM REQUEST_TABLE
  )
), "REQUEST_TABLE_W7776000_F3600_BS900_M1800_CUSTOMER_ID" AS (
  SELECT
    "POINT_IN_TIME",
    "CUSTOMER_ID",
    FLOOR((
      DATE_PART(EPOCH_SECOND, "POINT_IN_TIME") - 1800
    ) / 3600) AS "__FB_LAST_TILE_INDEX",
    FLOOR((
      DATE_PART(EPOCH_SECOND, "POINT_IN_TIME") - 1800
    ) / 3600) - 2160 AS "__FB_FIRST_TILE_INDEX"
  FROM (
    SELECT DISTINCT
      "POINT_IN_TIME",
      "CUSTOMER_ID"
    FROM REQUEST_TABLE
  )
), "REQUEST_TABLE_order_id" AS (
  SELECT DISTINCT
    "order_id"
  FROM REQUEST_TABLE
), _FB_AGGREGATED AS (
  SELECT
    REQ."POINT_IN_TIME" AS "POINT_IN_TIME",
    REQ."CUSTOMER_ID" AS "CUSTOMER_ID",
    REQ."membership_status_a18d6f89f8538bdb" AS "membership_status_a18d6f89f8538bdb",
    "T0"."cust_value_1_9b8bee3acf7d5bc7" AS "cust_value_1_9b8bee3acf7d5bc7",
    "T0"."cust_value_2_9b8bee3acf7d5bc7" AS "cust_value_2_9b8bee3acf7d5bc7",
<<<<<<< HEAD
    "T1"."agg_w7200_avg_31305607c6229e85b9dbd8a516f3207fb68a4f2c" AS "agg_w7200_avg_31305607c6229e85b9dbd8a516f3207fb68a4f2c",
    "T2"."agg_w172800_avg_31305607c6229e85b9dbd8a516f3207fb68a4f2c" AS "agg_w172800_avg_31305607c6229e85b9dbd8a516f3207fb68a4f2c",
    "T3"."agg_w7776000_last_6823be98b8982564b304f346a91ca4d56208f18a" AS "agg_w7776000_last_6823be98b8982564b304f346a91ca4d56208f18a",
    "T4"."order_size" AS "order_size"
=======
    "T1"."agg_w7200_avg_33d7045ac1aea1e0a20f32ca16f997f220f5cbc8" AS "agg_w7200_avg_33d7045ac1aea1e0a20f32ca16f997f220f5cbc8",
    "T2"."agg_w172800_avg_33d7045ac1aea1e0a20f32ca16f997f220f5cbc8" AS "agg_w172800_avg_33d7045ac1aea1e0a20f32ca16f997f220f5cbc8",
    "T3"."order_size" AS "order_size"
>>>>>>> e53df74b
  FROM (
    SELECT
      L."POINT_IN_TIME" AS "POINT_IN_TIME",
      L."CUSTOMER_ID" AS "CUSTOMER_ID",
      R."membership_status" AS "membership_status_a18d6f89f8538bdb"
    FROM (
      SELECT
        "__FB_KEY_COL",
        "__FB_LAST_TS",
        "POINT_IN_TIME",
        "CUSTOMER_ID"
      FROM (
        SELECT
          "__FB_KEY_COL",
          LAG("__FB_EFFECTIVE_TS_COL") IGNORE NULLS OVER (PARTITION BY "__FB_KEY_COL" ORDER BY "__FB_TS_COL" NULLS LAST, "__FB_EFFECTIVE_TS_COL" NULLS LAST) AS "__FB_LAST_TS",
          "POINT_IN_TIME",
          "CUSTOMER_ID",
          "__FB_EFFECTIVE_TS_COL"
        FROM (
          SELECT
            "POINT_IN_TIME" AS "__FB_TS_COL",
            "CUSTOMER_ID" AS "__FB_KEY_COL",
            NULL AS "__FB_EFFECTIVE_TS_COL",
            "POINT_IN_TIME" AS "POINT_IN_TIME",
            "CUSTOMER_ID" AS "CUSTOMER_ID"
          FROM (
            SELECT
              REQ."POINT_IN_TIME",
              REQ."CUSTOMER_ID"
            FROM REQUEST_TABLE AS REQ
          )
          UNION ALL
          SELECT
            "event_timestamp" AS "__FB_TS_COL",
            "cust_id" AS "__FB_KEY_COL",
            "event_timestamp" AS "__FB_EFFECTIVE_TS_COL",
            NULL AS "POINT_IN_TIME",
            NULL AS "CUSTOMER_ID"
          FROM (
            SELECT
              "effective_ts" AS "effective_ts",
              "cust_id" AS "cust_id",
              "membership_status" AS "membership_status"
            FROM "db"."public"."customer_profile_table"
          )
        )
      )
      WHERE
        "__FB_EFFECTIVE_TS_COL" IS NULL
    ) AS L
    LEFT JOIN (
      SELECT
        "effective_ts" AS "effective_ts",
        "cust_id" AS "cust_id",
        "membership_status" AS "membership_status"
      FROM "db"."public"."customer_profile_table"
    ) AS R
      ON L."__FB_LAST_TS" = R."event_timestamp" AND L."__FB_KEY_COL" = R."cust_id"
  ) AS REQ
  LEFT JOIN (
    SELECT
      "cust_id" AS "CUSTOMER_ID",
      "cust_value_1" AS "cust_value_1_9b8bee3acf7d5bc7",
      "cust_value_2" AS "cust_value_2_9b8bee3acf7d5bc7"
    FROM (
      SELECT
        "cust_id" AS "cust_id",
        "cust_value_1" AS "cust_value_1",
        "cust_value_2" AS "cust_value_2"
      FROM "db"."public"."dimension_table"
    )
  ) AS T0
    ON REQ."CUSTOMER_ID" = T0."CUSTOMER_ID"
  LEFT JOIN (
    SELECT
      REQ."POINT_IN_TIME",
      REQ."CUSTOMER_ID",
      SUM(sum_value_avg_33d7045ac1aea1e0a20f32ca16f997f220f5cbc8) / SUM(count_value_avg_33d7045ac1aea1e0a20f32ca16f997f220f5cbc8) AS "agg_w7200_avg_33d7045ac1aea1e0a20f32ca16f997f220f5cbc8"
    FROM "REQUEST_TABLE_W7200_F3600_BS900_M1800_CUSTOMER_ID" AS REQ
    INNER JOIN TILE_F3600_M1800_B900_8502F6BC497F17F84385ABE4346FD392F2F56725 AS TILE
      ON (
        FLOOR(REQ.__FB_LAST_TILE_INDEX / 2) = FLOOR(TILE.INDEX / 2)
        OR FLOOR(REQ.__FB_LAST_TILE_INDEX / 2) - 1 = FLOOR(TILE.INDEX / 2)
      )
      AND REQ."CUSTOMER_ID" = TILE."cust_id"
    WHERE
      TILE.INDEX >= REQ.__FB_FIRST_TILE_INDEX AND TILE.INDEX < REQ.__FB_LAST_TILE_INDEX
    GROUP BY
      REQ."POINT_IN_TIME",
      REQ."CUSTOMER_ID"
  ) AS T1
    ON REQ."POINT_IN_TIME" = T1."POINT_IN_TIME" AND REQ."CUSTOMER_ID" = T1."CUSTOMER_ID"
  LEFT JOIN (
    SELECT
      REQ."POINT_IN_TIME",
      REQ."CUSTOMER_ID",
      SUM(sum_value_avg_33d7045ac1aea1e0a20f32ca16f997f220f5cbc8) / SUM(count_value_avg_33d7045ac1aea1e0a20f32ca16f997f220f5cbc8) AS "agg_w172800_avg_33d7045ac1aea1e0a20f32ca16f997f220f5cbc8"
    FROM "REQUEST_TABLE_W172800_F3600_BS900_M1800_CUSTOMER_ID" AS REQ
    INNER JOIN TILE_F3600_M1800_B900_8502F6BC497F17F84385ABE4346FD392F2F56725 AS TILE
      ON (
        FLOOR(REQ.__FB_LAST_TILE_INDEX / 48) = FLOOR(TILE.INDEX / 48)
        OR FLOOR(REQ.__FB_LAST_TILE_INDEX / 48) - 1 = FLOOR(TILE.INDEX / 48)
      )
      AND REQ."CUSTOMER_ID" = TILE."cust_id"
    WHERE
      TILE.INDEX >= REQ.__FB_FIRST_TILE_INDEX AND TILE.INDEX < REQ.__FB_LAST_TILE_INDEX
    GROUP BY
      REQ."POINT_IN_TIME",
      REQ."CUSTOMER_ID"
  ) AS T2
    ON REQ."POINT_IN_TIME" = T2."POINT_IN_TIME" AND REQ."CUSTOMER_ID" = T2."CUSTOMER_ID"
  LEFT JOIN (
    SELECT
      *
    FROM (
      SELECT
        REQ."POINT_IN_TIME",
        REQ."CUSTOMER_ID",
        ROW_NUMBER() OVER (PARTITION BY REQ."POINT_IN_TIME", REQ."CUSTOMER_ID" ORDER BY TILE.INDEX DESC) AS "__FB_ROW_NUMBER",
        FIRST_VALUE(value_last_6823be98b8982564b304f346a91ca4d56208f18a) OVER (PARTITION BY REQ."POINT_IN_TIME", REQ."CUSTOMER_ID" ORDER BY TILE.INDEX DESC) AS "agg_w7776000_last_6823be98b8982564b304f346a91ca4d56208f18a"
      FROM "REQUEST_TABLE_W7776000_F3600_BS900_M1800_CUSTOMER_ID" AS REQ
      INNER JOIN TILE_F3600_M1800_B900_8502F6BC497F17F84385ABE4346FD392F2F56725 AS TILE
        ON (
          FLOOR(REQ.__FB_LAST_TILE_INDEX / 2160) = FLOOR(TILE.INDEX / 2160)
          OR FLOOR(REQ.__FB_LAST_TILE_INDEX / 2160) - 1 = FLOOR(TILE.INDEX / 2160)
        )
        AND REQ."CUSTOMER_ID" = TILE."cust_id"
      WHERE
        TILE.INDEX >= REQ.__FB_FIRST_TILE_INDEX AND TILE.INDEX < REQ.__FB_LAST_TILE_INDEX
    )
    WHERE
      "__FB_ROW_NUMBER" = 1
  ) AS T3
    ON REQ."POINT_IN_TIME" = T3."POINT_IN_TIME" AND REQ."CUSTOMER_ID" = T3."CUSTOMER_ID"
  LEFT JOIN (
    SELECT
      ITEM_AGG."order_size" AS "order_size",
      REQ."order_id" AS "order_id"
    FROM "REQUEST_TABLE_order_id" AS REQ
    INNER JOIN (
      SELECT
        "order_id",
        COUNT(*) AS "order_size"
      FROM (
        SELECT
          "order_id" AS "order_id",
          "item_id" AS "item_id",
          "item_name" AS "item_name",
          "item_type" AS "item_type"
        FROM "db"."public"."item_table"
      )
      GROUP BY
        "order_id"
    ) AS ITEM_AGG
      ON REQ."order_id" = ITEM_AGG."order_id"
  ) AS T4
    ON REQ."order_id" = T4."order_id"
)
SELECT
  AGG."POINT_IN_TIME",
  AGG."CUSTOMER_ID",
  "agg_w7200_avg_33d7045ac1aea1e0a20f32ca16f997f220f5cbc8" AS "a_2h_average",
  "agg_w172800_avg_33d7045ac1aea1e0a20f32ca16f997f220f5cbc8" AS "a_48h_average",
  "order_size" AS "order_size",
  (
    "cust_value_1_9b8bee3acf7d5bc7" + "cust_value_2_9b8bee3acf7d5bc7"
  ) AS "MY FEATURE",
  "membership_status_a18d6f89f8538bdb" AS "Current Membership Status",
  "agg_w7776000_last_6823be98b8982564b304f346a91ca4d56208f18a" AS "a_latest_value_past_90d"
FROM _FB_AGGREGATED AS AGG<|MERGE_RESOLUTION|>--- conflicted
+++ resolved
@@ -1,17 +1,10 @@
 WITH TILE_F3600_M1800_B900_8502F6BC497F17F84385ABE4346FD392F2F56725 AS (
   SELECT
-<<<<<<< HEAD
-    avg_31305607c6229e85b9dbd8a516f3207fb68a4f2c.INDEX,
-    avg_31305607c6229e85b9dbd8a516f3207fb68a4f2c."cust_id",
-    sum_value_avg_31305607c6229e85b9dbd8a516f3207fb68a4f2c,
-    count_value_avg_31305607c6229e85b9dbd8a516f3207fb68a4f2c,
-    value_last_6823be98b8982564b304f346a91ca4d56208f18a
-=======
     avg_33d7045ac1aea1e0a20f32ca16f997f220f5cbc8.INDEX,
     avg_33d7045ac1aea1e0a20f32ca16f997f220f5cbc8."cust_id",
     sum_value_avg_33d7045ac1aea1e0a20f32ca16f997f220f5cbc8,
-    count_value_avg_33d7045ac1aea1e0a20f32ca16f997f220f5cbc8
->>>>>>> e53df74b
+    count_value_avg_33d7045ac1aea1e0a20f32ca16f997f220f5cbc8,
+    value_latest_088635a8a233d93984ceb9acdaa23eaa1460f338
   FROM (
     SELECT
       *,
@@ -55,8 +48,7 @@
         tile_index,
         "cust_id"
     )
-<<<<<<< HEAD
-  ) AS avg_31305607c6229e85b9dbd8a516f3207fb68a4f2c
+  ) AS avg_33d7045ac1aea1e0a20f32ca16f997f220f5cbc8
   RIGHT JOIN (
     SELECT
       *,
@@ -65,7 +57,7 @@
       SELECT
         __FB_TILE_START_DATE_COLUMN,
         "cust_id",
-        value_last_6823be98b8982564b304f346a91ca4d56208f18a
+        value_latest_088635a8a233d93984ceb9acdaa23eaa1460f338
       FROM (
         SELECT
           TO_TIMESTAMP(
@@ -73,7 +65,7 @@
           ) AS __FB_TILE_START_DATE_COLUMN,
           "cust_id",
           ROW_NUMBER() OVER (PARTITION BY tile_index, "cust_id" ORDER BY "ts" DESC) AS "__FB_ROW_NUMBER",
-          FIRST_VALUE("a") OVER (PARTITION BY tile_index, "cust_id" ORDER BY "ts" DESC) AS value_last_6823be98b8982564b304f346a91ca4d56208f18a
+          FIRST_VALUE("a") OVER (PARTITION BY tile_index, "cust_id" ORDER BY "ts" DESC) AS value_latest_088635a8a233d93984ceb9acdaa23eaa1460f338
         FROM (
           SELECT
             *,
@@ -102,12 +94,9 @@
       WHERE
         "__FB_ROW_NUMBER" = 1
     )
-  ) AS last_6823be98b8982564b304f346a91ca4d56208f18a
-    ON avg_31305607c6229e85b9dbd8a516f3207fb68a4f2c.INDEX = last_6823be98b8982564b304f346a91ca4d56208f18a.INDEX
-    AND avg_31305607c6229e85b9dbd8a516f3207fb68a4f2c."cust_id" = last_6823be98b8982564b304f346a91ca4d56208f18a."cust_id"
-=======
-  ) AS avg_33d7045ac1aea1e0a20f32ca16f997f220f5cbc8
->>>>>>> e53df74b
+  ) AS latest_088635a8a233d93984ceb9acdaa23eaa1460f338
+    ON avg_33d7045ac1aea1e0a20f32ca16f997f220f5cbc8.INDEX = latest_088635a8a233d93984ceb9acdaa23eaa1460f338.INDEX
+    AND avg_33d7045ac1aea1e0a20f32ca16f997f220f5cbc8."cust_id" = latest_088635a8a233d93984ceb9acdaa23eaa1460f338."cust_id"
 ), REQUEST_TABLE AS (
   SELECT
     CAST('2022-04-20 10:00:00' AS TIMESTAMP) AS "POINT_IN_TIME",
@@ -171,16 +160,10 @@
     REQ."membership_status_a18d6f89f8538bdb" AS "membership_status_a18d6f89f8538bdb",
     "T0"."cust_value_1_9b8bee3acf7d5bc7" AS "cust_value_1_9b8bee3acf7d5bc7",
     "T0"."cust_value_2_9b8bee3acf7d5bc7" AS "cust_value_2_9b8bee3acf7d5bc7",
-<<<<<<< HEAD
-    "T1"."agg_w7200_avg_31305607c6229e85b9dbd8a516f3207fb68a4f2c" AS "agg_w7200_avg_31305607c6229e85b9dbd8a516f3207fb68a4f2c",
-    "T2"."agg_w172800_avg_31305607c6229e85b9dbd8a516f3207fb68a4f2c" AS "agg_w172800_avg_31305607c6229e85b9dbd8a516f3207fb68a4f2c",
-    "T3"."agg_w7776000_last_6823be98b8982564b304f346a91ca4d56208f18a" AS "agg_w7776000_last_6823be98b8982564b304f346a91ca4d56208f18a",
-    "T4"."order_size" AS "order_size"
-=======
     "T1"."agg_w7200_avg_33d7045ac1aea1e0a20f32ca16f997f220f5cbc8" AS "agg_w7200_avg_33d7045ac1aea1e0a20f32ca16f997f220f5cbc8",
     "T2"."agg_w172800_avg_33d7045ac1aea1e0a20f32ca16f997f220f5cbc8" AS "agg_w172800_avg_33d7045ac1aea1e0a20f32ca16f997f220f5cbc8",
-    "T3"."order_size" AS "order_size"
->>>>>>> e53df74b
+    "T3"."agg_w7776000_latest_088635a8a233d93984ceb9acdaa23eaa1460f338" AS "agg_w7776000_latest_088635a8a233d93984ceb9acdaa23eaa1460f338",
+    "T4"."order_size" AS "order_size"
   FROM (
     SELECT
       L."POINT_IN_TIME" AS "POINT_IN_TIME",
@@ -300,7 +283,7 @@
         REQ."POINT_IN_TIME",
         REQ."CUSTOMER_ID",
         ROW_NUMBER() OVER (PARTITION BY REQ."POINT_IN_TIME", REQ."CUSTOMER_ID" ORDER BY TILE.INDEX DESC) AS "__FB_ROW_NUMBER",
-        FIRST_VALUE(value_last_6823be98b8982564b304f346a91ca4d56208f18a) OVER (PARTITION BY REQ."POINT_IN_TIME", REQ."CUSTOMER_ID" ORDER BY TILE.INDEX DESC) AS "agg_w7776000_last_6823be98b8982564b304f346a91ca4d56208f18a"
+        FIRST_VALUE(value_latest_088635a8a233d93984ceb9acdaa23eaa1460f338) OVER (PARTITION BY REQ."POINT_IN_TIME", REQ."CUSTOMER_ID" ORDER BY TILE.INDEX DESC) AS "agg_w7776000_latest_088635a8a233d93984ceb9acdaa23eaa1460f338"
       FROM "REQUEST_TABLE_W7776000_F3600_BS900_M1800_CUSTOMER_ID" AS REQ
       INNER JOIN TILE_F3600_M1800_B900_8502F6BC497F17F84385ABE4346FD392F2F56725 AS TILE
         ON (
@@ -349,5 +332,5 @@
     "cust_value_1_9b8bee3acf7d5bc7" + "cust_value_2_9b8bee3acf7d5bc7"
   ) AS "MY FEATURE",
   "membership_status_a18d6f89f8538bdb" AS "Current Membership Status",
-  "agg_w7776000_last_6823be98b8982564b304f346a91ca4d56208f18a" AS "a_latest_value_past_90d"
+  "agg_w7776000_latest_088635a8a233d93984ceb9acdaa23eaa1460f338" AS "a_latest_value_past_90d"
 FROM _FB_AGGREGATED AS AGG