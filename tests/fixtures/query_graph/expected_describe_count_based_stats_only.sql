--- conflicted
+++ resolved
@@ -1,20 +1,11 @@
 WITH "casted_data" AS (
   SELECT
-<<<<<<< HEAD
-    CAST("ts" AS STRING) AS "ts",
-    CAST("cust_id" AS STRING) AS "cust_id",
-    CAST("a" AS STRING) AS "a",
-    CAST("b" AS STRING) AS "b",
-    CAST("a_copy" AS STRING) AS "a_copy"
-  FROM "__FB_INPUT_TABLE_SQL_PLACEHOLDER"
-=======
     CAST("ts" AS VARCHAR) AS "ts",
     CAST("cust_id" AS VARCHAR) AS "cust_id",
     CAST("a" AS VARCHAR) AS "a",
     CAST("b" AS VARCHAR) AS "b",
     CAST("a_copy" AS VARCHAR) AS "a_copy"
-  FROM "__TEMP_SAMPLED_DATA_000000000000000000000000"
->>>>>>> 7bf184ba
+  FROM "__FB_INPUT_TABLE_SQL_PLACEHOLDER"
 ), counts__1 AS (
   SELECT
     F_COUNT_DICT_ENTROPY(count_dict."COUNT_DICT") AS "entropy__1",
