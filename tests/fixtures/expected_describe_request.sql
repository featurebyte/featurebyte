--- conflicted
+++ resolved
@@ -1,14 +1,8 @@
 WITH "casted_data" AS (
   SELECT
-<<<<<<< HEAD
-    CAST("col_float" AS STRING) AS "col_float",
-    CAST("col_text" AS STRING) AS "col_text"
-  FROM "__FB_TEMPORARY_TABLE_000000000000000000000000"
-=======
     CAST("col_float" AS VARCHAR) AS "col_float",
     CAST("col_text" AS VARCHAR) AS "col_text"
-  FROM "__TEMP_SAMPLED_DATA_000000000000000000000000"
->>>>>>> 7bf184ba
+  FROM "__FB_TEMPORARY_TABLE_000000000000000000000000"
 ), counts__1 AS (
   SELECT
     F_COUNT_DICT_ENTROPY(count_dict."COUNT_DICT") AS "entropy__1",
