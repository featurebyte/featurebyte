CREATE FUNCTION udf_func(x_1 DOUBLE, x_2 DOUBLE)
RETURNS DOUBLE
LANGUAGE PYTHON
COMMENT ''
AS $$
import json
import numpy as np
import pandas as pd
import scipy as sp


<<<<<<< HEAD
def user_defined_function(col_1: float, col_2: float) -> float:
    # col_1: __feature_V231229__part1
    # col_2: __feature_V231229__part0
    feat_1 = np.nan if pd.isna(col_2) or pd.isna(col_1) else col_2 + col_1
=======
def on_demand_feature_function(col_1: float, col_2: float) -> float:
    # col_1: __feature_V231229__part0
    # col_2: __feature_V231229__part1
    feat_1 = np.nan if pd.isna(col_1) or pd.isna(col_2) else col_1 + col_2
>>>>>>> 69f2ded1
    return feat_1

return user_defined_function(x_1, x_2)
$$<|MERGE_RESOLUTION|>--- conflicted
+++ resolved
@@ -9,17 +9,10 @@
 import scipy as sp
 
 
-<<<<<<< HEAD
 def user_defined_function(col_1: float, col_2: float) -> float:
-    # col_1: __feature_V231229__part1
-    # col_2: __feature_V231229__part0
-    feat_1 = np.nan if pd.isna(col_2) or pd.isna(col_1) else col_2 + col_1
-=======
-def on_demand_feature_function(col_1: float, col_2: float) -> float:
     # col_1: __feature_V231229__part0
     # col_2: __feature_V231229__part1
     feat_1 = np.nan if pd.isna(col_1) or pd.isna(col_2) else col_1 + col_2
->>>>>>> 69f2ded1
     return feat_1
 
 return user_defined_function(x_1, x_2)
