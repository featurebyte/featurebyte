"""
Tests for feature materialization service
"""
import json
import os
import time
from datetime import datetime
from unittest.mock import patch

import freezegun
import pandas as pd
import pytest

import featurebyte as fb
from featurebyte.enum import InternalName
from featurebyte.logging import get_logger
from featurebyte.schema.feature_list import OnlineFeaturesRequestPayload
from featurebyte.schema.worker.task.scheduled_feature_materialize import (
    ScheduledFeatureMaterializeTaskPayload,
)
from tests.util.helper import assert_dict_approx_equal

logger = get_logger(__name__)


@pytest.fixture(name="always_enable_feast_integration", scope="module", autouse=True)
def always_enable_feast_integration_fixture():
    """
    Enable feast integration for all tests in this module
    """
    with patch.dict(os.environ, {"FEATUREBYTE_FEAST_INTEGRATION_ENABLED": "True"}):
        yield


@pytest.fixture(name="features", scope="module")
def features_fixture(event_table, scd_table):  # pylint: disable=too-many-locals
    """
    Fixture for feature
    """
    event_view = event_table.get_view()

    # Feature saved but not deployed
    feature_0 = event_view.groupby("ÜSER ID").aggregate_over(
        "ÀMOUNT",
        method="sum",
        windows=["666h"],
        feature_names=["EXTERNAL_FS_FEATURE_NOT_DEPLOYED"],
    )
    feature_0.save()

    # Window aggregate feature
    feature_1 = event_view.groupby("ÜSER ID").aggregate_over(
        "ÀMOUNT",
        method="sum",
        windows=["24h"],
        feature_names=["EXTERNAL_FS_AMOUNT_SUM_BY_USER_ID_24h"],
    )["EXTERNAL_FS_AMOUNT_SUM_BY_USER_ID_24h"]

    # Window aggregate feature with more post-processing
    feature_2 = feature_1 * 100
    feature_2.name = feature_1.name + "_TIMES_100"

    # Feature with a different entity
    filtered_event_view = event_view[event_view["PRODUCT_ACTION"].notnull()]
    feature_3 = filtered_event_view.groupby("PRODUCT_ACTION").aggregate_over(
        None,
        method="count",
        windows=["7d"],
        feature_names=["EXTERNAL_FS_COUNT_BY_PRODUCT_ACTION_7d"],
    )["EXTERNAL_FS_COUNT_BY_PRODUCT_ACTION_7d"]

    # Complex feature with multiple unrelated entities and request column
    feature_4 = feature_1 + feature_3 + fb.RequestColumn.point_in_time().dt.day.sin()
    feature_4.name = "EXTERNAL_FS_COMPLEX_USER_X_PRODUCTION_ACTION_FEATURE"

    # Feature without entity
    feature_5 = filtered_event_view.groupby([]).aggregate_over(
        None,
        method="count",
        windows=["7d"],
        feature_names=["EXTERNAL_FS_COUNT_OVERALL_7d"],
    )["EXTERNAL_FS_COUNT_OVERALL_7d"]

    # Dict feature
    feature_6 = event_view.groupby("ÜSER ID", category="PRODUCT_ACTION").aggregate_over(
        "ÀMOUNT",
        method="sum",
        windows=["7d"],
        feature_names=["EXTERNAL_CATEGORY_AMOUNT_SUM_BY_USER_ID_7d"],
    )["EXTERNAL_CATEGORY_AMOUNT_SUM_BY_USER_ID_7d"]

    cross_aggregate_feature2 = event_view.groupby(
        ["CUST_ID"], category="PRODUCT_ACTION"
    ).aggregate_over(
        "ÀMOUNT",
        method="sum",
        windows=["24d"],
        feature_names=["amount_sum_across_action_24d"],
    )[
        "amount_sum_across_action_24d"
    ]

    feature_7 = feature_6.cd.cosine_similarity(cross_aggregate_feature2)
    feature_7.name = "EXTERNAL_FS_COSINE_SIMILARITY"

    feature_8 = event_view.groupby("ÜSER ID").aggregate_over(
        "EMBEDDING_ARRAY",
        method="avg",
        windows=["24h"],
        feature_names=["EXTERNAL_FS_ARRAY_AVG_BY_USER_ID_24h"],
    )["EXTERNAL_FS_ARRAY_AVG_BY_USER_ID_24h"]

    vec_agg_feature2 = event_view.groupby("CUST_ID").aggregate_over(
        "EMBEDDING_ARRAY",
        method="avg",
        windows=["48h"],
        feature_names=["EXTERNAL_FS_ARRAY_AVG_BY_CUST_ID_48h"],
    )["EXTERNAL_FS_ARRAY_AVG_BY_CUST_ID_48h"]

    feature_9 = feature_8.vec.cosine_similarity(vec_agg_feature2)
    feature_9.name = "EXTERNAL_FS_COSINE_SIMILARITY_VEC"

    scd_view = scd_table.get_view()
    feature_10 = scd_view["User Status"].as_feature("User Status Feature")
    feature_11 = (
        scd_view.groupby("User Status")
        .aggregate_asat(method="count", feature_name="Current Number of Users With This Status")
        .astype(float)
    )
    feature_11.name = "Current Number of Users With This Status"

    # Save all features to be deployed
    features = [
        feature_1,
        feature_2,
        feature_3,
        feature_4,
        feature_5,
        feature_6,
        feature_7,
        feature_8,
        feature_9,
        feature_10,
        feature_11,
    ]
    for feature in features:
        feature.save()
        feature.update_readiness("PRODUCTION_READY")

    return features


@pytest.fixture(name="deployed_feature_list", scope="module")
def deployed_features_list_fixture(features):
    """
    Fixture for deployed feature list
    """
    feature_list = fb.FeatureList(features, name="EXTERNAL_FS_FEATURE_LIST")
    feature_list.save()
    with patch(
        "featurebyte.service.feature_manager.get_next_job_datetime",
        return_value=pd.Timestamp("2001-01-02 12:00:00").to_pydatetime(),
    ):
        deployment = feature_list.deploy()
        with patch(
            "featurebyte.service.feature_materialize.datetime", autospec=True
        ) as mock_datetime:
            mock_datetime.utcnow.return_value = datetime(2001, 1, 2, 12)
            deployment.enable()

    yield deployment
    deployment.disable()


@pytest.fixture(name="default_feature_job_setting")
def default_feature_job_setting_fixture(event_table):
    """
    Fixture for default feature job setting
    """
    return event_table.default_feature_job_setting


async def check_feature_tables_populated(session, feature_tables):
    """
    Check feature tables are populated correctly
    """
    for feature_table in feature_tables:
        df = await session.execute_query(f'SELECT * FROM "{feature_table.name}"')

        # Should not be empty
        assert df.shape[0] > 0

        # Should have all the serving names and output columns tracked in OfflineStoreFeatureTable
        assert set(df.columns.tolist()) == set(
            [InternalName.FEATURE_TIMESTAMP_COLUMN.value]
            + feature_table.serving_names
            + feature_table.output_column_names
        )


async def check_feast_registry(app_container):
    """
    Check feast registry is populated correctly
    """
    feast_registry = await app_container.feast_registry_service.get_feast_registry_for_catalog()
    assert feast_registry is not None
    feature_store = await app_container.feast_feature_store_service.get_feast_feature_store(
        feast_registry.id
    )

    # Check feature views and feature services
    assert {fv.name for fv in feature_store.list_feature_views()} == {
        "fb_entity_overall_fjs_3600_1800_1800_ttl",
        "fb_entity_product_action_fjs_3600_1800_1800_ttl",
        "fb_entity_cust_id_fjs_3600_1800_1800_ttl",
        "fb_entity_üserid_fjs_3600_1800_1800_ttl",
        "fb_entity_üserid_fjs_86400_0_0",
        "fb_entity_user_status_fjs_86400_0_0",
    }
    assert {fs.name for fs in feature_store.list_feature_services()} == {"EXTERNAL_FS_FEATURE_LIST"}

    # Check feast materialize and get_online_features
    feature_service = feature_store.get_feature_service("EXTERNAL_FS_FEATURE_LIST")
    entity_row = {
        "üser id": 1,
        "cust_id": 761,
        "PRODUCT_ACTION": "detail",
        "POINT_IN_TIME": pd.Timestamp("2001-01-02 12:00:00"),
    }
    online_features = feature_store.get_online_features(
        features=feature_service,
<<<<<<< HEAD
        entity_rows=[entity_row],
=======
        entity_rows=[
            {
                "üser id": 1,
                "cust_id": 761,
                "user_status": "STÀTUS_CODE_39",
                "PRODUCT_ACTION": "detail",
                "POINT_IN_TIME": pd.Timestamp("2001-01-02 12:00:00"),
            }
        ],
>>>>>>> ae530439
    ).to_dict()
    online_features["EXTERNAL_CATEGORY_AMOUNT_SUM_BY_USER_ID_7d"] = [
        json.loads(online_features["EXTERNAL_CATEGORY_AMOUNT_SUM_BY_USER_ID_7d"][0])
        if online_features["EXTERNAL_CATEGORY_AMOUNT_SUM_BY_USER_ID_7d"][0]
        else None
    ]
    online_features["EXTERNAL_FS_ARRAY_AVG_BY_USER_ID_24h"] = [
        json.loads(online_features["EXTERNAL_FS_ARRAY_AVG_BY_USER_ID_24h"][0])
        if online_features["EXTERNAL_FS_ARRAY_AVG_BY_USER_ID_24h"][0]
        else None
    ]
    expected = {
        "üser id": ["1"],
        "cust_id": ["761"],
        "PRODUCT_ACTION": ["detail"],
        "user_status": ["STÀTUS_CODE_39"],
        "User Status Feature": ["STÀTUS_CODE_39"],
        "Current Number of Users With This Status": [1.0],
        "EXTERNAL_FS_COUNT_OVERALL_7d": [149.0],
        "EXTERNAL_FS_COUNT_BY_PRODUCT_ACTION_7d": [43.0],
        "EXTERNAL_FS_AMOUNT_SUM_BY_USER_ID_24h": [475.38],
        "EXTERNAL_FS_AMOUNT_SUM_BY_USER_ID_24h_TIMES_100": [47538.0],
        "EXTERNAL_FS_COMPLEX_USER_X_PRODUCTION_ACTION_FEATURE": [519.2892974268257],
        "EXTERNAL_CATEGORY_AMOUNT_SUM_BY_USER_ID_7d": [
            {
                "__MISSING__": 234.77,
                "detail": 235.24,
                "purchase": 225.78,
                "rëmove": 11.39,
                "àdd": 338.51,
            }
        ],
        "EXTERNAL_FS_COSINE_SIMILARITY": [0],
        "EXTERNAL_FS_ARRAY_AVG_BY_USER_ID_24h": [
            [
                0.41825654595626777,
                0.3459365542614712,
                0.5725510296687925,
                0.424307035963231,
                0.4930920411475924,
                0.4502761817462119,
                0.3192654242159095,
                0.40611594238301874,
                0.649378423267523,
                0.3857218591399362,
            ]
        ],
        "EXTERNAL_FS_COSINE_SIMILARITY_VEC": [0.8593524820234559],
    }
    assert_dict_approx_equal(online_features, expected)

    # set point in time > 2001-01-02 12:00:00 +  2 hours (frequency is 1 hour) &
    # expect all ttl features to be null
    entity_row["POINT_IN_TIME"] = pd.Timestamp("2001-01-02 14:00:01")
    online_features = feature_store.get_online_features(
        features=feature_service,
        entity_rows=[entity_row],
    ).to_dict()
    expected = {
        "üser id": ["1"],
        "cust_id": ["761"],
        "PRODUCT_ACTION": ["detail"],
        "EXTERNAL_FS_COUNT_OVERALL_7d": [None],
        "EXTERNAL_FS_COUNT_BY_PRODUCT_ACTION_7d": [None],
        "EXTERNAL_FS_AMOUNT_SUM_BY_USER_ID_24h": [None],
        "EXTERNAL_FS_AMOUNT_SUM_BY_USER_ID_24h_TIMES_100": [None],
        "EXTERNAL_FS_COMPLEX_USER_X_PRODUCTION_ACTION_FEATURE": [None],
        "EXTERNAL_CATEGORY_AMOUNT_SUM_BY_USER_ID_7d": [None],
        "EXTERNAL_FS_COSINE_SIMILARITY": [None],
        "EXTERNAL_FS_ARRAY_AVG_BY_USER_ID_24h": [None],
        "EXTERNAL_FS_COSINE_SIMILARITY_VEC": [None],
    }
    assert_dict_approx_equal(online_features, expected)

    # set the point in time earlier than the 2001-01-02 12:00:00
    # expect all ttl features to be null
    entity_row["POINT_IN_TIME"] = pd.Timestamp("2001-01-02 11:59:59")
    online_features = feature_store.get_online_features(
        features=feature_service,
        entity_rows=[entity_row],
    ).to_dict()
    assert_dict_approx_equal(online_features, expected)


@freezegun.freeze_time("2001-01-02 12:00:00")
def check_online_features(deployment, config):
    """
    Check online features are populated correctly
    """
    client = config.get_client()

    entity_serving_names = [
        {
            "üser id": 1,
            "cust_id": 761,
            "PRODUCT_ACTION": "detail",
            # Note: shouldn't have to provide this once parent entity lookup is supported (via child
            # entity üser id)
            "user_status": "STÀTUS_CODE_39",
        }
    ]
    data = OnlineFeaturesRequestPayload(entity_serving_names=entity_serving_names)

    tic = time.time()
    res = client.post(
        f"/deployment/{deployment.id}/online_features",
        json=data.json_dict(),
    )
    assert res.status_code == 200
    elapsed = time.time() - tic
    logger.info("online_features elapsed: %fs", elapsed)
    feat_dict = res.json()["features"][0]
    feat_dict["EXTERNAL_CATEGORY_AMOUNT_SUM_BY_USER_ID_7d"] = json.loads(
        feat_dict["EXTERNAL_CATEGORY_AMOUNT_SUM_BY_USER_ID_7d"]
    )
    feat_dict["EXTERNAL_FS_ARRAY_AVG_BY_USER_ID_24h"] = json.loads(
        feat_dict["EXTERNAL_FS_ARRAY_AVG_BY_USER_ID_24h"]
    )
    expected = {
        "üser id": "1",
        "cust_id": "761",
        "PRODUCT_ACTION": "detail",
        "user_status": "STÀTUS_CODE_39",
        "User Status Feature": "STÀTUS_CODE_39",
        "Current Number of Users With This Status": 1.0,
        "EXTERNAL_FS_COUNT_OVERALL_7d": 149.0,
        "EXTERNAL_FS_COUNT_BY_PRODUCT_ACTION_7d": 43.0,
        "EXTERNAL_FS_AMOUNT_SUM_BY_USER_ID_24h": 475.38,
        "EXTERNAL_FS_AMOUNT_SUM_BY_USER_ID_24h_TIMES_100": 47538.0,
        "EXTERNAL_FS_COMPLEX_USER_X_PRODUCTION_ACTION_FEATURE": 519.2892974268257,
        "EXTERNAL_CATEGORY_AMOUNT_SUM_BY_USER_ID_7d": {
            "__MISSING__": 234.77,
            "detail": 235.24,
            "purchase": 225.78,
            "rëmove": 11.39,
            "àdd": 338.51,
        },
        "EXTERNAL_FS_COSINE_SIMILARITY": 0,
        "EXTERNAL_FS_ARRAY_AVG_BY_USER_ID_24h": [
            0.41825654595626777,
            0.3459365542614712,
            0.5725510296687925,
            0.424307035963231,
            0.4930920411475924,
            0.4502761817462119,
            0.3192654242159095,
            0.40611594238301874,
            0.649378423267523,
            0.3857218591399362,
        ],
        "EXTERNAL_FS_COSINE_SIMILARITY_VEC": 0.8593524820234559,
    }
    assert_dict_approx_equal(feat_dict, expected)


@pytest.mark.parametrize("source_type", ["snowflake"], indirect=True)
@pytest.mark.asyncio
async def test_feature_materialize_service(
    app_container,
    session,
    user_entity,
    customer_entity,
    product_action_entity,
    status_entity,
    deployed_feature_list,
    config,
):
    """
    Test FeatureMaterializeService
    """
    _ = deployed_feature_list

    primary_entity_to_feature_table = {}
    async for feature_table in app_container.offline_store_feature_table_service.list_documents_iterator(
        query_filter={},
    ):
        primary_entity_to_feature_table[
            tuple(sorted(feature_table.primary_entity_ids))
        ] = feature_table

    assert set(primary_entity_to_feature_table.keys()) == {
        (),
        (user_entity.id,),
        (customer_entity.id,),
        (product_action_entity.id,),
        (status_entity.id,),
    }

    await check_feature_tables_populated(session, primary_entity_to_feature_table.values())

    await check_feast_registry(app_container)

    check_online_features(deployed_feature_list, config)

    # Check offline store table for user entity
    service = app_container.feature_materialize_service
    feature_table_model = primary_entity_to_feature_table[(user_entity.id,)]
    await service.scheduled_materialize_features(feature_table_model=feature_table_model)
    df = await session.execute_query(f'SELECT * FROM "{feature_table_model.name}"')
    expected = [
        "__feature_timestamp",
        "üser id",
        "EXTERNAL_CATEGORY_AMOUNT_SUM_BY_USER_ID_7d",
        "EXTERNAL_FS_AMOUNT_SUM_BY_USER_ID_24h_TIMES_100",
        "EXTERNAL_FS_AMOUNT_SUM_BY_USER_ID_24h",
        "EXTERNAL_FS_ARRAY_AVG_BY_USER_ID_24h",
        "__EXTERNAL_FS_COSINE_SIMILARITY__part0",
        "__EXTERNAL_FS_COSINE_SIMILARITY_VEC__part0",
        "__EXTERNAL_FS_COMPLEX_USER_X_PRODUCTION_ACTION_FEATURE__part0",
    ]
    assert set(df.columns.tolist()) == set(expected)
    assert df.shape[0] == 18
    assert df["__feature_timestamp"].nunique() == 2
    assert df["üser id"].isnull().sum() == 0

    # Materialize one more time
    await service.scheduled_materialize_features(feature_table_model=feature_table_model)
    df = await session.execute_query(f'SELECT * FROM "{feature_table_model.name}"')
    assert df.shape[0] == 27
    assert df["__feature_timestamp"].nunique() == 3
    assert df["üser id"].isnull().sum() == 0

    # Simulate a scheduled task
    task_payload = ScheduledFeatureMaterializeTaskPayload(
        catalog_id=feature_table_model.catalog_id,
        offline_store_feature_table_name=feature_table_model.name,
        offline_store_feature_table_id=feature_table_model.id,
    )
    await app_container.task_manager.submit(task_payload)
    df = await session.execute_query(f'SELECT * FROM "{feature_table_model.name}"')
    assert df.shape[0] == 36
    assert df["__feature_timestamp"].nunique() == 4
    assert df["üser id"].isnull().sum() == 0<|MERGE_RESOLUTION|>--- conflicted
+++ resolved
@@ -224,24 +224,13 @@
     entity_row = {
         "üser id": 1,
         "cust_id": 761,
+        "user_status": "STÀTUS_CODE_39",
         "PRODUCT_ACTION": "detail",
         "POINT_IN_TIME": pd.Timestamp("2001-01-02 12:00:00"),
     }
     online_features = feature_store.get_online_features(
         features=feature_service,
-<<<<<<< HEAD
         entity_rows=[entity_row],
-=======
-        entity_rows=[
-            {
-                "üser id": 1,
-                "cust_id": 761,
-                "user_status": "STÀTUS_CODE_39",
-                "PRODUCT_ACTION": "detail",
-                "POINT_IN_TIME": pd.Timestamp("2001-01-02 12:00:00"),
-            }
-        ],
->>>>>>> ae530439
     ).to_dict()
     online_features["EXTERNAL_CATEGORY_AMOUNT_SUM_BY_USER_ID_7d"] = [
         json.loads(online_features["EXTERNAL_CATEGORY_AMOUNT_SUM_BY_USER_ID_7d"][0])
@@ -304,6 +293,9 @@
         "üser id": ["1"],
         "cust_id": ["761"],
         "PRODUCT_ACTION": ["detail"],
+        "user_status": ["STÀTUS_CODE_39"],
+        "User Status Feature": ["STÀTUS_CODE_39"],
+        "Current Number of Users With This Status": [1.0],
         "EXTERNAL_FS_COUNT_OVERALL_7d": [None],
         "EXTERNAL_FS_COUNT_BY_PRODUCT_ACTION_7d": [None],
         "EXTERNAL_FS_AMOUNT_SUM_BY_USER_ID_24h": [None],
