--- conflicted
+++ resolved
@@ -61,15 +61,11 @@
     session = session_without_datasets
 
     tables = await session.list_tables(database_name="demo_datasets", schema_name="grocery")
-<<<<<<< HEAD
-    expected = [
-=======
 
     def _sort_by_name(_tables):
         return sorted(_tables, key=lambda x: x["name"])
 
     assert _sort_by_name([table.model_dump() for table in tables]) == _sort_by_name([
->>>>>>> 19b48283
         {
             "name": "invoiceitems",
             "description": "The grocery item details within each invoice, including the "
@@ -91,10 +87,4 @@
             "name": "grocerycustomer",
             "description": "Customer details, including their name, address, and date of birth.",
         },
-<<<<<<< HEAD
-    ]
-    expected = sorted(expected, key=lambda x: x["name"])
-    assert sorted((table.model_dump() for table in tables), key=lambda x: x["name"]) == expected
-=======
-    ])
->>>>>>> 19b48283
+    ])