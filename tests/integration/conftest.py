"""
Common test fixtures used across files in integration directory
"""
# pylint: disable=too-many-lines
from typing import AsyncIterator

import asyncio
import json
import os
import sqlite3
import tempfile
import textwrap
from collections import defaultdict
from contextlib import asynccontextmanager
from datetime import datetime
from unittest import mock

import numpy as np
import pandas as pd
import pymongo
import pytest
import pytest_asyncio
import yaml
from bson.objectid import ObjectId
from fastapi.testclient import TestClient
from mongomock_motor import AsyncMongoMockClient

from featurebyte import DatabricksDetails, SnowflakeDetails
from featurebyte.api.dimension_data import DimensionData
from featurebyte.api.entity import Entity
from featurebyte.api.event_data import EventData
from featurebyte.api.feature_store import FeatureStore
from featurebyte.api.item_data import ItemData
from featurebyte.api.scd_data import SlowlyChangingData
from featurebyte.app import app
from featurebyte.config import Configurations
from featurebyte.enum import InternalName
from featurebyte.feature_manager.model import ExtendedFeatureListModel, ExtendedFeatureModel
from featurebyte.feature_manager.snowflake_feature import FeatureManagerSnowflake
from featurebyte.models.event_data import FeatureJobSetting
from featurebyte.models.feature import FeatureModel, FeatureReadiness
from featurebyte.models.feature_list import FeatureListStatus
from featurebyte.persistent.mongo import MongoDB
from featurebyte.query_graph.node.schema import SQLiteDetails, TableDetails
from featurebyte.session.databricks import DatabricksSession
from featurebyte.session.manager import SessionManager
from featurebyte.session.snowflake import SnowflakeSession
from featurebyte.tile.databricks_tile import TileManagerDatabricks
from featurebyte.tile.snowflake_tile import TileManagerSnowflake, TileSpec


@pytest.fixture(name="config", scope="session")
def config_fixture():
    """
    Config object for integration testing
    """
    config_dict = {
        "credential": [
            {
                "feature_store": "snowflake_featurestore",
                "credential_type": "USERNAME_PASSWORD",
                "username": os.getenv("SNOWFLAKE_USER"),
                "password": os.getenv("SNOWFLAKE_PASSWORD"),
            },
            {
                "feature_store": "sqlite_datasource",
            },
            {
                "feature_store": "databricks_featurestore",
                "credential_type": "ACCESS_TOKEN",
                "access_token": os.getenv("DATABRICKS_ACCESS_TOKEN", ""),
            },
        ],
        "profile": [
            {
                "name": "local",
                "api_url": "http://localhost:8080",
                "api_token": "token",
            }
        ],
    }

    with tempfile.TemporaryDirectory() as tempdir:
        config_file_path = os.path.join(tempdir, "config.yaml")
        with open(config_file_path, "w") as file_handle:
            file_handle.write(yaml.dump(config_dict))
            file_handle.flush()
            with mock.patch("featurebyte.config.BaseAPIClient.request") as mock_request:
                with TestClient(app) as client:
                    mock_request.side_effect = client.request
                    yield Configurations(config_file_path=config_file_path)


@pytest.fixture(scope="session")
def event_loop():
    """
    Event loop to be used for async tests
    """
    return asyncio.get_event_loop()


@pytest.fixture(name="persistent", scope="session")
def mock_persistent_fixture():
    """
    Mock mongodb persistent
    """
    persistent = MongoDB(
        uri="mongodb://server.example.com:27017", database="test", client=AsyncMongoMockClient()
    )

    # skip session in unit tests
    @asynccontextmanager
    async def start_transaction() -> AsyncIterator[MongoDB]:
        yield persistent

    with mock.patch.object(persistent, "start_transaction", start_transaction):
        yield persistent


@pytest.fixture(name="mongo_persistent")
def mongo_persistent_fixture():
    """
    Mongo persistent fixture
    """
    mongo_connection = os.getenv("MONGO_CONNECTION")
    database_name = f"test_{ObjectId()}"
    client = pymongo.MongoClient(mongo_connection)
    persistent = MongoDB(uri=mongo_connection, database=database_name)
    yield persistent, client[database_name]
    client.drop_database(database_name)


@pytest.fixture(name="mock_get_persistent", scope="session")
def mock_get_persistent_fixture(persistent):
    """
    Mock get_persistent in featurebyte/app.py
    """
    with mock.patch("featurebyte.app.get_persistent") as mock_persistent:
        mock_persistent.return_value = persistent
        yield


@pytest.fixture(name="noop_validate_feature_store_id_not_used_in_warehouse")
def get_noop_validate_feature_store_id_not_used_in_warehouse_fixture():
    """
    Set a no-op validator by default.
    Functions that want to test the validation should inject an actual instance of the session validator.
    """
    with mock.patch(
        "featurebyte.service.session_validator.SessionValidatorService.validate_feature_store_id_not_used_in_warehouse"
    ) as mocked_exists:
        mocked_exists.return_value = None
        yield


@pytest.fixture(name="snowflake_details", scope="session")
def get_snowflake_details_fixture():
    """
    Get snowflake details
    """
    schema_name = os.getenv("SNOWFLAKE_SCHEMA_FEATUREBYTE")
    temp_schema_name = f"{schema_name}_{datetime.now().strftime('%Y%m%d%H%M%S_%f')}"
    details = SnowflakeDetails(
        account=os.getenv("SNOWFLAKE_ACCOUNT"),
        warehouse=os.getenv("SNOWFLAKE_WAREHOUSE"),
        sf_schema=temp_schema_name,
        database=os.getenv("SNOWFLAKE_DATABASE"),
    )
    return details


@pytest.fixture(name="snowflake_featurestore_name", scope="session")
def get_snowflake_featurestore_name_fixture():
    """
    Returns the featurestore name that is used by the default feature store in integration tests.
    """
    return "snowflake_featurestore"


@pytest.fixture(name="snowflake_feature_store", scope="session")
def snowflake_feature_store_fixture(
    mock_get_persistent, snowflake_details, snowflake_featurestore_name
):
    """
    Snowflake feature store fixture
    """
    _ = mock_get_persistent
    feature_store = FeatureStore(
        name=snowflake_featurestore_name,
        type="snowflake",
        details=snowflake_details,
    )
    feature_store.save()
    return feature_store


@pytest.fixture(name="databricks_feature_store", scope="session")
def databricks_feature_store_fixture(mock_get_persistent):
    """
    Databricks database source fixture
    """
    _ = mock_get_persistent
    schema_name = os.getenv("DATABRICKS_SCHEMA_FEATUREBYTE")
    temp_schema_name = f"{schema_name}_{datetime.now().strftime('%Y%m%d%H%M%S_%f')}"
    feature_store = FeatureStore(
        name="databricks_featurestore",
        type="databricks",
        details=DatabricksDetails(
            server_hostname=os.getenv("DATABRICKS_SERVER_HOSTNAME"),
            http_path=os.getenv("DATABRICKS_HTTP_PATH"),
            featurebyte_catalog=os.getenv("DATABRICKS_CATALOG"),
            featurebyte_schema=temp_schema_name,
        ),
    )
    feature_store.save()
    return feature_store


@pytest.fixture(name="sqlite_feature_store", scope="session")
def sqlite_feature_store_fixture(mock_get_persistent, sqlite_filename):
    """
    Sqlite source fixture
    """
    _ = mock_get_persistent
    return FeatureStore(
        name="sqlite_datasource",
        type="sqlite",
        details=SQLiteDetails(filename=sqlite_filename),
    )


@pytest.fixture(name="mock_config_path_env", scope="session")
def mock_config_path_env_fixture(config):
    """Override default config path for all API tests"""
    with mock.patch.dict(
        os.environ,
        {"FEATUREBYTE_HOME": str(os.path.dirname(config.config_file_path))},
    ):
        yield


@pytest.fixture(autouse=True, scope="session")
def mock_settings_env_vars(mock_config_path_env, mock_get_persistent):
    """Use these fixtures for all tests"""
    _ = mock_config_path_env, mock_get_persistent
    yield


@pytest.fixture(name="transaction_data", scope="session")
def transaction_dataframe():
    """
    Simulated transaction Dataframe
    """
    # pylint: disable=no-member
    row_number = 24 * 366
    rng = np.random.RandomState(1234)
    product_actions = ["detail", "add", "purchase", "remove", None]
    timestamps = pd.date_range("2001-01-01", freq="1h", periods=24 * 366).to_series()

    # add more points to the first one month
    first_one_month_point_num = 24 * 31
    target_point_num = 4000
    event_timestamps = np.concatenate(
        [
            rng.choice(timestamps.head(first_one_month_point_num), target_point_num),
            rng.choice(
                timestamps.tail(row_number - first_one_month_point_num),
                row_number - target_point_num,
            ),
        ]
    )

    # make timestamps unique (avoid ties when getting lags, for convenience of writing tests)
    event_timestamps += rng.rand(event_timestamps.shape[0]) * pd.Timedelta("1ms")

    data = pd.DataFrame(
        {
            "event_timestamp": event_timestamps,
            "created_at": pd.date_range("2001-01-01", freq="1min", periods=row_number),
            "cust_id": rng.randint(1, 1000, row_number),
            "user id": rng.randint(1, 10, row_number),
            "product_action": rng.choice(product_actions, row_number),
            "session_id": rng.randint(100, 1000, row_number),
        }
    )
    amount = (rng.rand(row_number) * 100).round(2)
    amount[::5] = np.nan
    data["amount"] = amount
    data["created_at"] += rng.randint(1, 100, row_number).cumsum() * pd.Timedelta(seconds=1)
    data["created_at"] = data["created_at"].astype(int)
    data["session_id"] = data["session_id"].sample(frac=1.0, random_state=0).reset_index(drop=True)

    # add some second-level variation to the event timestamp
    data["event_timestamp"] += rng.randint(0, 3600, len(timestamps)) * pd.Timedelta(seconds=1)
    # exclude any nanosecond components since it is not supported
    data["event_timestamp"] = data["event_timestamp"].dt.floor("us")
    # add timezone offset
    offsets = rng.choice(range(24), size=data["event_timestamp"].shape[0])
    data["event_timestamp"] = data["event_timestamp"] + pd.Series(offsets) * pd.Timedelta(hours=1)
    data["event_timestamp"] = pd.to_datetime(
        data["event_timestamp"].astype(str) + [f"+{i:02d}:00" for i in offsets]
    )
    data["transaction_id"] = [f"T{i}" for i in range(data.shape[0])]
    yield data


@pytest.fixture(name="transaction_data_upper_case", scope="session")
def transaction_dataframe_upper_case(transaction_data):
    """
    Convert transaction data column names to upper case
    """
    data = transaction_data.copy()
    data.columns = data.columns.str.upper()

    # Temporary workaround of setting up test fixture for Databricks feature store due to
    # unavailability of the DBFS API. This file has to be manually uploaded via Databricks UI.
    GENERATE_CSV_OUTPUT = False
    if GENERATE_CSV_OUTPUT:
        suffix = str(datetime.today().date())
        data.to_csv(f"transactions_data_upper_case_{suffix}.csv", index=False)

    yield data


@pytest.fixture(name="item_ids", scope="session")
def item_ids_fixture():
    """
    Fixture to get item IDs used in test data.
    """
    return [f"item_{i}" for i in range(100)]


@pytest.fixture(name="items_dataframe", scope="session")
def items_dataframe_fixture(transaction_data_upper_case, item_ids):
    """
    DataFrame fixture with item based data corresponding to the transaction data
    """
    rng = np.random.RandomState(0)  # pylint: disable=no-member
    data = defaultdict(list)
    item_types = [f"type_{i}" for i in range(100)]

    def generate_items_for_transaction(transaction_row):
        order_id = transaction_row["TRANSACTION_ID"]
        num_items = rng.randint(1, 10)
        selected_item_ids = rng.choice(item_ids, num_items, replace=False)
        selected_item_types = rng.choice(item_types, num_items, replace=False)
        data["order_id"].extend([order_id] * num_items)
        data["item_id"].extend(selected_item_ids)
        data["item_type"].extend(selected_item_types)

    for _, row in transaction_data_upper_case.iterrows():
        generate_items_for_transaction(row)

    df_items = pd.DataFrame(data)
    return df_items


@pytest.fixture(name="dimension_dataframe", scope="session")
def dimension_dataframe_fixture(item_ids):
    """
    DataFrame fixture with dimension data corresponding to items.
    """
    num_of_rows = len(item_ids)
    item_names = [f"name_{i}" for i in range(num_of_rows)]
    item_types = [f"type_{i}" for i in range(num_of_rows)]

    data = pd.DataFrame(
        {
            "created_at": pd.date_range("2001-01-01", freq="1min", periods=num_of_rows),
            "item_id": item_ids,
            "item_name": item_names,
            "item_type": item_types,
        }
    )
    yield data


@pytest.fixture(name="scd_dataframe", scope="session")
def scd_dataframe_fixture(transaction_data):
    """
    DataFrame fixture with slowly changing dimension
    """
    rng = np.random.RandomState(0)  # pylint: disable=no-member

    natural_key_values = transaction_data["user id"].unique()
    dates = pd.to_datetime(transaction_data["event_timestamp"], utc=True).dt.floor("d")
    effective_timestamp_values = pd.date_range(dates.min(), dates.max())
    # Add variations at hour level
    effective_timestamp_values += pd.to_timedelta(
        rng.randint(0, 24, len(effective_timestamp_values)), unit="h"
    )
    values = [f"STATUS_CODE_{i}" for i in range(50)]

    num_rows = 1000
    data = pd.DataFrame(
        {
            "Effective Timestamp": rng.choice(effective_timestamp_values, num_rows),
            "User ID": rng.choice(natural_key_values, num_rows),
            "User Status": rng.choice(values, num_rows),
            "ID": np.arange(num_rows),
        }
    )
    # Ensure there is only one active record per natural key as at any point in time
    data = (
        data.drop_duplicates(["User ID", "Effective Timestamp"])
        .sort_values(["User ID", "Effective Timestamp"])
        .reset_index(drop=True)
    )
    yield data


@pytest.fixture(name="expected_joined_event_item_dataframe", scope="session")
def expected_joined_event_item_dataframe_fixture(transaction_data_upper_case, items_dataframe):
    """
    DataFrame fixture with the expected joined event and item data
    """
    df = pd.merge(
        transaction_data_upper_case[
            ["TRANSACTION_ID", "EVENT_TIMESTAMP", "USER ID", "PRODUCT_ACTION"]
        ],
        items_dataframe,
        left_on="TRANSACTION_ID",
        right_on="order_id",
    )
    return df


@pytest.fixture(name="sqlite_filename", scope="session")
def sqlite_filename_fixture(transaction_data):
    """
    Create SQLite database file with data for testing
    """
    with tempfile.NamedTemporaryFile() as file_handle:
        connection = sqlite3.connect(file_handle.name)
        transaction_data.to_sql(name="test_table", con=connection, index=False)
        connection.commit()
        yield file_handle.name


@pytest.fixture(name="session_manager", scope="session")
def get_session_manager(config):
    """
    Fixture to return a session manager with real login credentials
    """
    return SessionManager(credentials=config.credentials)


@pytest.fixture(name="dimension_data_table_name", scope="session")
def dimension_data_table_name_fixture():
    """
    Get the dimension data table name used in integration tests.
    """
    return "DIMENSION_DATA_TABLE"


@pytest.fixture(name="scd_data_table_name", scope="session")
def scd_data_table_name_fixture():
    """
    Get the scd data table name used in integration tests.
    """
    return "SCD_DATA_TABLE"


@pytest_asyncio.fixture(name="snowflake_session", scope="session")
async def snowflake_session_fixture(
    transaction_data_upper_case,
    items_dataframe,
    dimension_dataframe,
    dimension_data_table_name,
    scd_dataframe,
    scd_data_table_name,
    session_manager,
    snowflake_feature_store,
):
    """
    Snowflake session
    """
    session = await session_manager.get_session(snowflake_feature_store)
    assert isinstance(session, SnowflakeSession)

    # EventData table
    await session.register_table("TEST_TABLE", transaction_data_upper_case, temporary=False)

    # ItemData table
    await session.register_table("ITEM_DATA_TABLE", items_dataframe, temporary=False)

    # DimensionData table
    await session.register_table(dimension_data_table_name, dimension_dataframe, temporary=False)

    # SCD table
    await session.register_table(scd_data_table_name, scd_dataframe, temporary=False)

    # Tile table for tile manager integration tests
    df_tiles = pd.read_csv(os.path.join(os.path.dirname(__file__), "tile", "tile_data.csv"))
    # Tile table timestamps are TZ-naive
    df_tiles[InternalName.TILE_START_DATE] = pd.to_datetime(
        df_tiles[InternalName.TILE_START_DATE], utc=True
    ).dt.tz_localize(None)
    await session.register_table("TEMP_TABLE", df_tiles, temporary=False)

    yield session

    await session.execute_query(
        f"DROP SCHEMA IF EXISTS {snowflake_feature_store.details.sf_schema}"
    )


@pytest_asyncio.fixture(name="databricks_session", scope="session")
async def databricks_session_fixture(config, databricks_feature_store):
    """
    Databricks session
    """
    session_manager = SessionManager(credentials=config.credentials)
    session = await session_manager.get_session(databricks_feature_store)
    assert isinstance(session, DatabricksSession)

    await session.execute_query(
        """
        CREATE TABLE TEST_TABLE
        USING CSV
        OPTIONS (header "true", inferSchema "true")
        LOCATION 'dbfs:/FileStore/tables/transactions_data_upper_case_2022_10_17.csv';
        """
    )

    yield session

    await session.execute_query(
        f"DROP SCHEMA IF EXISTS {databricks_feature_store.details.featurebyte_schema} CASCADE"
    )


@pytest_asyncio.fixture(scope="session")
async def sqlite_session(config, sqlite_feature_store):
    """
    SQLite session
    """
    session_manager = SessionManager(credentials=config.credentials)
    return await session_manager.get_session(sqlite_feature_store)


@pytest_asyncio.fixture
async def snowflake_tile(snowflake_session):
    """
    Pytest Fixture for TileSnowflake instance
    """
    col_names_list = [InternalName.TILE_START_DATE, "PRODUCT_ACTION", "CUST_ID", "VALUE"]
    col_names = ",".join(col_names_list)
    table_name = "TEMP_TABLE"
    start = InternalName.TILE_START_DATE_SQL_PLACEHOLDER
    end = InternalName.TILE_END_DATE_SQL_PLACEHOLDER

    tile_sql = f"SELECT {col_names} FROM {table_name} WHERE {InternalName.TILE_START_DATE} >= {start} and {InternalName.TILE_START_DATE} < {end}"
    tile_id = "TILE_ID1"

    tile_spec = TileSpec(
        time_modulo_frequency_second=183,
        blind_spot_second=3,
        frequency_minute=5,
        tile_sql=tile_sql,
        column_names=col_names_list,
        entity_column_names=["PRODUCT_ACTION", "CUST_ID"],
        value_column_names=["VALUE"],
        tile_id=tile_id,
        aggregation_id="agg_id1",
    )

    yield tile_spec

    await snowflake_session.execute_query("DELETE FROM TILE_REGISTRY")
    await snowflake_session.execute_query(
        f"DROP TABLE IF EXISTS {tile_spec.aggregation_id}_ENTITY_TRACKER"
    )
    await snowflake_session.execute_query(f"DROP TABLE IF EXISTS {tile_id}")
    await snowflake_session.execute_query(f"DROP TASK IF EXISTS SHELL_TASK_{tile_id}_ONLINE")
    await snowflake_session.execute_query(f"DROP TASK IF EXISTS SHELL_TASK_{tile_id}_OFFLINE")


@pytest_asyncio.fixture
async def databricks_tile_spec(databricks_session):
    """
    Pytest Fixture for TileSnowflake instance
    """
    col_names_list = [InternalName.TILE_START_DATE, "PRODUCT_ACTION", "CUST_ID", "VALUE"]
    col_names = ",".join(col_names_list)
    table_name = "default.TEST_TILE_TABLE_2"
    start = InternalName.TILE_START_DATE_SQL_PLACEHOLDER
    end = InternalName.TILE_END_DATE_SQL_PLACEHOLDER

    tile_sql = f"SELECT {col_names} FROM {table_name} WHERE {InternalName.TILE_START_DATE} >= {start} and {InternalName.TILE_START_DATE} < {end}"
    tile_id = "tile_id1"

    tile_spec = TileSpec(
        time_modulo_frequency_second=183,
        blind_spot_second=3,
        frequency_minute=5,
        tile_sql=tile_sql,
        column_names=col_names_list,
        entity_column_names=["PRODUCT_ACTION", "CUST_ID"],
        value_column_names=["VALUE"],
        tile_id="tile_id1",
        aggregation_id="agg_id1",
    )

    yield tile_spec

    await databricks_session.execute_query(f"DROP TABLE IF EXISTS {tile_id}")


@pytest.fixture
def tile_manager(snowflake_session):
    """
    Feature Manager fixture
    """
    return TileManagerSnowflake(session=snowflake_session)


@pytest.fixture
def tile_manager_databricks(databricks_session):
    """
    Feature Manager fixture
    """
    return TileManagerDatabricks(session=databricks_session)


@pytest.fixture(name="feature_model_dict")
def feature_model_dict_feature(test_dir):
    """Fixture for a Feature dict"""
    feature_fixture_path = os.path.join(test_dir, "fixtures/request_payloads/feature_sum_30m.json")
    with open(feature_fixture_path) as file_handle:
        return json.load(file_handle)


@pytest_asyncio.fixture
async def snowflake_feature(feature_model_dict, snowflake_session, snowflake_feature_store):
    """
    Fixture for a ExtendedFeatureModel object
    """
    feature_model_dict.update(
        {
            "tabular_source": {
                "feature_store_id": snowflake_feature_store.id,
                "table_details": TableDetails(table_name="some_random_table"),
            },
            "version": "v1",
            "readiness": FeatureReadiness.DRAFT,
            "online_enabled": False,
            "tabular_data_ids": [
                ObjectId("626bccb9697a12204fb22ea3"),
                ObjectId("726bccb9697a12204fb22ea3"),
            ],
        }
    )
    feature = ExtendedFeatureModel(**feature_model_dict)
    tile_id = feature.tile_specs[0].tile_id

    yield feature

    await snowflake_session.execute_query("DELETE FROM TILE_REGISTRY")
    await snowflake_session.execute_query(f"DROP TASK IF EXISTS SHELL_TASK_{tile_id}_ONLINE")
    await snowflake_session.execute_query(f"DROP TASK IF EXISTS SHELL_TASK_{tile_id}_OFFLINE")


@pytest.fixture(name="snowflake_feature_expected_tile_spec_dict")
def snowflake_feature_expected_tile_spec_dict_fixture():
    """
    Fixture for the expected TileSpec dictionary corresponding to snowflake_feature above
    """
    tile_sql = textwrap.dedent(
        """
        SELECT
          TO_TIMESTAMP(DATE_PART(EPOCH_SECOND, CAST(__FB_START_DATE AS TIMESTAMP)) + tile_index * 1800) AS __FB_TILE_START_DATE_COLUMN,
          "cust_id",
          SUM("col_float") AS value_sum_afb4d56e30a685ee9128bfa58fe4ad76d32af512
        FROM (
            SELECT
              *,
              FLOOR((DATE_PART(EPOCH_SECOND, "event_timestamp") - DATE_PART(EPOCH_SECOND, CAST(__FB_START_DATE AS TIMESTAMP))) / 1800) AS tile_index
            FROM (
                SELECT
                  *
                FROM (
                    SELECT
                      "col_int" AS "col_int",
                      "col_float" AS "col_float",
                      "col_char" AS "col_char",
                      "col_text" AS "col_text",
                      "col_binary" AS "col_binary",
                      "col_boolean" AS "col_boolean",
                      "event_timestamp" AS "event_timestamp",
                      "created_at" AS "created_at",
                      "cust_id" AS "cust_id"
                    FROM "sf_database"."sf_schema"."sf_table"
                )
                WHERE
                  "event_timestamp" >= CAST(__FB_START_DATE AS TIMESTAMP)
                  AND "event_timestamp" < CAST(__FB_END_DATE AS TIMESTAMP)
            )
        )
        GROUP BY
          tile_index,
          "cust_id"
        ORDER BY
          tile_index
        """
    ).strip()
    expected_tile_spec = {
        "blind_spot_second": 600,
        "entity_column_names": ["cust_id"],
        "value_column_names": ["value_sum_afb4d56e30a685ee9128bfa58fe4ad76d32af512"],
        "frequency_minute": 30,
        "tile_id": "sf_table_f1800_m300_b600_f3822df3690ac033f56672194a2f224586d0a5bd",
        "aggregation_id": "sum_afb4d56e30a685ee9128bfa58fe4ad76d32af512",
        "tile_sql": tile_sql,
        "time_modulo_frequency_second": 300,
        "category_column_name": None,
    }
    return expected_tile_spec


@pytest.fixture
def feature_manager(snowflake_session):
    """
    Feature Manager fixture
    """
    return FeatureManagerSnowflake(session=snowflake_session)


@pytest_asyncio.fixture
async def snowflake_feature_list(
    feature_model_dict, snowflake_session, config, snowflake_feature_store
):
    """
    Pytest Fixture for FeatureSnowflake instance
    """
    _ = config
    feature_model_dict.update(
        {
            "tabular_source": {
                "feature_store_id": snowflake_feature_store.id,
                "table_details": TableDetails(table_name="some_random_table"),
            },
            "version": "v1",
            "readiness": FeatureReadiness.DRAFT,
            "is_default": True,
        }
    )
    feature = FeatureModel(**feature_model_dict)

    feature_list = ExtendedFeatureListModel(
        name="feature_list1",
        feature_ids=[feature.id],
        feature_signatures=[{"id": feature.id, "name": feature.name, "version": feature.version}],
        readiness=FeatureReadiness.DRAFT,
        status=FeatureListStatus.PUBLIC_DRAFT,
        version="v1",
    )

    yield feature_list

    await snowflake_session.execute_query("DELETE FROM TILE_REGISTRY")


@pytest.fixture(name="user_entity", scope="session")
def user_entity_fixture():
    """
    Fixture for an Entity "User"
    """
    entity = Entity(name="User", serving_names=["user id"])
    entity.save()
    return entity


@pytest.fixture(name="product_action_entity", scope="session")
def product_action_entity_fixture():
    """
    Fixture for an Entity "ProductAction"
    """
    entity = Entity(name="ProductAction", serving_names=["PRODUCT_ACTION"])
    entity.save()
    return entity


@pytest.fixture(name="customer_entity", scope="session")
def customer_entity_fixture():
    """
    Fixture for an Entity "Customer"
    """
    entity = Entity(name="Customer", serving_names=["cust_id"])
    entity.save()
    return entity


@pytest.fixture(name="order_entity", scope="session")
def order_entity_fixture():
    """
    Fixture for an Entity "Order"
    """
    entity = Entity(name="Order", serving_names=["order_id"])
    entity.save()
    return entity


@pytest.fixture(name="item_entity", scope="session")
def item_entity_fixture():
    """
    Fixture for an Entity "Item"
    """
    entity = Entity(name="Item", serving_names=["item_id"])
    entity.save()
    return entity


@pytest.fixture(name="status_entity", scope="session")
def status_entity_fixture():
    """
    Fixture for an Entity "UserStatus"
    """
    entity = Entity(name="UserStatus", serving_names=["user_status"])
    entity.save()
    return entity


def create_transactions_event_data_from_feature_store(
    feature_store, database_name, schema_name, table_name, event_data_name
):
    """
    Helper function to create an EventData with the given feature store
    """
    available_tables = feature_store.list_tables(
        database_name=database_name,
        schema_name=schema_name,
    )
    # check table exists (case-insensitive since some data warehouses change the casing)
    available_tables = [x.upper() for x in available_tables]
    assert table_name.upper() in available_tables

    database_table = feature_store.get_table(
        database_name=database_name,
        schema_name=schema_name,
        table_name=table_name,
    )
    expected_dtypes = pd.Series(
        {
            "EVENT_TIMESTAMP": "TIMESTAMP_TZ",
            "CREATED_AT": "INT",
            "CUST_ID": "INT",
            "USER ID": "INT",
            "PRODUCT_ACTION": "VARCHAR",
            "SESSION_ID": "INT",
            "AMOUNT": "FLOAT",
            "TRANSACTION_ID": "VARCHAR",
        }
    )
    pd.testing.assert_series_equal(expected_dtypes, database_table.dtypes)
    event_data = EventData.from_tabular_source(
        tabular_source=database_table,
        name=event_data_name,
        event_id_column="TRANSACTION_ID",
        event_timestamp_column="EVENT_TIMESTAMP",
    )
    event_data.update_default_feature_job_setting(
        feature_job_setting=FeatureJobSetting(
            blind_spot="30m", frequency="1h", time_modulo_frequency="30m"
        )
    )
    event_data["USER ID"].as_entity("User")
    event_data["PRODUCT_ACTION"].as_entity("ProductAction")
    event_data["CUST_ID"].as_entity("Customer")
    event_data.save()
    event_data = EventData.get(event_data_name)
    return event_data


@pytest.fixture(name="snowflake_event_data", scope="session")
def snowflake_event_data_fixture(
    snowflake_session,
    snowflake_feature_store,
    user_entity,
    product_action_entity,
    customer_entity,
):
    """Fixture for an EventData in integration tests"""
    _ = user_entity
    _ = product_action_entity
    _ = customer_entity
    event_data = create_transactions_event_data_from_feature_store(
        snowflake_feature_store,
        database_name=snowflake_session.database,
        schema_name=snowflake_session.sf_schema,
        table_name="TEST_TABLE",
        event_data_name="snowflake_event_data",
    )
    return event_data


@pytest.fixture(name="snowflake_item_data", scope="session")
def snowflake_item_data_fixture(
    snowflake_session,
    snowflake_feature_store,
    snowflake_event_data,
    order_entity,
):
    """Fixture for an ItemData in integration tests"""
    database_table = snowflake_feature_store.get_table(
        database_name=snowflake_session.database_name,
        schema_name=snowflake_session.sf_schema,
        table_name="ITEM_DATA_TABLE",
    )
    item_data_name = "snowflake_item_data"
    item_data = ItemData.from_tabular_source(
        tabular_source=database_table,
        name=item_data_name,
        event_id_column="order_id",
        item_id_column="item_id",
        event_data_name=snowflake_event_data.name,
    )
    item_data.save()
    item_data = ItemData.get(item_data_name)
    item_data["order_id"].as_entity(order_entity.name)
    return item_data


@pytest.fixture(name="snowflake_dimension_data", scope="session")
def snowflake_dimension_data_fixture(
    snowflake_session,
    snowflake_feature_store,
    dimension_data_table_name,
    item_entity,
):
    """
    Fixture for a DimensionData in integration tests
    """
    database_table = snowflake_feature_store.get_table(
        database_name=snowflake_session.database_name,
        schema_name=snowflake_session.sf_schema,
        table_name=dimension_data_table_name,
    )
    dimension_data_name = "snowflake_dimension_data"
    dimension_data = DimensionData.from_tabular_source(
        tabular_source=database_table,
        name=dimension_data_name,
        dimension_id_column="item_id",
    )
    dimension_data.save()
    dimension_data = DimensionData.get(dimension_data_name)
    dimension_data["item_id"].as_entity(item_entity.name)
    return dimension_data


@pytest.fixture(name="scd_data_tabular_source", scope="session")
def get_scd_data_tabular_source_fixture(
    snowflake_session,
    snowflake_feature_store,
    scd_data_table_name,
<<<<<<< HEAD
    user_entity,
    status_entity,
=======
>>>>>>> 25002f0e
):
    """
    Fixture for scd data tabular source
    """
    database_table = snowflake_feature_store.get_table(
        database_name=snowflake_session.database_name,
        schema_name=snowflake_session.sf_schema,
        table_name=scd_data_table_name,
    )
    return database_table


@pytest.fixture(name="snowflake_scd_data", scope="session")
def snowflake_scd_data_fixture(
    scd_data_tabular_source,
    user_entity,
):
    """
    Fixture for a SlowlyChangingData in integration tests
    """
    name = "snowflake_scd_data"
    data = SlowlyChangingData.from_tabular_source(
        tabular_source=scd_data_tabular_source,
        name=name,
        natural_key_column="User ID",
        effective_timestamp_column="Effective Timestamp",
        surrogate_key_column="ID",
    )
    data.save()
    data = SlowlyChangingData.get(name)
    data["User ID"].as_entity(user_entity.name)
    data["User Status"].as_entity(status_entity.name)
    return data


@pytest.fixture(name="databricks_event_data", scope="session")
def databricks_event_data_fixture(
    databricks_session,
    databricks_feature_store,
    user_entity,
    product_action_entity,
    customer_entity,
):
    """Fixture for an EventData in integration tests"""
    _ = user_entity
    _ = product_action_entity
    _ = customer_entity
    event_data = create_transactions_event_data_from_feature_store(
        databricks_feature_store,
        database_name=databricks_session.featurebyte_catalog,
        schema_name=databricks_session.featurebyte_schema,
        table_name="TEST_TABLE",
        event_data_name="databricks_event_data",
    )
    return event_data


@pytest.fixture(name="dimension_data", scope="session")
def dimension_data_fixture(request):
    """
    Parametrizable fixture for DimensionData (possible parameters: "snowflake")
    """
    if not hasattr(request, "param"):
        kind = "snowflake"
    else:
        kind = request.param
    assert kind in {"snowflake"}
    return request.getfixturevalue("snowflake_dimension_data")


@pytest.fixture(name="scd_data", scope="session")
def scd_data_fixture(request):
    """
    Parametrizable fixture for DimensionData (possible parameters: "snowflake")
    """
    if not hasattr(request, "param"):
        kind = "snowflake"
    else:
        kind = request.param
    assert kind in {"snowflake"}
    return request.getfixturevalue("snowflake_scd_data")


@pytest.fixture(name="event_data", scope="session")
def event_data_fixture(request):
    """
    Parametrizable fixture for EventData (possible parameters: "snowflake", "databricks")
    """
    if not hasattr(request, "param"):
        kind = "snowflake"
    else:
        kind = request.param
    assert kind in {"snowflake", "databricks"}
    if kind == "snowflake":
        return request.getfixturevalue("snowflake_event_data")
    return request.getfixturevalue("databricks_event_data")


@pytest.fixture(name="item_data", scope="session")
def item_data_fixture(request):
    """
    Fixture for ItemData
    """
    if hasattr(request, "param"):
        # Note: Fixtures for other engines to be added later
        assert request.param == "snowflake"
    return request.getfixturevalue("snowflake_item_data")


@pytest.fixture(name="get_cred")
def get_get_cred(config):
    """
    Fixture to get a test get_credential
    """

    async def get_credential(user_id, feature_store_name):
        _ = user_id
        return config.credentials.get(feature_store_name)

    return get_credential<|MERGE_RESOLUTION|>--- conflicted
+++ resolved
@@ -953,11 +953,8 @@
     snowflake_session,
     snowflake_feature_store,
     scd_data_table_name,
-<<<<<<< HEAD
     user_entity,
     status_entity,
-=======
->>>>>>> 25002f0e
 ):
     """
     Fixture for scd data tabular source
@@ -974,6 +971,7 @@
 def snowflake_scd_data_fixture(
     scd_data_tabular_source,
     user_entity,
+    status_entity,
 ):
     """
     Fixture for a SlowlyChangingData in integration tests
