"""
Common test fixtures used across files in integration directory
"""
import os
import sqlite3
import tempfile
from datetime import datetime
from unittest import mock

import numpy as np
import pandas as pd
import pytest
import yaml
from snowflake.connector.pandas_tools import write_pandas

from featurebyte.config import Configurations
from featurebyte.feature_manager.snowflake_feature import FeatureSnowflake
from featurebyte.models.event_data import EventDataStatus, TileSpec
from featurebyte.session.manager import SessionManager
from featurebyte.session.snowflake import SnowflakeSession
from featurebyte.tile.snowflake_tile import TileSnowflake


@pytest.fixture(name="transaction_data", scope="session")
def transaction_dataframe():
    """
    Simulated transaction Dataframe
    """
    # pylint: disable=no-member
    row_number = 100
    rng = np.random.RandomState(1234)
    product_actions = ["detail", "add", "purchase", "remove", None]
    timestamps = pd.date_range("2001-01-01", freq="1h", periods=48).astype(str)
    data = pd.DataFrame(
        {
            "event_timestamp": rng.choice(timestamps, row_number),
            "created_at": pd.date_range("2001-01-01", freq="1min", periods=row_number),
            "cust_id": rng.randint(1, 10, row_number),
            "user_id": rng.randint(1, 10, row_number),
            "product_action": rng.choice(product_actions, row_number),
            "session_id": rng.randint(100, 1000, row_number),
        }
    )
    data["created_at"] += rng.randint(1, 100, row_number).cumsum() * pd.Timedelta(seconds=1)
    data["created_at"] = data["created_at"].astype(int)
    data["cust_id"] = data["cust_id"].cumsum()
    data["cust_id"] = data["cust_id"].sample(frac=1.0).reset_index(drop=True)
    data["session_id"] = data["session_id"].sample(frac=1.0).reset_index(drop=True)
    yield data


@pytest.fixture(name="transaction_data_upper_case", scope="session")
def transaction_dataframe_upper_case(transaction_data):
    """
    Convert transaction data column names to upper case
    """
    data = transaction_data.copy()
    data.columns = data.columns.str.upper()
    yield data


@pytest.fixture(name="sqlite_filename", scope="session")
def sqlite_filename_fixture(transaction_data):
    """
    Create SQLite database file with data for testing
    """
    with tempfile.NamedTemporaryFile() as file_handle:
        connection = sqlite3.connect(file_handle.name)
        transaction_data.to_sql(name="test_table", con=connection, index=False)
        connection.commit()
        yield file_handle.name


<<<<<<< HEAD
def register_snowflake_procedure_or_udf(session, name):
    """
    Register a snowflake procedure or UDF
    """
    sql_dir = os.path.join(os.path.dirname(__file__), "..", "..", "sql", "snowflake")
    filename = os.path.join(sql_dir, f"{name}.sql")
    with open(filename, encoding="utf-8") as file_handle:
        sql_script = file_handle.read()
    session.execute_query(sql_script)


@pytest.fixture(name="config")
=======
@pytest.fixture(name="config", scope="session")
>>>>>>> b45af294
def config_fixture(sqlite_filename):
    """
    Config object for integration testing
    """
    schema_name = os.getenv("SNOWFLAKE_SCHEMA_FEATUREBYTE")
    temp_schema_name = f"{schema_name}_{datetime.now().strftime('%Y%m%d%H%M%S_%f')}"

    config_dict = {
        "datasource": [
            {
                "name": "snowflake_datasource",
                "source_type": "snowflake",
                "account": os.getenv("SNOWFLAKE_ACCOUNT"),
                "warehouse": os.getenv("SNOWFLAKE_WAREHOUSE"),
                "sf_schema": os.getenv("SNOWFLAKE_SCHEMA"),
                "database": os.getenv("SNOWFLAKE_DATABASE"),
                "credential_type": "USERNAME_PASSWORD",
                "username": os.getenv("SNOWFLAKE_USER"),
                "password": os.getenv("SNOWFLAKE_PASSWORD"),
            },
            {
                "name": "sqlite_datasource",
                "source_type": "sqlite",
                "filename": sqlite_filename,
            },
        ],
        "snowflake": {
            "featurebyte_schema": temp_schema_name,
        },
    }
    with tempfile.NamedTemporaryFile("w") as file_handle:
        file_handle.write(yaml.dump(config_dict))
        file_handle.flush()
        yield Configurations(config_file_path=file_handle.name)


@pytest.fixture()
def snowflake_session(transaction_data_upper_case, config):
    """
    Snowflake session
    """
    session_manager = SessionManager(credentials=config.credentials)
    snowflake_database_source = config.db_sources["snowflake_datasource"]
    with mock.patch("featurebyte.session.snowflake.Configurations", return_value=config):
        session = session_manager[snowflake_database_source]
    assert isinstance(session, SnowflakeSession)

    table_name = "TEST_TABLE"
    temp_schema_name = config.snowflake.featurebyte_schema
    assert session.connection.schema == temp_schema_name

    session.execute_query(
        f"""
<<<<<<< HEAD
        CREATE TEMPORARY TABLE {table_name}(
            EVENT_TIMESTAMP DATETIME,
=======
        CREATE TEMPORARY TABLE {session.sf_schema}.{table_name}(
>>>>>>> b45af294
            CREATED_AT INT,
            CUST_ID INT,
            USER_ID INT,
            PRODUCT_ACTION STRING,
            SESSION_ID INT
        )
        """
    )
<<<<<<< HEAD
    write_pandas(session.connection, transaction_data_upper_case, table_name)

    sql_names = ["F_TIMESTAMP_TO_INDEX", "F_COMPUTE_TILE_INDICES"]
    for name in sql_names:
        register_snowflake_procedure_or_udf(session, name)

    yield session

    session.execute_query(
        "DROP FUNCTION IF EXISTS F_TIMESTAMP_TO_INDEX(VARCHAR, NUMBER, NUMBER, NUMBER)"
    )
    session.execute_query(
        "DROP FUNCTION IF EXISTS F_COMPUTE_TILE_INDICES(NUMBER, NUMBER, NUMBER, NUMBER, NUMBER)"
    )

=======

    write_pandas(
        session.connection, transaction_data_upper_case, table_name, schema=session.sf_schema
    )

    yield session

    session.execute_query(f"DROP SCHEMA IF EXISTS {temp_schema_name}")
>>>>>>> b45af294


@pytest.fixture(scope="session")
def sqlite_session(config):
    """
    SQLite session
    """
    session_manager = SessionManager(credentials=config.credentials)
    sqlite_database_source = config.db_sources["sqlite_datasource"]
    return session_manager[sqlite_database_source]


@pytest.fixture(name="fb_db_session", scope="session")
def snowflake_featurebyte_session(config):
    """
    Create Snowflake session for integration tests of featurebyte sql scripts
    """
    session_manager = SessionManager(credentials=config.credentials)
    snowflake_database_source = config.db_sources["snowflake_datasource"]
    session = session_manager[snowflake_database_source]

    schema_name = os.getenv("SNOWFLAKE_SCHEMA_FEATUREBYTE")
    temp_schema_name = f"{schema_name}_{datetime.now().strftime('%Y%m%d%H%M%S_%f')}"
    session.execute_query(f"CREATE OR REPLACE TRANSIENT SCHEMA {temp_schema_name}")
    session.execute_query(f"USE SCHEMA {temp_schema_name}")

    sql_dir = os.path.join(os.path.dirname(__file__), "..", "..", "sql", "snowflake")
    sql_file_list = [
        "F_TIMESTAMP_TO_INDEX.sql",
        "F_INDEX_TO_TIMESTAMP.sql",
        "SP_TILE_GENERATE.sql",
        "SP_TILE_MONITOR.sql",
        "SP_TILE_GENERATE_SCHEDULE.sql",
        "SP_TILE_TRIGGER_GENERATE_SCHEDULE.sql",
        "T_TILE_REGISTRY.sql",
        "T_FEATURE_REGISTRY.sql",
        "T_FEATURE_LIST_REGISTRY.sql",
    ]
    for sql_file in sql_file_list:
        with open(os.path.join(sql_dir, sql_file), encoding="utf8") as file:
            sql_script = file.read()
        session.execute_query(sql_script)

    df_tiles = pd.read_csv(os.path.join(os.path.dirname(__file__), "tile", "tile_data.csv"))
    df_tiles["TILE_START_TS"] = pd.to_datetime(df_tiles["TILE_START_TS"])
    write_pandas(
        session.connection, df_tiles, "TEMP_TABLE", auto_create_table=True, create_temp_table=True
    )

    yield session

    session.execute_query(f"DROP SCHEMA IF EXISTS {temp_schema_name}")

    session.connection.close()


@pytest.fixture
def snowflake_tile(fb_db_session, config):
    """
    Pytest Fixture for TileSnowflake instance
    """
    col_names = "TILE_START_TS,PRODUCT_ACTION,CUST_ID,VALUE"
    table_name = "TEMP_TABLE"
    tile_sql = f"SELECT {col_names} FROM {table_name} WHERE TILE_START_TS >= FB_START_TS and TILE_START_TS < FB_END_TS"
    tile_id = "tile_id1"

    tile_s = TileSnowflake(
        time_modulo_frequency_seconds=183,
        blind_spot_seconds=3,
        frequency_minute=5,
        tile_sql=tile_sql,
        column_names=col_names,
        tile_id="tile_id1",
        tabular_source=config.db_sources["snowflake_datasource"],
        credentials=config.credentials,
    )

    yield tile_s

    fb_db_session.execute_query("DELETE FROM TILE_REGISTRY")
    fb_db_session.execute_query(f"DROP TABLE IF EXISTS {tile_id}")
    fb_db_session.execute_query(f"DROP TASK IF EXISTS SHELL_TASK_{tile_id}_ONLINE")
    fb_db_session.execute_query(f"DROP TASK IF EXISTS SHELL_TASK_{tile_id}_OFFLINE")


@pytest.fixture
def snowflake_feature(fb_db_session, config):
    """
    Pytest Fixture for FeatureSnowflake instance
    """
    tile_id = "tile_id1"

    feature = TileSpec(
        name="test_feature1",
        version="v1",
        status=EventDataStatus.DRAFT,
        is_default=True,
        time_modulo_frequency_second=183,
        blind_spot_second=3,
        frequency_minute=5,
        tile_sql="SELECT * FROM DUMMY",
        column_names="col1",
        tile_ids=[tile_id],
        online_enabled=False,
        datasource=config.db_sources["snowflake_datasource"],
    )

    s_feature = FeatureSnowflake(feature=feature, credentials=config.credentials)

    yield s_feature

    fb_db_session.execute_query("DELETE FROM FEATURE_REGISTRY")
    fb_db_session.execute_query("DELETE FROM TILE_REGISTRY")
    fb_db_session.execute_query(f"DROP TASK IF EXISTS SHELL_TASK_{tile_id}_ONLINE")
    fb_db_session.execute_query(f"DROP TASK IF EXISTS SHELL_TASK_{tile_id}_OFFLINE")<|MERGE_RESOLUTION|>--- conflicted
+++ resolved
@@ -71,22 +71,7 @@
         yield file_handle.name
 
 
-<<<<<<< HEAD
-def register_snowflake_procedure_or_udf(session, name):
-    """
-    Register a snowflake procedure or UDF
-    """
-    sql_dir = os.path.join(os.path.dirname(__file__), "..", "..", "sql", "snowflake")
-    filename = os.path.join(sql_dir, f"{name}.sql")
-    with open(filename, encoding="utf-8") as file_handle:
-        sql_script = file_handle.read()
-    session.execute_query(sql_script)
-
-
-@pytest.fixture(name="config")
-=======
 @pytest.fixture(name="config", scope="session")
->>>>>>> b45af294
 def config_fixture(sqlite_filename):
     """
     Config object for integration testing
@@ -140,12 +125,8 @@
 
     session.execute_query(
         f"""
-<<<<<<< HEAD
-        CREATE TEMPORARY TABLE {table_name}(
+        CREATE TEMPORARY TABLE {session.sf_schema}.{table_name}(
             EVENT_TIMESTAMP DATETIME,
-=======
-        CREATE TEMPORARY TABLE {session.sf_schema}.{table_name}(
->>>>>>> b45af294
             CREATED_AT INT,
             CUST_ID INT,
             USER_ID INT,
@@ -154,23 +135,6 @@
         )
         """
     )
-<<<<<<< HEAD
-    write_pandas(session.connection, transaction_data_upper_case, table_name)
-
-    sql_names = ["F_TIMESTAMP_TO_INDEX", "F_COMPUTE_TILE_INDICES"]
-    for name in sql_names:
-        register_snowflake_procedure_or_udf(session, name)
-
-    yield session
-
-    session.execute_query(
-        "DROP FUNCTION IF EXISTS F_TIMESTAMP_TO_INDEX(VARCHAR, NUMBER, NUMBER, NUMBER)"
-    )
-    session.execute_query(
-        "DROP FUNCTION IF EXISTS F_COMPUTE_TILE_INDICES(NUMBER, NUMBER, NUMBER, NUMBER, NUMBER)"
-    )
-
-=======
 
     write_pandas(
         session.connection, transaction_data_upper_case, table_name, schema=session.sf_schema
@@ -179,7 +143,6 @@
     yield session
 
     session.execute_query(f"DROP SCHEMA IF EXISTS {temp_schema_name}")
->>>>>>> b45af294
 
 
 @pytest.fixture(scope="session")
