--- conflicted
+++ resolved
@@ -10,11 +10,7 @@
 import pandas as pd
 import pytest
 import yaml
-<<<<<<< HEAD
-=======
 from bson.objectid import ObjectId
-from snowflake.connector.pandas_tools import write_pandas
->>>>>>> a68c4b19
 
 from featurebyte.config import Configurations
 from featurebyte.enum import InternalName
