--- conflicted
+++ resolved
@@ -66,25 +66,6 @@
     return df
 
 
-<<<<<<< HEAD
-@pytest.mark.parametrize("source_type", ["snowflake", "spark", "databricks"], indirect=True)
-=======
-def test_scd_view_preview(scd_table):
-    """
-    Test preview of SCDView
-    """
-    view = scd_table.get_view()
-
-    def _check_result_exclude_current_flag_column(df_result):
-        assert scd_table.current_flag_column is not None
-        assert scd_table.current_flag_column not in df_result.columns.tolist()
-
-    _check_result_exclude_current_flag_column(view.preview())
-    _check_result_exclude_current_flag_column(view.sample())
-    _check_result_exclude_current_flag_column(view.describe())
-
-
->>>>>>> fe3a2269
 @pytest.mark.asyncio
 async def test_scd_join_small(session, data_source, source_type):
     """
