--- conflicted
+++ resolved
@@ -24,28 +24,7 @@
         yield mock_config
 
 
-<<<<<<< HEAD
-=======
-@pytest.fixture(name="mock_get_persistent")
-def mock_get_persistent_fixture(config):
-    """
-    Mock get_persistent in featurebyte/app.py
-    """
-    git_db = GitDB(**config.git.dict())
-    git_db.insert_doc_name_func(CollectionName.EVENT_DATA, lambda doc: doc["name"])
-    with mock.patch("featurebyte.app._get_persistent") as mock_get_persistent:
-        mock_get_persistent.return_value = git_db
-        yield mock_get_persistent
-
-    repo, ssh_cmd, branch = git_db.repo, git_db.ssh_cmd, git_db.branch
-    origin = repo.remotes.origin
-    if origin:
-        with repo.git.custom_environment(GIT_SSH_COMMAND=ssh_cmd):
-            origin.push(refspec=(f":{branch}"))
-
-
 @pytest.mark.usefixtures("mock_entity_config", "mock_get_persistent")
->>>>>>> c83321a8
 def test_query_object_operation_on_sqlite_source(sqlite_session, transaction_data, config):
     """
     Test loading event view from sqlite source
