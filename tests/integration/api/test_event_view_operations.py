"""
This module contains session to EventView integration tests
"""
import json
import os.path
from unittest import mock

import numpy as np
import pandas as pd
import pytest

from featurebyte import (
    AggFunc,
    EventTable,
    FeatureJobSetting,
    FeatureList,
    SourceType,
    to_timedelta,
)
from featurebyte.config import Configurations
from featurebyte.feature_manager.model import ExtendedFeatureModel
from featurebyte.query_graph.node.schema import ColumnSpec
from tests.util.helper import (
    assert_preview_result_equal,
    fb_assert_frame_equal,
    get_lagged_series_pandas,
    iet_entropy,
)


def pyramid_sum(event_view, group_by_col, window, numeric_column, name):
    """Create a list of assign operations to check the pruning algorithm works properly"""
    column_num = 3
    columns = []
    event_view = event_view.copy()
    for i in range(1, column_num + 1):
        col_name = f"column_{i}"
        columns.append(col_name)
        event_view[col_name] = i * event_view[numeric_column]
        if i % 2 == 0:
            event_view[col_name] = (1 / i) * event_view[col_name]
        else:
            temp_col_name = f"{col_name}_tmp"
            event_view[temp_col_name] = (2 / i) * event_view[col_name]
            event_view[col_name] = 0.5 * event_view[temp_col_name]

    # construct a geometric series [1, 2, 4, ...]
    for r in range(column_num - 1):
        for idx in reversed(range(r, column_num - 1)):
            col_idx = idx + 1
            event_view[f"column_{col_idx+1}"] = (
                event_view[f"column_{col_idx}"] + event_view[f"column_{col_idx+1}"]
            )

    output = None
    for idx in range(column_num):
        col_idx = idx + 1
        feat = event_view.groupby(group_by_col).aggregate_over(
            f"column_{col_idx}", method="sum", windows=[window], feature_names=[f"column_{col_idx}"]
        )[f"column_{col_idx}"]
        if output is None:
            output = feat
        else:
            output = output + feat

    output.name = name
    return output


def assert_feature_preview_output_equal(actual, expected):
    """
    Check output of Feature / FeatureGroup / FeatureList preview is as expected
    """
    assert isinstance(actual, pd.DataFrame)
    assert actual.shape[0] == 1
    assert sorted(actual.keys()) == sorted(expected.keys())

    actual = actual.iloc[0].to_dict()

    # Databricks returned datetime columns always have timezone (UTC). Remove timezone so that the
    # actual and expected (no timezone) can be compared.
    actual["POINT_IN_TIME"] = actual["POINT_IN_TIME"].tz_localize(None)

    def _isnumeric(x):
        try:
            float(x)
        except (TypeError, ValueError):
            return False
        return True

    for k in actual:
        if _isnumeric(expected[k]):
            np.testing.assert_allclose(actual[k], expected[k], rtol=1e-5)
        else:
            assert actual[k] == expected[k]


@pytest.fixture(name="mock_session_manager")
def get_mocked_session_manager(session):
    with mock.patch(
        "featurebyte.service.session_manager.SessionManagerService.get_feature_store_session"
    ) as mocked_session:
        mocked_session.return_value = session
        yield


@pytest.mark.parametrize("source_type", ["snowflake"], indirect=True)
@mock.patch("featurebyte.service.feature_store_warehouse.FeatureStoreWarehouseService.list_columns")
@mock.patch("featurebyte.app.get_persistent")
def test_feature_list_saving_in_bad_state__feature_id_is_different(
    mock_persistent,
    mock_list_columns,
    mongo_persistent,
    test_dir,
    config,
    feature_store,
    mock_session_manager,
    noop_validate_feature_store_id_not_used_in_warehouse,
):
    """
    Test feature list saving in bad state due to some feature has been saved (when the feature id is different)
    """
    _ = (
        feature_store,
        mock_session_manager,
        noop_validate_feature_store_id_not_used_in_warehouse,
    )
    mock_persistent.return_value = mongo_persistent[0]
    client = Configurations().get_client()
    route_fixture_path_pairs = [
        ("/entity", "entity.json"),
        ("/feature_store", "feature_store.json"),
        ("/event_table", "event_table.json"),
    ]
    base_path = os.path.join(test_dir, "fixtures/request_payloads")
    for route, fixture_path in route_fixture_path_pairs:
        with open(f"{base_path}/{fixture_path}") as fhandle:
            payload = json.loads(fhandle.read())
            response = client.post(route, json=payload)
            assert response.status_code == 201

            if route == "/event_table":
                column_specs = [ColumnSpec(**col_info) for col_info in payload["columns_info"]]
                mock_list_columns.return_value = column_specs

    event_table = EventTable.get_by_id(id=response.json()["_id"])
    event_table.update_default_feature_job_setting(
        feature_job_setting=FeatureJobSetting(
            blind_spot="10m", frequency="30m", time_modulo_frequency="5m"
        )
    )
    event_table.cust_id.as_entity("customer")
    event_view = event_table.get_view()
    feature_group = event_view.groupby("cust_id").aggregate_over(
        method="count",
        windows=["2h", "24h"],
        feature_names=["COUNT_2h", "COUNT_24h"],
    )
    feature_2h = feature_group["COUNT_2h"] + 123
    feature_2h.name = "COUNT_2h"
    feature_2h.save()
    assert feature_2h.saved

    # check that feature info of count aggregation is not empty
    assert feature_2h.info()["metadata"] is not None

    # resolve the error by retrieving the feature with the same name
    # (check that ID value are updated after saved)
    feature_list = FeatureList([feature_group], name="my_fl")
    feature_list.save(conflict_resolution="retrieve")
    assert feature_list[feature_2h.name].id == feature_2h.id


@pytest.fixture(name="event_view")
def event_view_fixture(event_table):
    # create event view
    event_view = event_table.get_view()
    assert event_view.columns == [
        "ËVENT_TIMESTAMP",
        "CREATED_AT",
        "CUST_ID",
        "ÜSER ID",
        "PRODUCT_ACTION",
        "SESSION_ID",
        "ÀMOUNT",
        "TRANSACTION_ID",
    ]
    return event_view


@pytest.fixture(name="feature_group")
def feature_group_fixture(event_view):
    """
    Fixture for a simple FeatureGroup with count features
    """
    event_view["derived_value_column"] = 1.0 * event_view["ÜSER ID"]
    feature_group = event_view.groupby("ÜSER ID").aggregate_over(
        method="count",
        windows=["2h", "24h"],
        feature_names=["COUNT_2h", "COUNT_24h"],
    )
    return feature_group


@pytest.fixture(name="feature_group_per_category")
def feature_group_per_category_fixture(event_view):
    """
    Fixture for a FeatureGroup with dictionary features
    """

    feature_group_per_category = event_view.groupby(
        "ÜSER ID", category="PRODUCT_ACTION"
    ).aggregate_over(
        method="count",
        windows=["2h", "24h"],
        feature_names=["COUNT_BY_ACTION_2h", "COUNT_BY_ACTION_24h"],
    )
    # add features based on transformations on count per category
    feature_counts_24h = feature_group_per_category["COUNT_BY_ACTION_24h"]
    feature_group_per_category["ENTROPY_BY_ACTION_24h"] = feature_counts_24h.cd.entropy()
    feature_group_per_category["MOST_FREQUENT_ACTION_24h"] = feature_counts_24h.cd.most_frequent()
    feature_group_per_category["NUM_UNIQUE_ACTION_24h"] = feature_counts_24h.cd.unique_count()
    feature_group_per_category[
        "NUM_UNIQUE_ACTION_24h_exclude_missing"
    ] = feature_counts_24h.cd.unique_count(include_missing=False)

    feature_counts_2h = feature_group_per_category["COUNT_BY_ACTION_2h"]
    feature_group_per_category[
        "ACTION_SIMILARITY_2h_to_24h"
    ] = feature_counts_2h.cd.cosine_similarity(feature_counts_24h)

    return feature_group_per_category


@pytest.mark.parametrize("source_type", ["snowflake", "spark"], indirect=True)
def test_event_view_ops(event_view, transaction_data_upper_case, source_type):
    """
    Test operations that can be performed on an EventView before creating features
    """
    # need to specify the constant as float, otherwise results will get truncated
    event_view["CUST_ID_X_SESSION_ID"] = event_view["CUST_ID"] * event_view["SESSION_ID"] / 1000.0
    event_view["LUCKY_CUSTOMER"] = event_view["CUST_ID_X_SESSION_ID"] > 140.0

    # apply more event view operations
    event_view["ÀMOUNT"].fillna(0)

    # check accessor operations
    check_string_operations(event_view, "PRODUCT_ACTION")
    check_datetime_operations(event_view, "ËVENT_TIMESTAMP")

    # check casting operations
    check_cast_operations(event_view, source_type=event_view.feature_store.type)

    # check numeric operations
    check_numeric_operations(event_view)

    # construct expected results
    expected = transaction_data_upper_case.copy()
    expected["CUST_ID_X_SESSION_ID"] = (expected["CUST_ID"] * expected["SESSION_ID"]) / 1000.0
    expected["LUCKY_CUSTOMER"] = (expected["CUST_ID_X_SESSION_ID"] > 140.0).astype(int)
    expected["ÀMOUNT"] = expected["ÀMOUNT"].fillna(0)

    # check agreement
    output = event_view.preview(limit=expected.shape[0])
    output["CUST_ID_X_SESSION_ID"] = output["CUST_ID_X_SESSION_ID"].astype(
        float
    )  # type is not correct here
    columns = [
        col for col in output.columns if not col.startswith("str_") and not col.startswith("dt_")
    ]
    if source_type == "spark":
        expected["ËVENT_TIMESTAMP"] = pd.to_datetime(
            expected["ËVENT_TIMESTAMP"], utc=True
        ).dt.tz_localize(None)
    pd.testing.assert_frame_equal(output[columns], expected[columns], check_dtype=False)


@pytest.mark.parametrize("source_type", ["snowflake", "spark"], indirect=True)
def test_feature_operations__feature_group_preview(feature_group):
    """
    Test operations on Feature objects
    """
    preview_param = {
        "POINT_IN_TIME": "2001-01-02 10:00:00",
        "üser id": 1,
    }

    # preview feature group
    df_feature_preview = feature_group.preview(pd.DataFrame([preview_param]))
    assert_feature_preview_output_equal(
        df_feature_preview,
        {
            "POINT_IN_TIME": pd.Timestamp("2001-01-02 10:00:00"),
            "üser id": 1,
            "COUNT_2h": 3,
            "COUNT_24h": 14,
        },
    )

    # preview one feature only
    df_feature_preview = feature_group["COUNT_2h"].preview(pd.DataFrame([preview_param]))
    assert_feature_preview_output_equal(
        df_feature_preview,
        {
            "POINT_IN_TIME": pd.Timestamp("2001-01-02 10:00:00"),
            "üser id": 1,
            "COUNT_2h": 3,
        },
    )

    # preview a not-yet-assigned feature
    new_feature = feature_group["COUNT_2h"] / feature_group["COUNT_24h"]
    df_feature_preview = new_feature.preview(pd.DataFrame([preview_param]))
    assert_feature_preview_output_equal(
        df_feature_preview,
        {
            "POINT_IN_TIME": pd.Timestamp("2001-01-02 10:00:00"),
            "üser id": 1,
            "Unnamed": 0.2142857143,
        },
    )


@pytest.mark.parametrize("source_type", ["snowflake", "spark"], indirect=True)
def test_isnull_compare_with_bool(event_view):
    """
    Test a special case of using isnull with bool literal
    """
    filtered_view = event_view[event_view["ÀMOUNT"].isnull() == False]
    df = filtered_view.preview()
    assert df["ÀMOUNT"].notnull().all()


@pytest.mark.parametrize("source_type", ["snowflake", "spark"], indirect=True)
def test_feature_operations__conditional_assign(feature_group):
    """
    Test operations on Feature objects - conditional assignment
    """
    run_test_conditional_assign_feature(feature_group)


@pytest.mark.parametrize("source_type", ["snowflake", "spark"], indirect=True)
def test_feature_operations__complex_feature_preview(
    event_view, feature_group, feature_group_per_category
):
    """
    Test feature operations - complex feature preview
    """
    source_type = event_view.feature_store.type
    count_dict_supported = source_type != SourceType.DATABRICKS
    preview_param = {
        "POINT_IN_TIME": "2001-01-02 10:00:00",
        "üser id": 1,
    }
    # add iet entropy
    feature_group["iet_entropy_24h"] = iet_entropy(
        event_view, "ÜSER ID", window="24h", name="iet_entropy_24h"
    )
    feature_group["pyramid_sum_24h"] = pyramid_sum(
        event_view, "ÜSER ID", window="24h", numeric_column="ÀMOUNT", name="pyramid_sum_24h"
    )
    feature_group["amount_sum_24h"] = event_view.groupby("ÜSER ID").aggregate_over(
        "ÀMOUNT", method="sum", windows=["24h"], feature_names=["amount_sum_24h"]
    )["amount_sum_24h"]

    special_feature = create_feature_with_filtered_event_view(event_view)
    if source_type == SourceType.SNOWFLAKE:
        # should only save once since the feature names are the same
        special_feature.save()  # pylint: disable=no-member

    # preview a more complex feature group (multiple group by, some have the same tile_id)
    features = [
        feature_group["COUNT_2h"],
        feature_group["iet_entropy_24h"],
        feature_group["pyramid_sum_24h"],
        feature_group["amount_sum_24h"],
        special_feature,
    ]
    if count_dict_supported:
        features.append(feature_group_per_category["COUNT_BY_ACTION_24h"])

    feature_list_combined = FeatureList(features, name="My FeatureList")
    feature_group_combined = feature_list_combined[feature_list_combined.feature_names]
    df_feature_preview = feature_group_combined.preview(pd.DataFrame([preview_param]))
    expected_amount_sum_24h = 582.14
    expected = {
        "POINT_IN_TIME": pd.Timestamp("2001-01-02 10:00:00"),
        "üser id": 1,
        "COUNT_2h": 3,
        "COUNT_BY_ACTION_24h": '{\n  "__MISSING__": 1,\n  "detail": 2,\n  "purchase": 4,\n  "rëmove": 1,\n  "àdd": 6\n}',
        "NUM_PURCHASE_7d": 6,
        "iet_entropy_24h": 1.661539,
        "pyramid_sum_24h": 7 * expected_amount_sum_24h,  # 1 + 2 + 4 = 7
        "amount_sum_24h": expected_amount_sum_24h,
    }
    if not count_dict_supported:
        expected.pop("COUNT_BY_ACTION_24h")
    assert_preview_result_equal(
        df_feature_preview, expected, dict_like_columns=["COUNT_BY_ACTION_24h"]
    )


@pytest.mark.parametrize("source_type", ["snowflake", "spark"], indirect=True)
def test_feature_operations(event_view, feature_group, feature_group_per_category):
    """
    Test operations on Feature objects
    """
    source_type = event_view.feature_store.type
    count_dict_supported = source_type != SourceType.DATABRICKS

    preview_param = {
        "POINT_IN_TIME": "2001-01-02 10:00:00",
        "üser id": 1,
    }

    if count_dict_supported:
        # preview count per category features
        df_feature_preview = feature_group_per_category.preview(pd.DataFrame([preview_param]))
        expected = {
            "POINT_IN_TIME": pd.Timestamp("2001-01-02 10:00:00"),
            "üser id": 1,
            "COUNT_BY_ACTION_2h": '{\n  "purchase": 1,\n  "àdd": 2\n}',
            "COUNT_BY_ACTION_24h": '{\n  "__MISSING__": 1,\n  "detail": 2,\n  "purchase": 4,\n  "rëmove": 1,\n  "àdd": 6\n}',
            "ENTROPY_BY_ACTION_24h": 1.376055285260417,
            "MOST_FREQUENT_ACTION_24h": "àdd",
            "NUM_UNIQUE_ACTION_24h": 5,
            "NUM_UNIQUE_ACTION_24h_exclude_missing": 4,
            "ACTION_SIMILARITY_2h_to_24h": 0.9395523512235261,
        }
        assert_preview_result_equal(
            df_feature_preview,
            expected,
            dict_like_columns=["COUNT_BY_ACTION_2h", "COUNT_BY_ACTION_24h"],
        )

    # assign new feature and preview again
    new_feature = feature_group["COUNT_2h"] / feature_group["COUNT_24h"]
    feature_group["COUNT_2h / COUNT_24h"] = new_feature
    df_feature_preview = feature_group.preview(pd.DataFrame([preview_param]))
    assert_feature_preview_output_equal(
        df_feature_preview,
        {
            "POINT_IN_TIME": pd.Timestamp("2001-01-02 10:00:00"),
            "üser id": 1,
            "COUNT_2h": 3,
            "COUNT_24h": 14,
            "COUNT_2h / COUNT_24h": 0.21428599999999998,
        },
    )

    # check casting on feature
    df_feature_preview = (
        (feature_group["COUNT_2h"].astype(int) + 1)
        .astype(float)
        .preview(pd.DataFrame([preview_param]))
    )
    assert_feature_preview_output_equal(
        df_feature_preview,
        {
            "POINT_IN_TIME": pd.Timestamp("2001-01-02 10:00:00"),
            "üser id": 1,
            "Unnamed": 4.0,
        },
    )


@pytest.mark.parametrize("source_type", ["snowflake", "spark"], indirect=True)
def test_feature_operations__check_day_of_week_counts(event_view):
    """
    Test operations on Feature objects - check day of week counts
    """
    source_type = event_view.feature_store.type
    if source_type == SourceType.DATABRICKS:
        return

    preview_param = {
        "POINT_IN_TIME": "2001-01-02 10:00:00",
        "üser id": 1,
    }

    # Check using a derived numeric column as category
    check_day_of_week_counts(event_view, preview_param, source_type)


def create_feature_with_filtered_event_view(event_view):
    """
    Create a feature with filtered event view using string literal
    """
    event_view = event_view[event_view["PRODUCT_ACTION"] == "purchase"]
    feature_group = event_view.groupby("ÜSER ID").aggregate_over(
        method="count",
        windows=["7d"],
        feature_names=["NUM_PURCHASE_7d"],
    )
    feature = feature_group["NUM_PURCHASE_7d"]
    return feature


def run_test_conditional_assign_feature(feature_group):
    """
    Test conditional assignment operations on Feature
    """
    feature_count_24h = feature_group["COUNT_24h"]
    preview_param = {
        "POINT_IN_TIME": pd.Timestamp("2001-01-02 10:00:00"),
        "üser id": 1,
    }
    result = feature_count_24h.preview(pd.DataFrame([preview_param]))
    assert_feature_preview_output_equal(result, {**preview_param, "COUNT_24h": 14})

    # Assign feature conditionally. Should be reflected in both Feature and FeatureGroup
    feature_group[feature_count_24h == 14.0, "COUNT_24h"] = 900
    result = feature_count_24h.preview(pd.DataFrame([preview_param]))
    assert_feature_preview_output_equal(result, {**preview_param, "COUNT_24h": 900})
    result = feature_group.preview(pd.DataFrame([preview_param]))
    assert_feature_preview_output_equal(result, {**preview_param, "COUNT_2h": 3, "COUNT_24h": 900})

    # Assign conditionally again (revert the above). Should be reflected in both Feature and
    # FeatureGroup
    mask = feature_count_24h == 900.0
    feature_count_24h[mask] = 14.0
    result = feature_count_24h.preview(pd.DataFrame([preview_param]))
    assert_feature_preview_output_equal(result, {**preview_param, "COUNT_24h": 14})
    result = feature_group.preview(pd.DataFrame([preview_param]))
    assert_feature_preview_output_equal(result, {**preview_param, "COUNT_2h": 3, "COUNT_24h": 14})

    # Assign conditionally a series
    double_feature_count_24h = feature_count_24h * 2
    feature_count_24h[mask] = double_feature_count_24h[mask]
    result = feature_count_24h.preview(pd.DataFrame([preview_param]))
    assert_feature_preview_output_equal(result, {**preview_param, "COUNT_24h": 28})

    # Undo above
    mask = feature_count_24h == 28.0
    feature_count_24h[mask] = 14.0
    result = feature_count_24h.preview(pd.DataFrame([preview_param]))
    assert_feature_preview_output_equal(result, {**preview_param, "COUNT_24h": 14})

    # Assign to an unnamed Feature conditionally. Should not be reflected in Feature only and has no
    # effect on FeatureGroup
    temp_feature = feature_count_24h * 10
    mask = temp_feature == 140.0
    temp_feature[mask] = 900
    result = temp_feature.preview(pd.DataFrame([preview_param]))
    assert_feature_preview_output_equal(result, {**preview_param, "Unnamed": 900})
    result = feature_group.preview(pd.DataFrame([preview_param]))
    assert_feature_preview_output_equal(result, {**preview_param, "COUNT_2h": 3, "COUNT_24h": 14})

    # Assign to copied Series should not be reflected in FeatureGroup
    cloned_feature = feature_group["COUNT_24h"].copy()
    cloned_feature[cloned_feature == 14] = 0
    result = feature_group.preview(pd.DataFrame([preview_param]))
    assert_feature_preview_output_equal(result, {**preview_param, "COUNT_2h": 3, "COUNT_24h": 14})


@pytest.mark.parametrize("source_type", ["snowflake", "spark"], indirect=True)
def test_get_historical_features(feature_group, feature_group_per_category):
    """
    Test getting historical features from FeatureList
    """
    feature_group["COUNT_2h / COUNT_24h"] = feature_group["COUNT_2h"] / feature_group["COUNT_24h"]
    df_training_events = pd.DataFrame(
        {
            "POINT_IN_TIME": pd.to_datetime(["2001-01-02 10:00:00", "2001-01-02 12:00:00"] * 5),
            "üser id": [1, 2, 3, 4, 5, 6, 7, 8, 9, 10],
        }
    )
    feature_list = FeatureList(
        [
            feature_group["COUNT_2h"],
            feature_group["COUNT_24h"],
            feature_group_per_category["COUNT_BY_ACTION_24h"],
            feature_group_per_category["ENTROPY_BY_ACTION_24h"],
            feature_group_per_category["MOST_FREQUENT_ACTION_24h"],
            feature_group_per_category["NUM_UNIQUE_ACTION_24h"],
            feature_group["COUNT_2h / COUNT_24h"],
            feature_group_per_category["ACTION_SIMILARITY_2h_to_24h"],
        ],
        name="My FeatureList",
    )
    df_historical_expected = pd.DataFrame(
        {
            "POINT_IN_TIME": df_training_events["POINT_IN_TIME"],
            "üser id": df_training_events["üser id"],
            "COUNT_2h": [3, 1, 1, 0, 0, 3, 0, 0, 1, 0],
            "COUNT_24h": [14, 12, 13, 11, 13, 18, 18, 13, 14, 0],
            "COUNT_BY_ACTION_24h": [
                '{\n  "__MISSING__": 1,\n  "detail": 2,\n  "purchase": 4,\n  "rëmove": 1,\n  "àdd": 6\n}',
                '{\n  "__MISSING__": 5,\n  "detail": 2,\n  "rëmove": 4,\n  "àdd": 1\n}',
                '{\n  "__MISSING__": 3,\n  "detail": 4,\n  "purchase": 4,\n  "rëmove": 2\n}',
                '{\n  "__MISSING__": 4,\n  "detail": 1,\n  "purchase": 1,\n  "àdd": 5\n}',
                '{\n  "__MISSING__": 2,\n  "detail": 3,\n  "purchase": 4,\n  "rëmove": 2,\n  "àdd": 2\n}',
                '{\n  "__MISSING__": 4,\n  "detail": 2,\n  "purchase": 6,\n  "rëmove": 2,\n  "àdd": 4\n}',
                '{\n  "__MISSING__": 3,\n  "detail": 5,\n  "purchase": 6,\n  "rëmove": 3,\n  "àdd": 1\n}',
                '{\n  "__MISSING__": 4,\n  "detail": 1,\n  "purchase": 1,\n  "rëmove": 6,\n  "àdd": 1\n}',
                '{\n  "__MISSING__": 3,\n  "detail": 3,\n  "purchase": 2,\n  "rëmove": 4,\n  "àdd": 2\n}',
                None,
            ],
            "ENTROPY_BY_ACTION_24h": [
                1.3760552852604169,
                1.236684869140504,
                1.3516811946858949,
                1.162225544921092,
                1.564957250242801,
                1.5229550675313184,
                1.4798484184768594,
                1.3114313374732374,
                1.5740973368489728,
                np.nan,
            ],
            "MOST_FREQUENT_ACTION_24h": [
                "àdd",
                "__MISSING__",
                "detail",
                "àdd",
                "purchase",
                "purchase",
                "purchase",
                "rëmove",
                "rëmove",
                None,
            ],
            "NUM_UNIQUE_ACTION_24h": [5.0, 4.0, 4.0, 4.0, 5.0, 5.0, 5.0, 5.0, 5.0, 0.0],
            "COUNT_2h / COUNT_24h": [
                0.214286,
                0.083333,
                0.076923,
                0.0,
                0.0,
                0.166667,
                0.0,
                0.0,
                0.071429,
                np.nan,  # Note: zero divide by zero
            ],
            "ACTION_SIMILARITY_2h_to_24h": [
                0.9395523512235255,
                0.5897678246195885,
                0.4472135954999579,
                np.nan,
                np.nan,
                0.8207826816681232,
                np.nan,
                np.nan,
                0.4629100498862757,
                np.nan,
            ],
        }
    )
    df_historical_features = feature_list.get_historical_features(df_training_events)
    # When using fetch_pandas_all(), the dtype of "ÜSER ID" column is int8 (int64 otherwise)
    fb_assert_frame_equal(
        df_historical_features, df_historical_expected, dict_like_columns=["COUNT_BY_ACTION_24h"]
    )

    # check that making multiple request calls produces the same result
    max_batch_size = int((len(df_training_events) / 2.0) + 1)
    df_historical_multi = feature_list.get_historical_features(
        df_training_events, max_batch_size=max_batch_size
    )
    sort_cols = list(df_training_events.columns)
    fb_assert_frame_equal(
        df_historical_features.sort_values(sort_cols).reset_index(drop=True),
        df_historical_multi.sort_values(sort_cols).reset_index(drop=True),
        dict_like_columns=["COUNT_BY_ACTION_24h"],
    )

    # Test again using the same feature list and table but with serving names mapping
    _test_get_historical_features_with_serving_names(
        feature_list, df_training_events, df_historical_expected
    )


def _test_get_historical_features_with_serving_names(
    feature_list, df_training_events, df_historical_expected
):
    """Test getting historical features from FeatureList with alternative serving names"""

    mapping = {"üser id": "new_user id"}

    # Instead of providing the default serving name "user id", provide "new_user id" in table
    df_training_events = df_training_events.rename(mapping, axis=1)
    df_historical_expected = df_historical_expected.rename(mapping, axis=1)
    assert "new_user id" in df_training_events
    assert "new_user id" in df_historical_expected

    df_historical_features = feature_list.get_historical_features(
        df_training_events,
        serving_names_mapping=mapping,
    )
    fb_assert_frame_equal(
        df_historical_features,
        df_historical_expected,
        dict_like_columns=["COUNT_BY_ACTION_24h"],
    )


def check_string_operations(event_view, column_name, limit=100):
    """Test string operations"""
    event_view = event_view.copy()
    varchar_series = event_view[column_name]
    pandas_frame = varchar_series.preview(limit=limit)
    pandas_series = pandas_frame[pandas_frame.columns[0]]

    event_view["str_len"] = varchar_series.str.len()
    event_view["str_lower"] = varchar_series.str.lower()
    event_view["str_upper"] = varchar_series.str.upper()
    event_view["str_strip"] = varchar_series.str.strip("e")
    event_view["str_lstrip"] = varchar_series.str.lstrip("p")
    event_view["str_rstrip"] = varchar_series.str.rstrip("l")
    event_view["str_replace"] = varchar_series.str.replace("a", "i")
    event_view["str_pad"] = varchar_series.str.pad(10, side="both", fillchar="-")
    event_view["str_contains"] = varchar_series.str.contains("ai")
    event_view["str_slice"] = varchar_series.str[:5]

    str_columns = [col for col in event_view.columns if col.startswith("str_")]
    str_df = event_view[str_columns].preview(limit=limit)

    pd.testing.assert_series_equal(str_df["str_len"], pandas_series.str.len(), check_names=False)
    pd.testing.assert_series_equal(
        str_df["str_lower"], pandas_series.str.lower(), check_names=False
    )
    pd.testing.assert_series_equal(
        str_df["str_upper"], pandas_series.str.upper(), check_names=False
    )
    pd.testing.assert_series_equal(
        str_df["str_strip"], pandas_series.str.strip("e"), check_names=False
    )
    pd.testing.assert_series_equal(
        str_df["str_lstrip"], pandas_series.str.lstrip("p"), check_names=False
    )
    pd.testing.assert_series_equal(
        str_df["str_rstrip"], pandas_series.str.rstrip("l"), check_names=False
    )
    pd.testing.assert_series_equal(
        str_df["str_replace"],
        pandas_series.str.replace("a", "i"),
        check_names=False,
    )
    pd.testing.assert_series_equal(
        str_df["str_pad"],
        pandas_series.str.pad(10, side="both", fillchar="-"),
        check_names=False,
    )
    pd.testing.assert_series_equal(
        str_df["str_contains"],
        pandas_series.str.contains("ai"),
        check_names=False,
    )
    pd.testing.assert_series_equal(str_df["str_slice"], pandas_series.str[:5], check_names=False)


def check_datetime_operations(event_view, column_name, limit=100):
    """Test datetime operations"""
    event_view = event_view.copy()
    datetime_series = event_view[column_name]

    # add datetime extracted properties
    properties = [
        "year",
        "quarter",
        "month",
        "week",
        "day",
        "day_of_week",
        "hour",
        "minute",
        "second",
    ]
    columns = []
    for prop in properties:
        name = f"dt_{prop}"
        event_view[name] = getattr(datetime_series.dt, prop)
        columns.append(name)

    # check timedelta constructed from date difference
    event_view["event_interval"] = datetime_series - datetime_series.lag("CUST_ID")
    event_view["event_interval_second"] = event_view["event_interval"].dt.second
    event_view["event_interval_hour"] = event_view["event_interval"].dt.hour
    event_view["event_interval_minute"] = event_view["event_interval"].dt.minute
    event_view["event_interval_microsecond"] = event_view["event_interval"].dt.microsecond

    # add timedelta constructed from to_timedelta
    timedelta = to_timedelta(event_view["event_interval_microsecond"].astype(int), "microsecond")
    event_view["timestamp_added"] = datetime_series + timedelta
    event_view["timestamp_added_from_timediff"] = datetime_series + event_view["event_interval"]
    event_view["timestamp_added_constant"] = datetime_series + pd.Timedelta("1d")
    event_view["timedelta_hour"] = timedelta.dt.hour

    # filter on event_interval
    event_view_filtered = event_view[event_view["event_interval_second"] > 500000]
    df_filtered = event_view_filtered.preview(limit=limit)
    assert (df_filtered["event_interval_second"] > 500000).all()

    df_filtered_col = event_view_filtered["event_interval_second"].preview()
    assert (df_filtered_col["event_interval_second"] > 500000).all()

    # check datetime extracted properties
    dt_df = event_view.preview(limit=limit)
    pandas_series = dt_df[column_name]
    for prop in properties:
        series_prop = pandas_series.apply(lambda x: getattr(x, prop))
        pd.testing.assert_series_equal(
            dt_df[f"dt_{prop}"],
            series_prop,
            check_names=False,
            check_dtype=False,
        )

    # check timedelta extracted properties
    pandas_previous_timestamp = get_lagged_series_pandas(
        dt_df, "ËVENT_TIMESTAMP", "ËVENT_TIMESTAMP", "CUST_ID"
    )
    pandas_event_interval_second = (pandas_series - pandas_previous_timestamp).dt.total_seconds()
    pandas_event_interval_minute = (
        pandas_series - pandas_previous_timestamp
    ).dt.total_seconds() / 60
    pandas_event_interval_hour = (
        pandas_series - pandas_previous_timestamp
    ).dt.total_seconds() / 3600
    pd.testing.assert_series_equal(
        dt_df["event_interval"].astype(float), pandas_event_interval_second, check_names=False
    )
    pd.testing.assert_series_equal(
        dt_df["event_interval_second"].astype(float),
        pandas_event_interval_second,
        check_names=False,
    )
    pd.testing.assert_series_equal(
        dt_df["event_interval_minute"].astype(float),
        pandas_event_interval_minute,
        check_names=False,
    )
    pd.testing.assert_series_equal(
        dt_df["event_interval_hour"].astype(float), pandas_event_interval_hour, check_names=False
    )
    # check date increment by timedelta
    pandas_timestamp_added = pandas_series + pd.to_timedelta(
        dt_df["event_interval_microsecond"].astype(float), "microsecond"
    )
    pandas_timestamp_added_constant = pandas_series + pd.Timedelta("1d")
    pd.testing.assert_series_equal(
        dt_df["timestamp_added"],
        pandas_timestamp_added,
        check_names=False,
    )
    pd.testing.assert_series_equal(
        dt_df["timestamp_added_from_timediff"],
        pandas_timestamp_added,
        check_names=False,
    )
    pd.testing.assert_series_equal(
        dt_df["timestamp_added_constant"],
        pandas_timestamp_added_constant,
        check_names=False,
    )
    pandas_timedelta_hour = (
        pd.to_timedelta(
            dt_df["event_interval_microsecond"].astype(float), unit="microsecond"
        ).dt.total_seconds()
        / 3600
    )
    pd.testing.assert_series_equal(
        dt_df["timedelta_hour"].astype(float), pandas_timedelta_hour, check_names=False
    )


def check_cast_operations(event_view, source_type, limit=100):
    """Check casting operations"""
    event_view = event_view.copy()
    event_view["AMOUNT_INT"] = event_view["ÀMOUNT"].astype(int)
    event_view["AMOUNT_STR"] = event_view["ÀMOUNT"].astype(str)
    event_view["AMOUNT_FLOAT"] = event_view["ÀMOUNT"].astype(float)
    event_view["INT_FROM_BOOL"] = (event_view["ÀMOUNT"] > 50).astype(int)
    event_view["FLOAT_FROM_BOOL"] = (event_view["ÀMOUNT"] > 50).astype(float)
    df = event_view.preview(limit=limit)

    # compare string representation to make sure that the values are converted to int rather than
    # just being floored ("2" instead of "2.0")
    expected = df["ÀMOUNT"].astype(int).astype(str).tolist()
    assert df["AMOUNT_INT"].astype(str).tolist() == expected

    if source_type == SourceType.SNOWFLAKE:
        pd.testing.assert_series_equal(
            df["AMOUNT_STR"],
            df["ÀMOUNT"].astype(str).apply(lambda x: "0" if x == "0.0" else x),
            check_names=False,
        )
    else:
        pd.testing.assert_series_equal(
            df["AMOUNT_STR"], df["ÀMOUNT"].astype(str), check_names=False
        )

    pd.testing.assert_series_equal(
        df["AMOUNT_FLOAT"], df["ÀMOUNT"].astype(float), check_names=False
    )

    assert df["INT_FROM_BOOL"].tolist() == (df["ÀMOUNT"] > 50).astype(int).tolist()
    assert df["FLOAT_FROM_BOOL"].tolist() == (df["ÀMOUNT"] > 50).astype(float).tolist()


def check_numeric_operations(event_view, limit=100):
    """Check casting operations"""
    event_view = event_view.copy()

    event_view["AMOUNT_ABS"] = (event_view["ÀMOUNT"] * (-1)).abs()
    event_view["AMOUNT_SQRT"] = event_view["ÀMOUNT"].sqrt()
    event_view["AMOUNT_POW_2"] = event_view["ÀMOUNT"].pow(2)
    event_view["AMOUNT_FLOOR"] = event_view["ÀMOUNT"].floor()
    event_view["AMOUNT_CEIL"] = event_view["ÀMOUNT"].ceil()
    event_view["AMOUNT_INT_MOD_5"] = event_view["ÀMOUNT"].astype(int) % 5
    event_view["AMOUNT_LOG"] = (event_view["ÀMOUNT"] + 1).log()
    event_view["AMOUNT_LOG_EXP"] = event_view["AMOUNT_LOG"].exp()
    event_view["ONE_MINUS_AMOUNT"] = 1 - event_view["ÀMOUNT"]
    df = event_view.preview(limit=limit)

    pd.testing.assert_series_equal(df["AMOUNT_ABS"], (df["ÀMOUNT"] * (-1)).abs(), check_names=False)
    pd.testing.assert_series_equal(df["AMOUNT_SQRT"], np.sqrt(df["ÀMOUNT"]), check_names=False)
    pd.testing.assert_series_equal(df["AMOUNT_POW_2"], df["ÀMOUNT"].pow(2), check_names=False)
    pd.testing.assert_series_equal(
        df["AMOUNT_FLOOR"], np.floor(df["ÀMOUNT"]), check_names=False, check_dtype=False
    )
    pd.testing.assert_series_equal(
        df["AMOUNT_CEIL"], np.ceil(df["ÀMOUNT"]), check_names=False, check_dtype=False
    )
    pd.testing.assert_series_equal(
        df["AMOUNT_INT_MOD_5"].astype(int), df["ÀMOUNT"].astype(int) % 5, check_names=False
    )
    pd.testing.assert_series_equal(df["AMOUNT_LOG"], np.log(df["ÀMOUNT"] + 1), check_names=False)
    pd.testing.assert_series_equal(
        df["AMOUNT_LOG_EXP"], np.exp(np.log(df["ÀMOUNT"] + 1)), check_names=False
    )
    pd.testing.assert_series_equal(df["ONE_MINUS_AMOUNT"], 1 - df["ÀMOUNT"], check_names=False)


def check_day_of_week_counts(event_view, preview_param, source_type):
    """Check using derived numeric column as category"""
    event_view["event_day_of_week"] = event_view["ËVENT_TIMESTAMP"].dt.day_of_week
    day_of_week_counts = event_view.groupby("ÜSER ID", category="event_day_of_week").aggregate_over(
        method="count",
        windows=["24h"],
        feature_names=["DAY_OF_WEEK_COUNTS_24h"],
    )
    day_of_week_counts["DAY_OF_WEEK_ENTROPY_24h"] = day_of_week_counts[
        "DAY_OF_WEEK_COUNTS_24h"
    ].cd.entropy()
    df_feature_preview = day_of_week_counts.preview(
        pd.DataFrame([preview_param]),
    )
    if source_type == "snowflake":
        expected_counts = '{\n  "0": 4,\n  "1": 9,\n  "2": 1\n}'
        expected_entropy = 0.830471712436292
    else:
        expected_counts = '{"0": 9, "1": 5}'
        expected_entropy = 0.651756561172653
    expected = {
        "POINT_IN_TIME": pd.Timestamp("2001-01-02 10:00:00"),
        "üser id": 1,
        "DAY_OF_WEEK_COUNTS_24h": expected_counts,
        "DAY_OF_WEEK_ENTROPY_24h": expected_entropy,
    }
    assert_preview_result_equal(
        df_feature_preview, expected, dict_like_columns=["DAY_OF_WEEK_COUNTS_24h"]
    )


@pytest.fixture(name="non_time_based_feature")
def get_non_time_based_feature_fixture(item_table):
    """
    Get a non-time-based feature.

    This is a non-time-based feature as it is built from ItemTable.
    """
<<<<<<< HEAD
    item_view = item_data.get_view()

    # Compute count feature for only even order numbers. When the feature is added to the EventView,
    # for odd numbered order ids, the feature value should be 0 instead of NaN.
    item_view["order_number"] = item_view["order_id"].str.replace("T", "").astype(int)
    item_view = item_view[item_view["order_number"] % 2 == 0]

=======
    item_view = item_table.get_view()
>>>>>>> 696a7a1f
    return item_view.groupby("order_id").aggregate(
        method=AggFunc.COUNT,
        feature_name="non_time_count_feature",
    )


@pytest.mark.parametrize("source_type", ["snowflake", "spark"], indirect=True)
def test_add_feature(event_view, non_time_based_feature, scd_table):
    """
    Test add feature
    """
    original_column_names = [col.name for col in event_view.columns_info]

    # add feature
    event_view.add_feature("transaction_count", non_time_based_feature, "TRANSACTION_ID")
    event_view.add_feature("transaction_count_2", non_time_based_feature, "TRANSACTION_ID")

    # test columns are updated as expected
    event_view_preview = event_view.preview(5000)
    new_columns = event_view_preview.columns.tolist()
    expected_updated_column_names = [
        *original_column_names,
        "transaction_count",
        "transaction_count_2",
    ]
    assert new_columns == expected_updated_column_names

    # test that count feature should not have any missing values
    assert event_view_preview["transaction_count"].isna().sum() == 0
    assert event_view_preview["transaction_count"].equals(event_view_preview["transaction_count_2"])

    # test that one of the feature join keys is correct
    order_id_to_match = "T0"
    feature_preview = non_time_based_feature.preview(
        pd.DataFrame([{"POINT_IN_TIME": "2001-11-15 10:00:00", "order_id": order_id_to_match}])
    )
    event_view_feature_value = event_view_preview[
        event_view_preview["TRANSACTION_ID"] == order_id_to_match
    ].iloc[0]
    feature_preview_value = feature_preview["non_time_count_feature"][0]
    assert event_view_feature_value["transaction_count"] == feature_preview_value

    # test double aggregation of feature by doing an aggregation over the newly added feature column
    transaction_counts = event_view.groupby("PRODUCT_ACTION").aggregate_over(
        value_column="transaction_count",
        method="sum",
        windows=["24h"],
        feature_names=["transaction_count_sum_24h"],
        fill_value=2,
    )
    timestamp_str = "2001-01-13 12:00:00"
    df_feature_preview = transaction_counts.preview(
        pd.DataFrame([{"POINT_IN_TIME": timestamp_str, "PRODUCT_ACTION": "purchase"}]),
    )
    assert df_feature_preview.shape[0] == 1
    assert df_feature_preview.iloc[0].to_dict() == {
        "POINT_IN_TIME": pd.Timestamp(timestamp_str),
        "PRODUCT_ACTION": "purchase",
        "transaction_count_sum_24h": 56,
    }


@pytest.mark.parametrize("source_type", ["snowflake", "spark"], indirect=True)
def test_add_feature_on_view_with_join(event_view, scd_table, non_time_based_feature):
    """
    Test add feature when the input EventView involves a join
    """
    # update the view with a join first
    scd_view = scd_table.get_view()
    event_view.join(scd_view)
    original_column_names = [col.name for col in event_view.columns_info]

    # add feature
    event_view.add_feature("transaction_count", non_time_based_feature, "TRANSACTION_ID")

    # ensure the updated view continues to work as expected
    event_view["User Status New"] = event_view["User Status"] + "_suffix"

    # test columns are updated as expected
    event_view_preview = event_view.sample()
    new_columns = event_view_preview.columns.tolist()
    expected_updated_column_names = [*original_column_names, "transaction_count", "User Status New"]
    assert new_columns == expected_updated_column_names

    # check column materialised correctly
    pd.testing.assert_series_equal(
        event_view_preview["User Status New"],
        event_view_preview["User Status"] + "_suffix",
        check_names=False,
    )

    # check pruning behaviour
    item_table_name = "ITEM_DATA_TABLE"

    # 1. transaction_count requires referencing item table
    view_subset = event_view[["transaction_count"]]
    sql = view_subset.preview_sql()
    assert item_table_name in sql
    assert view_subset.preview().columns.tolist() == view_subset.columns

    # 2. "User Status New" only requires scd table but not item table
    view_subset = event_view[["User Status New"]]
    sql = view_subset.preview_sql()
    assert item_table_name not in sql
    assert view_subset.preview().columns.tolist() == view_subset.columns


@pytest.mark.parametrize("source_type", ["snowflake", "spark"], indirect=True)
def test_latest_per_category_aggregation(event_view):
    """
    Test latest per category aggregation with value column of string type
    """
    feature_group = event_view.groupby("CUST_ID", category="ÜSER ID").aggregate_over(
        value_column="PRODUCT_ACTION",
        method="latest",
        windows=["30d"],
        feature_names=["LATEST_ACTION_DICT_30d"],
    )
    df = feature_group.preview(pd.DataFrame([{"POINT_IN_TIME": "2001-01-26", "cust_id": 545}]))
    expected = json.loads(
        '{\n  "1": "àdd",\n  "3": "purchase",\n  "5": "rëmove",\n  "8": "àdd",\n  "9": "purchase"\n}'
    )
    assert json.loads(df.iloc[0]["LATEST_ACTION_DICT_30d"]) == expected


@pytest.mark.parametrize("source_type", ["snowflake", "spark"], indirect=True)
def test_non_float_tile_value_added_to_tile_table(event_view, source_type):
    """
    Test case to ensure non-float tile value can be added to an existing tile table without issues
    """
    feature_group_1 = event_view.groupby("ÜSER ID").aggregate_over(
        method="count",
        windows=["2h"],
        feature_names=["COUNT_2h"],
    )
    feature_list_1 = FeatureList([feature_group_1], name="feature_list_1")
    feature_group_2 = event_view.groupby("ÜSER ID").aggregate_over(
        value_column="ËVENT_TIMESTAMP",
        method="latest",
        windows=["7d"],
        feature_names=["LATEST_EVENT_TIMESTAMP_BY_USER"],
    )
    feature_list_2 = FeatureList([feature_group_2], name="feature_list_2")

    def _get_tile_table_id(feature_obj):
        return ExtendedFeatureModel(**feature_obj.dict()).tile_specs[0].tile_id

    assert _get_tile_table_id(feature_group_1["COUNT_2h"]) == _get_tile_table_id(
        feature_group_2["LATEST_EVENT_TIMESTAMP_BY_USER"]
    )

    # This request triggers tile table creation
    observations_set = pd.DataFrame({"POINT_IN_TIME": ["2001-01-02 10:00:00"], "üser id": 1})
    _ = feature_list_1.get_historical_features(observations_set)

    # This request causes the tile values corresponding to latest event timestamp to be added to the
    # same tile table
    df = feature_list_2.get_historical_features(observations_set)

    expected_feature_value = pd.Timestamp("2001-01-02 08:42:19.000673+0000", tz="UTC")
    if source_type == "spark":
        expected_feature_value = expected_feature_value.tz_convert(None)
    assert df.iloc[0].to_dict() == {
        "POINT_IN_TIME": pd.Timestamp("2001-01-02 10:00:00"),
        "üser id": 1,
        "LATEST_EVENT_TIMESTAMP_BY_USER": expected_feature_value,
    }<|MERGE_RESOLUTION|>--- conflicted
+++ resolved
@@ -971,17 +971,13 @@
 
     This is a non-time-based feature as it is built from ItemTable.
     """
-<<<<<<< HEAD
-    item_view = item_data.get_view()
+    item_view = item_table.get_view()
 
     # Compute count feature for only even order numbers. When the feature is added to the EventView,
     # for odd numbered order ids, the feature value should be 0 instead of NaN.
     item_view["order_number"] = item_view["order_id"].str.replace("T", "").astype(int)
     item_view = item_view[item_view["order_number"] % 2 == 0]
 
-=======
-    item_view = item_table.get_view()
->>>>>>> 696a7a1f
     return item_view.groupby("order_id").aggregate(
         method=AggFunc.COUNT,
         feature_name="non_time_count_feature",
