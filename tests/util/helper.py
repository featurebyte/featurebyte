--- conflicted
+++ resolved
@@ -672,7 +672,6 @@
     deployment.disable()  # pylint: disable=no-member
 
 
-<<<<<<< HEAD
 def tz_localize_if_needed(df, source_type):
     """
     Helper function to localize datetime columns for easier comparison.
@@ -689,7 +688,8 @@
         return
 
     df["POINT_IN_TIME"] = df["POINT_IN_TIME"].dt.tz_localize(None)
-=======
+
+
 def assert_dict_approx_equal(actual, expected):
     """Assert two dicts are approximately equal"""
     if isinstance(expected, dict):
@@ -703,5 +703,4 @@
     elif isinstance(expected, float):
         assert actual == pytest.approx(expected)
     else:
-        assert actual == expected
->>>>>>> 0b85dee8
+        assert actual == expected