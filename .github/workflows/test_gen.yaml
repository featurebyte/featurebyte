# THIS FILE IS GENERATED. PLEASE DO NOT MODIFY DIRECTLY.
# Please refer to the `test.py` file in the `featurebyte/infrastructure` repo if you want to update it.

name: test
'on':
  workflow_dispatch: {}
  pull_request:
    types:
    - opened
    - synchronize
    - reopened
  push:
    branches:
    - main
permissions:
  contents: write
  pull-requests: write
  repository-projects: read
  issues: write
concurrency:
  group: ${{ github.workflow }}-${{ github.head_ref }}
  cancel-in-progress: true
env:
  SNOWFLAKE_USER: github
  SNOWFLAKE_PASSWORD: ${{ secrets.SNOWFLAKE_PASSWORD }}
  SNOWFLAKE_ACCOUNT: fm54506.us-central1.gcp
  SNOWFLAKE_WAREHOUSE: COMPUTE_WH
  SNOWFLAKE_DATABASE: FEATUREBYTE_TESTING
  SNOWFLAKE_SCHEMA: PUBLIC
  SNOWFLAKE_SCHEMA_FEATUREBYTE: FEATUREBYTE
  DATABRICKS_ACCESS_TOKEN: ${{ secrets.DATABRICKS_ACCESS_TOKEN }}
  DATABRICKS_SERVER_HOSTNAME: ${{ secrets.DATABRICKS_SERVER_HOSTNAME }}
  DATABRICKS_HTTP_PATH: ${{ secrets.DATABRICKS_HTTP_PATH }}
  DATABRICKS_CATALOG: hive_metastore
  DATABRICKS_UNITY_HTTP_PATH: ${{ secrets.DATABRICKS_UNITY_HTTP_PATH }}
  DATABRICKS_UNITY_CATALOG: ${{ secrets.DATABRICKS_UNITY_CATALOG }}
  DATABRICKS_SCHEMA_FEATUREBYTE: FEATUREBYTE_GITHUB
  DATABRICKS_STORAGE_URL: ${{ secrets.DATABRICKS_STORAGE_URL }}
  S3_ACCESS_KEY: ${{ secrets.S3_ACCESS_KEY }}
  S3_SECRET_KEY: ${{ secrets.S3_SECRET_KEY }}
  GCS_CLOUD_STORAGE_RW_TEST: ${{ secrets.GCS_CLOUD_STORAGE_RW_TEST }}
  AZURE_STORAGE_ACCOUNT_NAME: ${{ secrets.AZURE_STORAGE_ACCOUNT_NAME }}
  AZURE_STORAGE_ACCOUNT_KEY: ${{ secrets.AZURE_STORAGE_ACCOUNT_KEY }}
jobs:
  build-jar:
    runs-on: ubuntu-latest
    timeout-minutes: 10
    steps:
    - uses: actions/checkout@v4
    - uses: arduino/setup-task@v2
      with:
        repo-token: ${{ secrets.GITHUB_TOKEN }}
        version: 3.x
    - name: Setup gradle cache
      uses: actions/cache@v4
      with:
        path: hive-udf/.gradle
        key: gradle-cache-${{ runner.os }}
    - name: Setup gradle build cache
      uses: actions/cache@v4
      with:
        path: hive-udf/lib/build
        key: gradle-build-cache-${{ runner.os }}
    - name: Building hive-udf
      run: task build-jar
    - name: Upload hive-udf
      uses: actions/upload-artifact@v4
      with:
        name: hive-udf
        path: hive-udf/lib/build/libs/*
  test-unit:
    needs:
      - build-jar
<<<<<<< HEAD
    runs-on:
      group: Public Runners
=======
    runs-on: ubuntu-latest
>>>>>>> a28c7623
    timeout-minutes: 45
    strategy:
      matrix:
        python-version:
          - 3.8.12
    steps:
    - uses: actions/checkout@v4
    - uses: arduino/setup-task@v2
      with:
        repo-token: ${{ secrets.GITHUB_TOKEN }}
        version: 3.x
    - name: Install Poetry
      uses: abatilo/actions-poetry@v3
      with:
        poetry-version: 1.8.2
    - name: Configure Poetry
      run: poetry config virtualenvs.in-project true
    - name: Set up Python ${{ matrix.python-version }}
      uses: actions/setup-python@v5
      with:
        python-version: ${{ matrix.python-version }}
        cache: 'poetry'
    - name: Install packages needed for build
      run: |-
        sudo apt-get update
        sudo apt-get install libkrb5-dev libsasl2-dev libpython3-dev g++ gcc
    - name: Install wkhtmltopdf
      run: |-
        sudo apt-get update
        sudo apt-get install wkhtmltopdf
    - name: Download hive-udf
      uses: actions/download-artifact@v4
      with:
        name: hive-udf
        path: featurebyte/sql/spark/
    - name: Run tests
      run: |-
        task test-unit
        task generate-unit-test-fixtures
    - name: Renaming test assets
      run: mv .coverage .coverage.0
    - name: Upload test results
      uses: actions/upload-artifact@v4
      with:
        name: python-${{ matrix.python-version }}-pytest.xml.0
        path: pytest.xml.0
    - name: Upload coverage results
      uses: actions/upload-artifact@v4
      with:
        name: python-${{ matrix.python-version }}-.coverage.0
        path: .coverage.0
  test-integration-snowflake:
    needs:
      - build-jar
<<<<<<< HEAD
    runs-on:
      group: Public Runners
=======
    runs-on: ubuntu-latest
>>>>>>> a28c7623
    timeout-minutes: 45
    strategy:
      matrix:
          python-version:
          - 3.8.12
    steps:
    - uses: actions/checkout@v4
    - uses: arduino/setup-task@v2
      with:
        repo-token: ${{ secrets.GITHUB_TOKEN }}
        version: 3.x
    - name: Install Poetry
      uses: abatilo/actions-poetry@v3
      with:
        poetry-version: 1.8.2
    - name: Configure Poetry
      run: poetry config virtualenvs.in-project true
    - name: Set up Python ${{ matrix.python-version }}
      uses: actions/setup-python@v5
      with:
        python-version: ${{ matrix.python-version }}
        cache: 'poetry'
    - name: Install packages needed for build
      run: |-
        sudo apt-get update
        sudo apt-get install libkrb5-dev libsasl2-dev libpython3-dev g++ gcc
    - name: Install wkhtmltopdf
      run: |-
        sudo apt-get update
        sudo apt-get install wkhtmltopdf
    - name: Download hive-udf
      uses: actions/download-artifact@v4
      with:
        name: hive-udf
        path: featurebyte/sql/spark/
    - name: Run tests
      run: task test-integration-snowflake
    - name: Renaming test assets
      run: |
        mv .coverage .coverage.1
    - name: Upload test results
      uses: actions/upload-artifact@v4
      with:
        name: python-${{ matrix.python-version }}-pytest.xml.1
        path: pytest.xml.1
    - name: Upload coverage results
      uses: actions/upload-artifact@v4
      with:
        name: python-${{ matrix.python-version }}-.coverage.1
        path: .coverage.1
  test-integration-spark:
    needs:
      - build-jar
    runs-on:
      group: Public Runners
    timeout-minutes: 60
    strategy:
      matrix:
        python-version:
          - 3.8.12
        spark-version:
          - 3.3.1
          - 3.5.0
    steps:
    - uses: actions/checkout@v4
    - uses: arduino/setup-task@v2
      with:
        repo-token: ${{ secrets.GITHUB_TOKEN }}
        version: 3.x
    - name: Install Poetry
      uses: abatilo/actions-poetry@v3
      with:
        poetry-version: 1.8.2
    - name: Configure Poetry
      run: poetry config virtualenvs.in-project true
    - name: Set up Python ${{ matrix.python-version }}
      uses: actions/setup-python@v5
      with:
        python-version: ${{ matrix.python-version }}
        cache: 'poetry'
    - name: Install packages needed for build
      run: |-
        sudo apt-get update
        sudo apt-get install libkrb5-dev libsasl2-dev libpython3-dev g++ gcc
    - name: Install wkhtmltopdf
      run: |-
        sudo apt-get update
        sudo apt-get install wkhtmltopdf
    - name: Download hive-udf
      uses: actions/download-artifact@v4
      with:
        name: hive-udf
        path: featurebyte/sql/spark/
    - name: Run tests
      continue-on-error: true
      run: |-
        set +e
        export TEARDOWN=false  # Override teardown behavior
        export SPARK_VERSION=${{ matrix.spark-version }}
        task test-integration-spark

        # capture the exit code from the test run before stashing logs
        echo "SPARK_INTEGRATION_TEST_STATUS_CODE=$?" >> $GITHUB_ENV

        # Capturing spark logs
        docker logs spark-thrift 2>&1 > spark-thrift.log

        # Teardown
        task test-teardown
    - name: Renaming test assets
      run: |
        mv .coverage .coverage.2
    - name: Upload spark-thrift log file
      uses: actions/upload-artifact@v4
      with:
        name: spark-thrift-logs-${{ matrix.spark-version }}
        path: spark-thrift-${{ matrix.spark-version }}.log
        retention-days: 5

    # NOTE: Only holding 1 test result to be used in pytest report
    - name: Upload test results
      uses: actions/upload-artifact@v4
      with:
        name: python-${{ matrix.python-version }}-pytest.xml.2
        path: pytest.xml.2
        overwrite: true
    - name: Upload coverage results
      uses: actions/upload-artifact@v4
      with:
        name: python-${{ matrix.python-version }}-.coverage.2
        path: .coverage.2
        overwrite: true

    # Fail the job if the test run failed
    - name: Check test status
      run: |
        exit ${{ env.SPARK_INTEGRATION_TEST_STATUS_CODE }}
  test-integration-databricks:
    if: false
    needs:
    - build-jar
    runs-on: ubuntu-latest
    timeout-minutes: 45
    strategy:
      matrix:
        python-version:
          - 3.8.12
    steps:
    - uses: actions/checkout@v4
    - uses: arduino/setup-task@v2
      with:
        repo-token: ${{ secrets.GITHUB_TOKEN }}
        version: 3.x
    - name: Install Poetry
      uses: abatilo/actions-poetry@v3
      with:
        poetry-version: 1.8.2
    - name: Configure Poetry
      run: poetry config virtualenvs.in-project true
    - name: Set up Python ${{ matrix.python-version }}
      uses: actions/setup-python@v5
      with:
        python-version: ${{ matrix.python-version }}
        cache: 'poetry'
    - name: Install packages needed for build
      run: |-
        sudo apt-get update
        sudo apt-get install libkrb5-dev libsasl2-dev libpython3-dev g++ gcc
    - name: Install wkhtmltopdf
      run: |-
        sudo apt-get update
        sudo apt-get install wkhtmltopdf
    - name: Download hive-udf
      uses: actions/download-artifact@v4
      with:
        name: hive-udf
        path: featurebyte/sql/databricks/
    - name: Run tests
      run: task test-integration-databricks
    - name: Renaming test assets
      run: |
        mv .coverage .coverage.3
    - name: Upload test results
      uses: actions/upload-artifact@v4
      with:
        name: python-${{ matrix.python-version }}-pytest.xml.3
        path: pytest.xml.3
    - name: Upload coverage results
      uses: actions/upload-artifact@v4
      with:
        name: python-${{ matrix.python-version }}-.coverage.3
        path: .coverage.3
  test-integration-databricks-unity:
    needs:
    - build-jar
    runs-on: ubuntu-latest
    timeout-minutes: 135
    strategy:
      matrix:
        python-version:
          - 3.8.12
        pytest-group:
          - 1
          - 2
          - 3
    env:
      PYTEST_SPLITS: 3  # This needs to be EQ the count of strategy.matrix.pytest-group
    steps:
    - uses: actions/checkout@v4
    - uses: arduino/setup-task@v2
      with:
        repo-token: ${{ secrets.GITHUB_TOKEN }}
        version: 3.x
    - name: Install Poetry
      uses: abatilo/actions-poetry@v3
      with:
        poetry-version: 1.8.2
    - name: Configure Poetry
      run: poetry config virtualenvs.in-project true
    - name: Set up Python ${{ matrix.python-version }}
      uses: actions/setup-python@v5
      with:
        python-version: ${{ matrix.python-version }}
        cache: 'poetry'
    - name: Install packages needed for build
      run: |-
        sudo apt-get update
        sudo apt-get install libkrb5-dev libsasl2-dev libpython3-dev g++ gcc
    - name: Install wkhtmltopdf
      run: |-
        sudo apt-get update
        sudo apt-get install wkhtmltopdf
    - name: Run tests
      env:
        PYTEST_GROUP: ${{ matrix.pytest-group }}
      run: task test-integration-databricks-unity
    - name: Renaming test assets
      run: |
        mv .coverage .coverage.4.${{ matrix.pytest-group }}
        mv pytest.xml.4 pytest.xml.4.${{ matrix.pytest-group }}
    - name: Upload test results
      uses: actions/upload-artifact@v4
      with:
        name: python-${{ matrix.python-version }}-pytest.xml.4.${{ matrix.pytest-group }}
        path: pytest.xml.4.${{ matrix.pytest-group }}
    - name: Upload coverage results
      uses: actions/upload-artifact@v4
      with:
        name: python-${{ matrix.python-version }}-.coverage.4.${{ matrix.pytest-group }}
        path: .coverage.4.${{ matrix.pytest-group }}
  test-docs:
    needs:
    - build-jar
    runs-on: ubuntu-latest
    timeout-minutes: 45
    strategy:
      matrix:
        python-version:
        - 3.8.12
    steps:
    - uses: actions/checkout@v4
    - uses: arduino/setup-task@v2
      with:
        repo-token: ${{ secrets.GITHUB_TOKEN }}
        version: 3.x
    - name: Install Poetry
      uses: abatilo/actions-poetry@v3
      with:
        poetry-version: 1.8.2
    - name: Configure Poetry
      run: poetry config virtualenvs.in-project true
    - name: Set up Python ${{ matrix.python-version }}
      uses: actions/setup-python@v5
      with:
        python-version: ${{ matrix.python-version }}
        cache: 'poetry'
    - name: Install packages needed for build
      run: |-
        sudo apt-get update
        sudo apt-get install libkrb5-dev libsasl2-dev libpython3-dev g++ gcc
    - name: Install wkhtmltopdf
      run: |-
        sudo apt-get update
        sudo apt-get install wkhtmltopdf
    - name: Download hive-udf
      uses: actions/download-artifact@v4
      with:
        name: hive-udf
        path: featurebyte/sql/spark/
    - name: Test documentation
      run: task test-docs
  validate:
    needs:
    - test-unit
    - test-integration-spark
    - test-integration-databricks
    - test-integration-databricks-unity
    - test-docs
    - test-integration-snowflake
    runs-on: ubuntu-latest
    timeout-minutes: 45
    strategy:
      matrix:
        python-version:
          - 3.8.12
    steps:
    - uses: actions/checkout@v4
      with:
        fetch-depth: 0
    - uses: arduino/setup-task@v2
      with:
        repo-token: ${{ secrets.GITHUB_TOKEN }}
        version: 3.x
    - name: Install Poetry
      uses: abatilo/actions-poetry@v3
      with:
        poetry-version: 1.8.2
    - name: Configure Poetry
      run: poetry config virtualenvs.in-project true
    - name: Set up Python ${{ matrix.python-version }}
      uses: actions/setup-python@v5
      with:
        python-version: ${{ matrix.python-version }}
        cache: 'poetry'
    - name: Install dependencies
      run: poetry install -n --sync
    - name: Download unit test results
      uses: actions/download-artifact@v4
      with:
        name: python-${{ matrix.python-version }}-pytest.xml.0
    - name: Download integration test results (snowflake)
      uses: actions/download-artifact@v4
      with:
        name: python-${{ matrix.python-version }}-pytest.xml.1
    - name: Download integration test results (spark)
      uses: actions/download-artifact@v4
      with:
        name: python-${{ matrix.python-version }}-pytest.xml.2
    - name: Download integration test results (databricks)
      uses: actions/download-artifact@v4
      with:
        name: python-${{ matrix.python-version }}-pytest.xml.3
    - name: Download integration test results (databricks-unity_1)
      uses: actions/download-artifact@v4
      with:
        name: python-${{ matrix.python-version }}-pytest.xml.4.1
    - name: Download integration test results (databricks-unity_2)
      uses: actions/download-artifact@v4
      with:
        name: python-${{ matrix.python-version }}-pytest.xml.4.2
    - name: Download integration test results (databricks-unity_3)
      uses: actions/download-artifact@v4
      with:
        name: python-${{ matrix.python-version }}-pytest.xml.4.3
    - name: Download unit coverage results
      uses: actions/download-artifact@v4
      with:
        name: python-${{ matrix.python-version }}-.coverage.0
    - name: Download integration coverage results (snowflake)
      uses: actions/download-artifact@v4
      with:
        name: python-${{ matrix.python-version }}-.coverage.1
    - name: Download integration coverage results (spark)
      uses: actions/download-artifact@v4
      with:
        name: python-${{ matrix.python-version }}-.coverage.2
    - name: Download integration coverage results (databricks)
      uses: actions/download-artifact@v4
      with:
        name: python-${{ matrix.python-version }}-.coverage.3
    - name: Download integration coverage results (databricks-unity_1)
      uses: actions/download-artifact@v4
      with:
        name: python-${{ matrix.python-version }}-.coverage.4.1
    - name: Download integration coverage results (databricks-unity_2)
      uses: actions/download-artifact@v4
      with:
        name: python-${{ matrix.python-version }}-.coverage.4.2
    - name: Download integration coverage results (databricks-unity_3)
      uses: actions/download-artifact@v4
      with:
        name: python-${{ matrix.python-version }}-.coverage.4.3
    - name: Merge test results
      run: task test-merge
    - name: Test Coverage Report
      id: coverageComment
      uses: MishaKav/pytest-coverage-comment@main
      with:
        pytest-coverage-path: pytest-coverage.txt
        junitxml-path: pytest.xml
        hide-report: true
    - name: Check test output
      run: |-
        if [ "${{ steps.coverageComment.outputs.errors }}" -gt '0' ] || [ "${{ steps.coverageComment.outputs.failures }}" -gt '0' ]; then
          exit 1
        fi
    - name: Update Coverage Badge
      if: ${{ github.event_name == 'push' && github.ref == 'refs/heads/main' }}
      uses: schneegans/dynamic-badges-action@v1.7.0
      with:
        auth: ${{ secrets.GIST_SECRET }}
        gistID: 773e2960183c0a6fe24c644d95d71fdb
        filename: coverage.json
        label: coverage
        message: ${{ steps.coverageComment.outputs.coverage }}
        color: ${{ steps.coverageComment.outputs.color }}
  slack:
    needs:
    - build-jar
    - test-unit
    - test-integration-snowflake
    - test-integration-spark
    - test-integration-databricks
    - test-integration-databricks-unity
    - test-docs
    - validate
    if: ${{ always() }}
    runs-on: ubuntu-latest
    steps:
    - uses: actions/checkout@v4
      with:
        fetch-depth: 0
    - if: ${{ github.event_name == 'pull_request' }}
      name: Get Author Email (PR)
      run: echo "AUTHOR_EMAIL=$(git show -s --format='%ae' "origin/${GITHUB_HEAD_REF}")" >> $GITHUB_ENV
    - if: ${{ github.event_name != 'pull_request' }}
      name: Get Author Email (PUSH)
      run: echo "AUTHOR_EMAIL=$(git show -s --format='%ae' "origin/${GITHUB_REF_NAME}")" >> $GITHUB_ENV
    - name: Get Channel ID
      run: |-
        export AUTHOR_ID=`curl -X POST -H "Authorization: Bearer ${{ secrets.SLACK_OAUTH }}" -H 'Content-type: application/json; charset=utf-8' https://slack.com/api/users.list | grep -oP $(echo '"id":"\K[^"]+?"(?:(?!"id").)*${AUTHOR_EMAIL}' | envsubst) | grep -oP '^[^"]+'`
        echo "CHANNEL_ID=${AUTHOR_ID}" >> $GITHUB_ENV
    - name: Get Results
      run: |
        echo "BUILD_JAR_RESULT=${{ needs.build-jar.result }}" >> $GITHUB_ENV
        echo "TEST_UNIT_RESULT=${{ needs.test-unit.result }}" >> $GITHUB_ENV
        echo "TEST_INTEG_RESULT=${{ needs.test-integration-snowflake.result }},${{ needs.test-integration-spark.result }},${{ needs.test-integration-databricks.result }},${{ needs.test-integration-databricks-unity.result }}" >> $GITHUB_ENV
        echo "TEST_DOCS_RESULT=${{ needs.test-docs.result }}" >> $GITHUB_ENV
        echo "VALIDATE_RESULT=${{ needs.validate.result }}" >> $GITHUB_ENV
        echo "REPOSITORY=$(echo '${{ github.repository }}' | cut -d / -f2)" >> $GITHUB_ENV
    - env:
        SLACK_BOT_TOKEN: ${{ secrets.SLACK_OAUTH }}
      if: ${{ env.CHANNEL_ID != '' }}
      name: Send Slack notification with workflow result.
      uses: slackapi/slack-github-action@v1.25.0
      with:
        channel-id: ${{ env.CHANNEL_ID }}
        payload: |-
          {
              "text": "${{ env.REPOSITORY }}[${{ github.workflow }}] [${{ env.BUILD_JAR_RESULT }}, ${{ env.TEST_UNIT_RESULT }}, ${{ env.TEST_INTEG_RESULT }}, ${{ env.TEST_DOCS_RESULT}}, ${{ env.VALIDATE_RESULT }}]",
              "blocks": [
                  {
                      "type": "section",
                      "text": {
                          "type": "mrkdwn",
                          "text": "`${{ env.REPOSITORY }} [${{ github.workflow }}]`: ${{ github.event.pull_request.html_url || github.event.head_commit.url }}"
                      }
                  },
                  {
                      "type": "section",
                      "text": {
                          "type": "mrkdwn",
                          "text": "```build_jar: [${{ env.BUILD_JAR_RESULT }}]\n--> test_unit [${{ env.TEST_UNIT_RESULT }}]\n--> test_integration [${{ env.TEST_INTEG_RESULT }}]\n--> test_docs [${{ env.TEST_DOCS_RESULT }}]\n----> validate [${{ env.VALIDATE_RESULT }}]```"
                      }
                  }
              ]
          }
    - env:
        SLACK_BOT_TOKEN: ${{ secrets.SLACK_OAUTH }}
      if: ${{ github.event_name == 'push' && github.ref == 'refs/heads/main' && contains(needs.*.result, 'failure') }}
      name: Send Slack notification to developer channel
      uses: slackapi/slack-github-action@v1.25.0
      with:
        channel-id: C03D81HC6Q5
        payload: |-
          {
              "text": "${{ env.REPOSITORY }}[${{ github.workflow }}] [${{ env.BUILD_JAR_RESULT }}, ${{ env.TEST_UNIT_RESULT }}, ${{ env.TEST_INTEG_RESULT }}, ${{ env.TEST_DOCS_RESULT}}, ${{ env.VALIDATE_RESULT }}]",
              "blocks": [
                  {
                      "type": "section",
                      "text": {
                          "type": "mrkdwn",
                          "text": "`${{ env.REPOSITORY }} [${{ github.workflow }}]`: ${{ github.event.pull_request.html_url || github.event.head_commit.url }}"
                      }
                  },
                  {
                      "type": "section",
                      "text": {
                          "type": "mrkdwn",
                          "text": "```build_jar: [${{ env.BUILD_JAR_RESULT }}]\n--> test_unit [${{ env.TEST_UNIT_RESULT }}]\n--> test_integration [${{ env.TEST_INTEG_RESULT }}]\n--> test_docs [${{ env.TEST_DOCS_RESULT }}]\n----> validate [${{ env.VALIDATE_RESULT }}]```"
                      }
                  }
              ]
          }<|MERGE_RESOLUTION|>--- conflicted
+++ resolved
@@ -71,12 +71,7 @@
   test-unit:
     needs:
       - build-jar
-<<<<<<< HEAD
-    runs-on:
-      group: Public Runners
-=======
-    runs-on: ubuntu-latest
->>>>>>> a28c7623
+    runs-on: ubuntu-latest
     timeout-minutes: 45
     strategy:
       matrix:
@@ -131,12 +126,7 @@
   test-integration-snowflake:
     needs:
       - build-jar
-<<<<<<< HEAD
-    runs-on:
-      group: Public Runners
-=======
-    runs-on: ubuntu-latest
->>>>>>> a28c7623
+    runs-on: ubuntu-latest
     timeout-minutes: 45
     strategy:
       matrix:
