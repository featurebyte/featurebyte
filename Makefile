#* Variables
MAKE := make
PYLINT_DISABLE := too-few-public-methods
PYLINT_DISABLE_FOR_TESTS := redefined-outer-name,invalid-name,protected-access,too-few-public-methods,unspecified-encoding,duplicate-code
PERMISSIVE_LICENSES := "\
	Apache License 2.0;\
	Apache License, Version 2.0;\
	Apache Software License;\
	BSD;\
	BSD License;\
	Historical Permission Notice and Disclaimer (HPND);\
	GNU General Public License v2 (GPLv2);\
	ISC License (ISCL);\
	ISC;\
	MIT License;\
	MIT;\
	MPL-2.0;\
	Mozilla Public License 2.0 (MPL 2.0);\
	Public Domain;\
	Python Software Foundation License;\
	The Unlicense (Unlicense);\
"

.PHONY: init
.PHONY: install
.PHONY: format
.PHONY: lint lint-style lint-type lint-safety lint-requirements-txt
.PHONY: test test-setup test-teardown
.PHONY: docs docs-build
.PHONY: beta-start beta-bundle beta-stop beta-build beta-bundle-publish
.PHONY: clean

#* Initialize
init: install
	poetry run pre-commit install

#* Installation
build-hive-udf-jar:
	cd hive-udf && ./gradlew clean && ./gradlew test && ./gradlew shadowJar
	rm -f featurebyte/sql/spark/*.jar
	cp hive-udf/lib/build/libs/*.jar featurebyte/sql/spark/

install: build-hive-udf-jar
	poetry install -n --sync --extras=server

#* Formatters
format:
	poetry run pyupgrade --py38-plus **/*.py
	poetry run isort .
	poetry run black . --extend-exclude=docker
	poetry run toml-sort --all --in-place pyproject.toml poetry.lock

#* Linting
lint: lint-style lint-type lint-safety

lint-style:
	poetry run toml-sort --check poetry.lock pyproject.toml    # Check if user been using pre-commit hook
	poetry run isort --diff --check-only --settings-path pyproject.toml .
	poetry run black --diff --check .
	poetry run pylint --disable=${PYLINT_DISABLE} --rcfile pyproject.toml featurebyte
	poetry run pylint --disable=${PYLINT_DISABLE_FOR_TESTS} --rcfile pyproject.toml tests

	find featurebyte -type d \( -path featurebyte/routes \) -prune -false -o -name "*.py" | xargs poetry run darglint --verbosity 2
	find featurebyte -type f \( -path featurebyte/routes \) -o -name "controller.py" | xargs poetry run darglint --verbosity 2

lint-type:
	poetry run mypy --install-types --non-interactive --config-file pyproject.toml .

lint-safety:
	poetry run pip-licenses --packages $(shell poetry export --without-hashes --without-urls --extras server | cut -d '=' -f1 | xargs) --allow-only=${PERMISSIVE_LICENSES}
	poetry run pip-audit --ignore-vul GHSA-w7pp-m8wf-vj6r --ignore-vul GHSA-x4qr-2fvf-3mr5 --ignore-vul GHSA-74m5-2c7w-9w3x
	poetry run bandit -c pyproject.toml -ll --recursive featurebyte

#* Testing
test:
	${MAKE} build-hive-udf-jar
	${MAKE} test-setup
	${MAKE} test-unit
	${MAKE} test-integration
	${MAKE} test-merge
	${MAKE} test-teardown

test-unit:
	poetry run pytest --timeout=240 --junitxml=pytest.xml.0 -n auto --cov=featurebyte tests/unit

test-integration:
	poetry run pytest --timeout=240 --junitxml=pytest.xml.1 -n auto --cov=featurebyte tests/integration

test-merge:
	echo "coverage: platform" > pytest-coverage.txt
	poetry run coverage combine
	poetry run coverage report >> pytest-coverage.txt
	poetry run junitparser merge pytest.xml.* pytest.xml

test-setup:
	mkdir -p ~/.spark/data
	cd docker/test && LOCAL_UID="$(shell id -u)" LOCAL_GID="$(shell id -g)" docker compose up -d

test-teardown:
	cd docker/test && docker compose down

test-routes:
	uvicorn featurebyte.app:app --reload

#* Docker
<<<<<<< HEAD
spark-start:
	mkdir -p ~/.spark/data
	-cd .github/spark && docker compose up --wait -d
	cd .github/spark && docker compose logs

spark-stop:
	cd .github/spark && docker compose down

=======
>>>>>>> d1353b34
beta-start: beta-build
	cd docker/dev && LOCAL_UID="$(shell id -u)" LOCAL_GID="$(shell id -g)" docker compose -f docker-compose.yml up
	$(MAKE) beta-stop

beta-stop:
	cd docker/dev && docker compose -f docker-compose.yml down
	-docker container rm mongo-rs featurebyte-server featurebyte-docs

beta-build: build-hive-udf-jar
	poetry build
	docker buildx build -f docker/Dockerfile -t "featurebyte-beta:latest" --build-arg FEATUREBYTE_NP_PASSWORD="$$FEATUREBYTE_NP_PASSWORD" .

#* Cleaning
clean:
	git stash -u
	git clean -dfx --exclude=.idea/
	git stash pop

#* Api documentation
docs:
	PYTHONPATH=$(PWD)/docs/extensions FB_GENERATE_FULL_DOCS=1 poetry run mkdocs serve --config-file mkdocs.yaml --no-livereload<|MERGE_RESOLUTION|>--- conflicted
+++ resolved
@@ -103,17 +103,6 @@
 	uvicorn featurebyte.app:app --reload
 
 #* Docker
-<<<<<<< HEAD
-spark-start:
-	mkdir -p ~/.spark/data
-	-cd .github/spark && docker compose up --wait -d
-	cd .github/spark && docker compose logs
-
-spark-stop:
-	cd .github/spark && docker compose down
-
-=======
->>>>>>> d1353b34
 beta-start: beta-build
 	cd docker/dev && LOCAL_UID="$(shell id -u)" LOCAL_GID="$(shell id -g)" docker compose -f docker-compose.yml up
 	$(MAKE) beta-stop
