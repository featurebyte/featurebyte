# Changelog

---

## v0.2.2 (Unreleased)

---

### 🛑 Breaking changes 🛑


### 🚩 Deprecations 🚩


### 💡 Enhancements 💡

* Support using DataFrame as observation set in `compute_historical_feature_table()`
* Support `preview`, `sample` and `describe` methods for materialised tables
* Support `columns` and `columns_rename_mapping` parameters when creating observation table and
  batch feature table
* Update healthcare demo dataset to include timezone columns
<<<<<<< HEAD
* Support overriding default log level using environment variable `LOG_LEVEL`
=======
* Support streamed records fetching for DataBricks session
>>>>>>> 21b6a283

### 🧰 Bug fixes 🧰

## v0.2.1

### 🧰 Bug fixes 🧰

* Removed additional dependencies specified in featurebyte client

---

## v0.2.0

---
### 🛑 Breaking changes 🛑

+ `featurebyte` is now available for early access<|MERGE_RESOLUTION|>--- conflicted
+++ resolved
@@ -19,11 +19,8 @@
 * Support `columns` and `columns_rename_mapping` parameters when creating observation table and
   batch feature table
 * Update healthcare demo dataset to include timezone columns
-<<<<<<< HEAD
+* Support streamed records fetching for DataBricks session
 * Support overriding default log level using environment variable `LOG_LEVEL`
-=======
-* Support streamed records fetching for DataBricks session
->>>>>>> 21b6a283
 
 ### 🧰 Bug fixes 🧰
 
