--- conflicted
+++ resolved
@@ -19,13 +19,10 @@
 + Update feature's & feature list's version format from dictionary to string
 + Implement HTML representation for API objects `.info()` result
 + Add `column_cleaning_operations` to view object
-<<<<<<< HEAD
 + Exclude tables with names that has a "__" prefix in source table listing
-=======
 + Remove `analysis_parameters` from `FeatureJobSettingAnalysis.info()` result
 + Add `is_default` column to feature's & feature list's `list_versions` object method output DataFrame
 + Add guardrail to make sure `SCDTable`'s `effective_timestamp_column` differs from `end_timestamp_column`
->>>>>>> c0cefe09
 
 ### 🧰 Bug fixes 🧰
 
