"""
DeployService class
"""
from typing import Any, Callable, Coroutine, List, Optional, Sequence, Set

<<<<<<< HEAD
import traceback
=======
from typing import Any, AsyncIterator, Callable, Coroutine, List, Optional
>>>>>>> 5d5a4279

from bson import ObjectId

from featurebyte.common.progress import get_ranged_progress_callback
from featurebyte.exception import DocumentCreationError, DocumentUpdateError
from featurebyte.feast.model.registry import FeastRegistryModel
from featurebyte.feast.service.registry import FeastRegistryService
from featurebyte.logging import get_logger
from featurebyte.models.deployment import DeploymentModel, FeastIntegrationSettings
from featurebyte.models.feature import FeatureModel
<<<<<<< HEAD
from featurebyte.models.feature_list import FeatureListModel
from featurebyte.models.feature_list_namespace import FeatureListStatus
=======
from featurebyte.models.feature_list import FeatureListModel, ServingEntity
from featurebyte.models.feature_list_namespace import FeatureListNamespaceModel, FeatureListStatus
>>>>>>> 5d5a4279
from featurebyte.models.feature_namespace import FeatureReadiness
from featurebyte.schema.deployment import DeploymentUpdate
from featurebyte.schema.feature import FeatureServiceUpdate
from featurebyte.schema.feature_list import FeatureListServiceUpdate
from featurebyte.schema.feature_list_namespace import FeatureListNamespaceServiceUpdate
from featurebyte.service.context import ContextService
from featurebyte.service.deployment import DeploymentService
from featurebyte.service.entity_relationship_extractor import ServingEntityEnumeration
from featurebyte.service.feature import FeatureService
from featurebyte.service.feature_list import FeatureListService
from featurebyte.service.feature_list_namespace import FeatureListNamespaceService
from featurebyte.service.feature_list_status import FeatureListStatusService
from featurebyte.service.feature_offline_store_info import OfflineStoreInfoInitializationService
from featurebyte.service.offline_store_feature_table_manager import (
    OfflineStoreFeatureTableManagerService,
)
from featurebyte.service.online_enable import OnlineEnableService
<<<<<<< HEAD
from featurebyte.worker.util.task_progress_updater import TaskProgressUpdater
=======
from featurebyte.service.use_case import UseCaseService
>>>>>>> 5d5a4279

logger = get_logger(__name__)


class DeployFeatureManagementService:
    """DeployFeatureManagementService class is responsible for feature management during deployment."""

    def __init__(
        self,
        feature_service: FeatureService,
        online_enable_service: OnlineEnableService,
        offline_store_info_initialization_service: OfflineStoreInfoInitializationService,
<<<<<<< HEAD
        offline_store_feature_table_manager_service: OfflineStoreFeatureTableManagerService,
=======
        feast_registry_service: FeastRegistryService,
        use_case_service: UseCaseService,
        context_service: ContextService,
>>>>>>> 5d5a4279
    ):
        self.feature_service = feature_service
        self.online_enable_service = online_enable_service
        self.offline_store_info_initialization_service = offline_store_info_initialization_service
        self.offline_store_feature_table_manager_service = (
            offline_store_feature_table_manager_service
        )
<<<<<<< HEAD
=======
        self.offline_store_info_initialization_service = offline_store_info_initialization_service
        self.feast_registry_service = feast_registry_service
        self.use_case_service = use_case_service
        self.context_service = context_service
>>>>>>> 5d5a4279

    async def validate_online_feature_enablement(self, feature_ids: Sequence[ObjectId]) -> None:
        """
        Validate whether features can be enabled online

        Parameters
        ----------
        feature_ids: Sequence[ObjectId]
            Target feature IDs

        Raises
        ------
        DocumentUpdateError
            If any of the features are not production ready
        """
        query_filter = {"_id": {"$in": feature_ids}}
        async for feature in self.feature_service.list_documents_as_dict_iterator(
            query_filter=query_filter, projection={"readiness": 1}
        ):
            if FeatureReadiness(feature["readiness"]) != FeatureReadiness.PRODUCTION_READY:
                raise DocumentUpdateError(
                    "Only FeatureList object of all production ready features can be deployed."
                )

    async def _update_feature_offline_store_info(
        self, feature: FeatureModel, table_name_prefix: str
    ) -> FeatureModel:
        store_info = (
            await self.offline_store_info_initialization_service.initialize_offline_store_info(
                feature=feature, table_name_prefix=table_name_prefix
            )
        )
        await self.feature_service.update_offline_store_info(
            document_id=feature.id, store_info=store_info.dict(by_alias=True)
        )
        return await self.feature_service.get_document(document_id=feature.id)

    async def _update_feature_online_enabled_status(
        self, feature_id: ObjectId, feature_list_id: ObjectId, feature_list_to_deploy: bool
    ) -> FeatureModel:
        document = await self.feature_service.get_document(document_id=feature_id)
        deployed_feature_list_ids: Set[ObjectId] = set(document.deployed_feature_list_ids)
        if feature_list_to_deploy:
            deployed_feature_list_ids.add(feature_list_id)
        else:
            deployed_feature_list_ids.discard(feature_list_id)

        online_enabled = len(deployed_feature_list_ids) > 0
        document = await self.online_enable_service.update_feature(
            feature_id=feature_id,
            online_enabled=online_enabled,
        )

        await self.feature_service.update_document(
            document_id=feature_id,
            data=FeatureServiceUpdate(deployed_feature_list_ids=sorted(deployed_feature_list_ids)),
            document=document,
            return_document=False,
        )
        return await self.feature_service.get_document(document_id=feature_id)

    async def online_enable_feature(
        self,
        feature: FeatureModel,
        feature_list: FeatureListModel,
        feast_registry: Optional[FeastRegistryModel],
    ) -> FeatureModel:
        """
        Enable feature online

        Parameters
        ----------
        feature: FeatureModel
            Target feature
        feature_list: FeatureListModel
            Target feature list
        feast_registry: Optional[FeastRegistryModel]
            Feast registry of current catalog

        Returns
        -------
        FeatureModel
        """
        # update feature mongo record
        if feast_registry:
            feature = await self._update_feature_offline_store_info(
                feature=feature,
                table_name_prefix=feast_registry.offline_table_name_prefix,
            )

        updated_feature = await self._update_feature_online_enabled_status(
            feature_id=feature.id, feature_list_id=feature_list.id, feature_list_to_deploy=True
        )

        # update data warehouse and backward-fill tiles
        await self.online_enable_service.update_data_warehouse(
            updated_feature=updated_feature,
            online_enabled_before_update=feature.online_enabled,
        )
        return updated_feature

    async def online_disable_feature(
        self,
        feature: FeatureModel,
        feature_list: FeatureListModel,
    ) -> FeatureModel:
        """
        Disable feature online

        Parameters
        ----------
        feature: FeatureModel
            Target feature
        feature_list: FeatureListModel
            Target feature list

        Returns
        -------
        FeatureModel
        """
        # update feature mongo record
        updated_feature = await self._update_feature_online_enabled_status(
            feature_id=feature.id, feature_list_id=feature_list.id, feature_list_to_deploy=False
        )

        # update data warehouse and backward-fill tiles
        await self.online_enable_service.update_data_warehouse(
            updated_feature=updated_feature,
            online_enabled_before_update=feature.online_enabled,
        )
        return updated_feature


class DeployFeatureListManagementService:
    """
    DeployFeatureListManagementService class is responsible for feature list management during deployment.
    """

    def __init__(
        self,
        feature_list_service: FeatureListService,
        feature_list_namespace_service: FeatureListNamespaceService,
        feature_list_status_service: FeatureListStatusService,
    ):
        self.feature_list_service = feature_list_service
        self.feature_list_namespace_service = feature_list_namespace_service
        self.feature_list_status_service = feature_list_status_service

    async def get_feature_list(self, feature_list_id: ObjectId) -> FeatureListModel:
        """
        Get feature list

        Parameters
        ----------
        feature_list_id: ObjectId
            Target feature list ID

        Returns
        -------
        FeatureListModel
        """
        return await self.feature_list_service.get_document(document_id=feature_list_id)

    async def validate_feature_list_status(self, feature_list_namespace_id: ObjectId) -> None:
        """
        Validate whether feature list can be deployed

        Parameters
        ----------
        feature_list_namespace_id: ObjectId
            Target feature list ID

        Raises
        ------
        DocumentUpdateError
            If feature list status is deprecated
        """
        # if deploying, check feature list status is not deprecated
        feature_list_namespace = await self.feature_list_namespace_service.get_document(
            document_id=feature_list_namespace_id
        )
        if feature_list_namespace.status == FeatureListStatus.DEPRECATED:
            raise DocumentUpdateError("Deprecated feature list cannot be deployed.")

    async def _update_feature_list_namespace(
        self,
        feature_list_namespace_id: ObjectId,
        feature_list_id: ObjectId,
        feature_list_to_deploy: bool,
    ) -> None:
        document = await self.feature_list_namespace_service.get_document(
            document_id=feature_list_namespace_id
        )
        deployed_feature_list_ids: Set[ObjectId] = set(document.deployed_feature_list_ids)
        if feature_list_to_deploy:
            deployed_feature_list_ids.add(feature_list_id)
        else:
            deployed_feature_list_ids.discard(feature_list_id)

        await self.feature_list_namespace_service.update_document(
            document_id=feature_list_namespace_id,
            data=FeatureListNamespaceServiceUpdate(
                deployed_feature_list_ids=sorted(deployed_feature_list_ids)
            ),
            document=document,
            return_document=False,
        )

        # update feature list status
        feature_list_status = None
        if deployed_feature_list_ids:
            # if there is any deployed feature list, set status to deployed
            feature_list_status = FeatureListStatus.DEPLOYED
        elif document.status == FeatureListStatus.DEPLOYED and not deployed_feature_list_ids:
            # if the deployed status has 0 deployed feature list, set status to public draft
            feature_list_status = FeatureListStatus.PUBLIC_DRAFT

        if feature_list_status:
            await self.feature_list_status_service.update_feature_list_namespace_status(
                feature_list_namespace_id=feature_list_namespace_id,
                target_feature_list_status=feature_list_status,
            )

<<<<<<< HEAD
    async def deploy_feature_list(self, feature_list: FeatureListModel) -> None:
        """
        Deploy feature list

        Parameters
        ----------
        feature_list: FeatureListModel
            Target feature list
        """
        if feature_list.deployed:
            return

        await self.feature_list_service.update_document(
            document_id=feature_list.id,
            data=FeatureListServiceUpdate(deployed=True),
            document=feature_list,
            return_document=False,
        )
        await self._update_feature_list_namespace(
            feature_list_namespace_id=feature_list.feature_list_namespace_id,
            feature_list_id=feature_list.id,
            feature_list_to_deploy=True,
=======
    async def _validate_deployed_operation(
        self, feature_list: FeatureListModel, deployed: bool
    ) -> None:
        if deployed:
            # if deploying, check feature list status is not deprecated
            feature_list_namespace = await self.feature_list_namespace_service.get_document(
                document_id=feature_list.feature_list_namespace_id
            )
            if feature_list_namespace.status == FeatureListStatus.DEPRECATED:
                raise DocumentUpdateError("Deprecated feature list cannot be deployed.")

            # if enabling deployment, check is there any feature with readiness not equal to production ready
            query_filter = {"_id": {"$in": feature_list.feature_ids}}
            async for feature in self.feature_service.list_documents_as_dict_iterator(
                query_filter=query_filter, projection={"readiness": 1}
            ):
                if FeatureReadiness(feature["readiness"]) != FeatureReadiness.PRODUCTION_READY:
                    raise DocumentUpdateError(
                        "Only FeatureList object of all production ready features can be deployed."
                    )

    async def _iterate_enabled_deployments_as_dict(
        self, feature_list_id: ObjectId, deployment_id: ObjectId, target_deployed: bool
    ) -> AsyncIterator[dict[str, Any]]:
        """
        Iterate deployments that are enabled, including the one that is going to be enabled in the
        current request

        Parameters
        ----------
        feature_list_id: ObjectId
            Feature list id
        deployment_id: ObjectId
            Deployment id
        target_deployed: bool
            Intended final deployed state of the feature list

        Yields
        ------
        AsyncIterator[Dict[str, Any]]
            List query output
        """
        async for doc in self.deployment_service.list_documents_as_dict_iterator(
            query_filter={"feature_list_id": feature_list_id, "enabled": True}
        ):
            yield doc
        if target_deployed:
            yield await self.deployment_service.get_document_as_dict(deployment_id)

    async def _get_enabled_serving_entity_ids(
        self, feature_list_model: FeatureListModel, deployment_id: ObjectId, target_deployed: bool
    ) -> List[ServingEntity]:
        # List of all possible serving entity ids for the feature list
        supported_serving_entity_ids_set = {
            tuple(serving_entity_ids)
            for serving_entity_ids in feature_list_model.supported_serving_entity_ids
        }

        # List of enabled serving entity ids is a subset of supported_serving_entity_ids and is
        # determined by existing deployments
        enabled_serving_entity_ids = []

        context_id_to_model = {}
        use_case_id_to_model = {}
        async for doc in self._iterate_enabled_deployments_as_dict(
            feature_list_model.id, deployment_id, target_deployed
        ):
            context_id = doc["context_id"]

            # Get context from use case if not directly available
            if context_id is None:
                use_case_id = doc["use_case_id"]
                if use_case_id is None:
                    continue
                use_case_model = await self.use_case_service.get_document(use_case_id)
                use_case_id_to_model[use_case_id] = use_case_model
                context_id = use_case_model.context_id

            context_model = await self.context_service.get_document(context_id)
            context_id_to_model[context_id] = context_model

            serving_entity_enumeration = ServingEntityEnumeration.create(
                feature_list_model.relationships_info or []
            )
            current_enabled = set()
            for serving_entity_ids in supported_serving_entity_ids_set:
                combined_entity_ids = list(serving_entity_ids) + list(
                    context_model.primary_entity_ids
                )
                reduced_entity_ids = serving_entity_enumeration.reduce_entity_ids(
                    combined_entity_ids
                )
                # Include if serving_entity_ids is the same or a parent of use case primary entity
                if sorted(reduced_entity_ids) == sorted(context_model.primary_entity_ids):
                    enabled_serving_entity_ids.append(serving_entity_ids)
                    current_enabled.add(serving_entity_ids)

            # Don't need to test again serving entity ids that were already enabled
            supported_serving_entity_ids_set.difference_update(current_enabled)

        return [list(serving_entity_ids) for serving_entity_ids in enabled_serving_entity_ids]

    async def _revert_changes(
        self,
        feature_list_id: ObjectId,
        deployed: bool,
        feature_online_enabled_map: dict[PydanticObjectId, bool],
    ) -> None:
        # revert feature list deploy status
        feature_list = await self.feature_list_service.update_document(
            document_id=feature_list_id,
            data=FeatureListServiceUpdate(deployed=deployed),
            return_document=True,
>>>>>>> 5d5a4279
        )

    async def undeploy_feature_list(self, feature_list: FeatureListModel) -> None:
        """
        Undeploy feature list

        Parameters
        ----------
        feature_list: FeatureListModel
            Target feature list
        """
        await self.feature_list_service.update_document(
            document_id=feature_list.id,
            data=FeatureListServiceUpdate(deployed=False),
            document=feature_list,
            return_document=False,
        )
        await self._update_feature_list_namespace(
            feature_list_namespace_id=feature_list.feature_list_namespace_id,
            feature_list_id=feature_list.id,
            feature_list_to_deploy=False,
        )


class FeastIntegrationService:
    """
    FeastIntegrationService class is responsible for orchestrating Feast integration related operations.
    """

    def __init__(
        self,
        feast_registry_service: FeastRegistryService,
        feature_list_service: FeatureListService,
        offline_store_feature_table_manager_service: OfflineStoreFeatureTableManagerService,
    ):
        self.feast_registry_service = feast_registry_service
        self.feature_list_service = feature_list_service
        self.offline_store_feature_table_manager_service = (
            offline_store_feature_table_manager_service
        )

    async def get_or_create_feast_registry(self, catalog_id: ObjectId) -> FeastRegistryModel:
        """
        Get existing or create new Feast registry

        Parameters
        ----------
        catalog_id: ObjectId
            Target catalog ID

        Returns
        -------
        FeastRegistryModel
        """
        feast_registry = await self.feast_registry_service.get_or_create_feast_registry(
            catalog_id=catalog_id,
            feature_store_id=None,
        )
        return feast_registry

    async def get_feast_registry(self) -> Optional[FeastRegistryModel]:
        """
        Get Feast registry

        Returns
        -------
        Optional[FeastRegistryModel]
        """
        feature_registry = await self.feast_registry_service.get_feast_registry_for_catalog()
        return feature_registry

    async def handle_online_enabled_features(
        self,
        features: List[FeatureModel],
        update_progress: Callable[[int, Optional[str]], Coroutine[Any, Any, None]],
    ) -> None:
        """
        Handle online enabled features

        Parameters
        ----------
        features: List[FeatureModel]
            List of features to be enabled online
        update_progress: Callable[[int, Optional[str]], Coroutine[Any, Any, None]]
            Optional progress update callback
        """
        await self.offline_store_feature_table_manager_service.handle_online_enabled_features(
            features=features, update_progress=update_progress
        )

<<<<<<< HEAD
    async def handle_online_disabled_features(
        self,
        features: List[FeatureModel],
        update_progress: Callable[[int, Optional[str]], Coroutine[Any, Any, None]],
    ) -> None:
        """
        Handle online disabled features
=======
        document = await self.feature_list_service.get_document(document_id=feature_list_id)
        enabled_serving_entity_ids = await self._get_enabled_serving_entity_ids(
            feature_list_model=document,
            deployment_id=deployment_id,
            target_deployed=target_deployed,
        )

        if document.deployed != target_deployed:
            await self._validate_deployed_operation(document, target_deployed)
>>>>>>> 5d5a4279

        Parameters
        ----------
        features: List[FeatureModel]
            List of features to be disabled online
        update_progress: Callable[[int, Optional[str]], Coroutine[Any, Any, None]]
            Optional progress update callback
        """
        await self.offline_store_feature_table_manager_service.handle_online_disabled_features(
            features=features, update_progress=update_progress
        )

<<<<<<< HEAD
    async def handle_deployed_feature_list(
        self,
        feature_list: FeatureListModel,
        online_enabled_features: List[FeatureModel],
    ) -> None:
        """
        Handle deployed feature list
=======
            try:
                feature_list = await self.feature_list_service.update_document(
                    document_id=feature_list_id,
                    data=FeatureListServiceUpdate(
                        deployed=target_deployed,
                        enabled_serving_entity_ids=enabled_serving_entity_ids,
                    ),
                    document=document,
                    return_document=True,
                )
                assert isinstance(feature_list, FeatureListModel)
>>>>>>> 5d5a4279

        Parameters
        ----------
        feature_list: FeatureListModel
            Target feature list
        online_enabled_features: List[FeatureModel]
            List of online enabled features
        """
        await self.feature_list_service.update_store_info(
            document_id=feature_list.id, features=online_enabled_features
        )


class DeployService:
    """DeployService class is responsible for orchestrating deployment."""

    def __init__(
        self,
        deployment_service: DeploymentService,
        deploy_feature_list_management_service: DeployFeatureListManagementService,
        deploy_feature_management_service: DeployFeatureManagementService,
        feast_integration_service: FeastIntegrationService,
        task_progress_updater: TaskProgressUpdater,
    ):
        self.deployment_service = deployment_service
        self.feature_list_management_service = deploy_feature_list_management_service
        self.feature_management_service = deploy_feature_management_service
        self.feast_integration_service = feast_integration_service
        self.task_progress_updater = task_progress_updater

    async def _update_progress(self, percent: int, message: Optional[str] = None) -> None:
        await self.task_progress_updater.update_progress(percent=percent, message=message)

    async def _validate_deployment_enablement(self, feature_list: FeatureListModel) -> None:
        await self.feature_list_management_service.validate_feature_list_status(
            feature_list_namespace_id=feature_list.feature_list_namespace_id
        )
        await self.feature_management_service.validate_online_feature_enablement(
            feature_ids=feature_list.feature_ids
        )

    async def _enable_deployment(
        self,
        deployment: DeploymentModel,
        feature_list: FeatureListModel,
    ) -> None:
        await self._update_progress(percent=1, message="Validating deployment enablement...")
        await self._validate_deployment_enablement(feature_list)

        # create or get feast registry
        feast_registry = None
        if FeastIntegrationSettings().FEATUREBYTE_FEAST_INTEGRATION_ENABLED:
            feast_registry = await self.feast_integration_service.get_or_create_feast_registry(
                catalog_id=deployment.catalog_id
            )

        # enable features online
        feature_update_progress = get_ranged_progress_callback(
            self.task_progress_updater.update_progress, 2, 70
        )
        features = []
        features_offline_feature_table_to_update = []
        for feature_id in feature_list.feature_ids:
            feature = await self.feature_management_service.feature_service.get_document(
                document_id=feature_id
            )
            updated_feature = await self.feature_management_service.online_enable_feature(
                feature=feature,
                feature_list=feature_list,
                feast_registry=feast_registry,
            )
            if updated_feature.online_enabled != feature.online_enabled:
                features_offline_feature_table_to_update.append(updated_feature)
            features.append(updated_feature)
            await feature_update_progress(
                int(len(features) / len(feature_list.feature_ids) * 100),
                f"Enabling feature online ({feature.name}) ...",
            )

        # deploy feature list
        await self._update_progress(71, f"Deploying feature list ({feature_list.name}) ...")
        await self.feature_list_management_service.deploy_feature_list(feature_list=feature_list)

        if feast_registry:
            await self.feast_integration_service.handle_online_enabled_features(
                features=features_offline_feature_table_to_update,
                update_progress=get_ranged_progress_callback(
                    self.task_progress_updater.update_progress, 72, 98
                ),
            )
            await self._update_progress(
                99, f"Updating deployed feature list ({feature_list.name}) ..."
            )
            await self.feast_integration_service.handle_deployed_feature_list(
                feature_list=feature_list, online_enabled_features=features
            )

        # update deployment status
        await self.deployment_service.update_document(
            document_id=deployment.id,
            data=DeploymentUpdate(enabled=True),
            return_document=False,
        )
        await self._update_progress(100, "Deployment enabled successfully!")

    async def _check_feature_list_used_in_other_deployment(
        self, feature_list_id: ObjectId, exclude_deployment_id: ObjectId
    ) -> bool:
        # check whether other deployment are using this feature list
        list_deployment_results = await self.deployment_service.list_documents_as_dict(
            query_filter={
                "feature_list_id": feature_list_id,
                "enabled": True,
                "_id": {"$ne": exclude_deployment_id},
            }
        )
        return bool(list_deployment_results["total"] > 0)

    async def enable_deployment(
        self,
        deployment: DeploymentModel,
        feature_list: FeatureListModel,
    ) -> None:
        """
        Enable deployment

        Parameters
        ----------
        deployment: DeploymentModel
            Target deployment
        feature_list: FeatureListModel
            Feature list of the deployment

        Raises
        ------
        DocumentUpdateError
            When there is an unexpected error during deployment enablement
        """
        try:
            await self._enable_deployment(deployment, feature_list)
        except Exception as exc:
            exc_traceback = traceback.format_exc()
            logger.error(
                f"Failed to enable deployment {deployment.id}: {exc}. {exc_traceback}",
                exc_info=True,
            )
            await self.disable_deployment(deployment, feature_list)
            raise DocumentUpdateError("Failed to enable deployment") from exc

    async def disable_deployment(
        self,
        deployment: DeploymentModel,
        feature_list: FeatureListModel,
    ) -> None:
        """
        Disable deployment

        Parameters
        ----------
        deployment: DeploymentModel
            Target deployment
        feature_list: FeatureListModel
            Feature list of the deployment
        """
        # enable features online
        feature_update_progress = get_ranged_progress_callback(
            self.task_progress_updater.update_progress, 0, 70
        )
        features = []
        features_offline_feature_table_to_update = []
        for feature_id in feature_list.feature_ids:
            feature = await self.feature_management_service.feature_service.get_document(
                document_id=feature_id
            )
            updated_feature = await self.feature_management_service.online_disable_feature(
                feature=feature,
                feature_list=feature_list,
            )
            if feature.online_enabled != updated_feature.online_enabled:
                features_offline_feature_table_to_update.append(updated_feature)
            features.append(updated_feature)
            await feature_update_progress(
                int(len(features) / len(feature_list.feature_ids) * 100),
                "Disabling features online...",
            )

        # undeploy feature list if not used in other deployment
        await self._update_progress(71, "Undeploying feature list...")
        if not await self._check_feature_list_used_in_other_deployment(
            feature_list_id=feature_list.id, exclude_deployment_id=deployment.id
        ):
            await self.feature_list_management_service.undeploy_feature_list(
                feature_list=feature_list
            )

        # check if feast integration is enabled for the catalog
        feast_registry = await self.feast_integration_service.get_feast_registry()
        if feast_registry and features_offline_feature_table_to_update:
            await self.feast_integration_service.handle_online_disabled_features(
                features=features_offline_feature_table_to_update,
                update_progress=get_ranged_progress_callback(
                    self.task_progress_updater.update_progress, 72, 99
                ),
            )

        # update deployment status
        await self.deployment_service.update_document(
            document_id=deployment.id,
            data=DeploymentUpdate(enabled=False),
            return_document=False,
        )
        await self._update_progress(100, "Deployment disabled successfully!")

    async def create_deployment(
        self,
        feature_list_id: ObjectId,
        deployment_id: ObjectId,
        deployment_name: Optional[str],
        to_enable_deployment: bool,
        use_case_id: Optional[ObjectId] = None,
        context_id: Optional[ObjectId] = None,
    ) -> None:
        """
        Create deployment for the given feature list

        Parameters
        ----------
        feature_list_id: ObjectId
            Feature list ID
        deployment_id: ObjectId
            Deployment ID
        deployment_name: Optional[str]
            Deployment name
        to_enable_deployment: bool
            Whether to enable deployment
        use_case_id: ObjectId
            Use Case ID
        context_id: ObjectId
            Context ID

        Raises
        ------
        DocumentCreationError
            When there is an unexpected error during deployment creation
        """
        feature_list = await self.feature_list_management_service.get_feature_list(
            feature_list_id=feature_list_id
        )
        default_deployment_name = (
            f"Deployment with {feature_list.name}_{feature_list.version.to_str()}"
        )
        deployment = None
        try:
            deployment = await self.deployment_service.create_document(
                data=DeploymentModel(
                    _id=deployment_id,
                    name=deployment_name or default_deployment_name,
                    feature_list_id=feature_list_id,
                    enabled=False,
                    use_case_id=use_case_id,
                    context_id=context_id,
                )
            )
            if to_enable_deployment:
                await self.enable_deployment(deployment, feature_list)
        except Exception as exc:
            if deployment:
                await self.deployment_service.delete_document(document_id=deployment_id)
            raise DocumentCreationError("Failed to create deployment") from exc

    async def update_deployment(
        self,
        deployment_id: ObjectId,
        to_enable_deployment: bool,
    ) -> None:
        """
        Update deployment enabled status

        Parameters
        ----------
        deployment_id: ObjectId
            Deployment ID
        to_enable_deployment: bool
            Enabled status
        """
        deployment = await self.deployment_service.get_document(document_id=deployment_id)
        feature_list = await self.feature_list_management_service.get_feature_list(
            feature_list_id=deployment.feature_list_id
        )
        if to_enable_deployment:
            await self.enable_deployment(deployment, feature_list)
        else:
            await self.disable_deployment(deployment, feature_list)<|MERGE_RESOLUTION|>--- conflicted
+++ resolved
@@ -1,13 +1,9 @@
 """
 DeployService class
 """
-from typing import Any, Callable, Coroutine, List, Optional, Sequence, Set
-
-<<<<<<< HEAD
+from typing import Any, AsyncIterator, Callable, Coroutine, Dict, List, Optional, Sequence, Set
+
 import traceback
-=======
-from typing import Any, AsyncIterator, Callable, Coroutine, List, Optional
->>>>>>> 5d5a4279
 
 from bson import ObjectId
 
@@ -18,13 +14,8 @@
 from featurebyte.logging import get_logger
 from featurebyte.models.deployment import DeploymentModel, FeastIntegrationSettings
 from featurebyte.models.feature import FeatureModel
-<<<<<<< HEAD
-from featurebyte.models.feature_list import FeatureListModel
+from featurebyte.models.feature_list import FeatureListModel, ServingEntity
 from featurebyte.models.feature_list_namespace import FeatureListStatus
-=======
-from featurebyte.models.feature_list import FeatureListModel, ServingEntity
-from featurebyte.models.feature_list_namespace import FeatureListNamespaceModel, FeatureListStatus
->>>>>>> 5d5a4279
 from featurebyte.models.feature_namespace import FeatureReadiness
 from featurebyte.schema.deployment import DeploymentUpdate
 from featurebyte.schema.feature import FeatureServiceUpdate
@@ -42,11 +33,8 @@
     OfflineStoreFeatureTableManagerService,
 )
 from featurebyte.service.online_enable import OnlineEnableService
-<<<<<<< HEAD
+from featurebyte.service.use_case import UseCaseService
 from featurebyte.worker.util.task_progress_updater import TaskProgressUpdater
-=======
-from featurebyte.service.use_case import UseCaseService
->>>>>>> 5d5a4279
 
 logger = get_logger(__name__)
 
@@ -59,13 +47,7 @@
         feature_service: FeatureService,
         online_enable_service: OnlineEnableService,
         offline_store_info_initialization_service: OfflineStoreInfoInitializationService,
-<<<<<<< HEAD
         offline_store_feature_table_manager_service: OfflineStoreFeatureTableManagerService,
-=======
-        feast_registry_service: FeastRegistryService,
-        use_case_service: UseCaseService,
-        context_service: ContextService,
->>>>>>> 5d5a4279
     ):
         self.feature_service = feature_service
         self.online_enable_service = online_enable_service
@@ -73,13 +55,6 @@
         self.offline_store_feature_table_manager_service = (
             offline_store_feature_table_manager_service
         )
-<<<<<<< HEAD
-=======
-        self.offline_store_info_initialization_service = offline_store_info_initialization_service
-        self.feast_registry_service = feast_registry_service
-        self.use_case_service = use_case_service
-        self.context_service = context_service
->>>>>>> 5d5a4279
 
     async def validate_online_feature_enablement(self, feature_ids: Sequence[ObjectId]) -> None:
         """
@@ -223,10 +198,16 @@
         feature_list_service: FeatureListService,
         feature_list_namespace_service: FeatureListNamespaceService,
         feature_list_status_service: FeatureListStatusService,
+        deployment_service: DeploymentService,
+        use_case_service: UseCaseService,
+        context_service: ContextService,
     ):
         self.feature_list_service = feature_list_service
         self.feature_list_namespace_service = feature_list_namespace_service
         self.feature_list_status_service = feature_list_status_service
+        self.deployment_service = deployment_service
+        self.use_case_service = use_case_service
+        self.context_service = context_service
 
     async def get_feature_list(self, feature_list_id: ObjectId) -> FeatureListModel:
         """
@@ -303,54 +284,9 @@
                 target_feature_list_status=feature_list_status,
             )
 
-<<<<<<< HEAD
-    async def deploy_feature_list(self, feature_list: FeatureListModel) -> None:
-        """
-        Deploy feature list
-
-        Parameters
-        ----------
-        feature_list: FeatureListModel
-            Target feature list
-        """
-        if feature_list.deployed:
-            return
-
-        await self.feature_list_service.update_document(
-            document_id=feature_list.id,
-            data=FeatureListServiceUpdate(deployed=True),
-            document=feature_list,
-            return_document=False,
-        )
-        await self._update_feature_list_namespace(
-            feature_list_namespace_id=feature_list.feature_list_namespace_id,
-            feature_list_id=feature_list.id,
-            feature_list_to_deploy=True,
-=======
-    async def _validate_deployed_operation(
-        self, feature_list: FeatureListModel, deployed: bool
-    ) -> None:
-        if deployed:
-            # if deploying, check feature list status is not deprecated
-            feature_list_namespace = await self.feature_list_namespace_service.get_document(
-                document_id=feature_list.feature_list_namespace_id
-            )
-            if feature_list_namespace.status == FeatureListStatus.DEPRECATED:
-                raise DocumentUpdateError("Deprecated feature list cannot be deployed.")
-
-            # if enabling deployment, check is there any feature with readiness not equal to production ready
-            query_filter = {"_id": {"$in": feature_list.feature_ids}}
-            async for feature in self.feature_service.list_documents_as_dict_iterator(
-                query_filter=query_filter, projection={"readiness": 1}
-            ):
-                if FeatureReadiness(feature["readiness"]) != FeatureReadiness.PRODUCTION_READY:
-                    raise DocumentUpdateError(
-                        "Only FeatureList object of all production ready features can be deployed."
-                    )
-
     async def _iterate_enabled_deployments_as_dict(
-        self, feature_list_id: ObjectId, deployment_id: ObjectId, target_deployed: bool
-    ) -> AsyncIterator[dict[str, Any]]:
+        self, feature_list_id: ObjectId, deployment_id: ObjectId, to_enable_deployment: bool
+    ) -> AsyncIterator[Dict[str, Any]]:
         """
         Iterate deployments that are enabled, including the one that is going to be enabled in the
         current request
@@ -361,7 +297,7 @@
             Feature list id
         deployment_id: ObjectId
             Deployment id
-        target_deployed: bool
+        to_enable_deployment: bool
             Intended final deployed state of the feature list
 
         Yields
@@ -373,11 +309,14 @@
             query_filter={"feature_list_id": feature_list_id, "enabled": True}
         ):
             yield doc
-        if target_deployed:
+        if to_enable_deployment:
             yield await self.deployment_service.get_document_as_dict(deployment_id)
 
     async def _get_enabled_serving_entity_ids(
-        self, feature_list_model: FeatureListModel, deployment_id: ObjectId, target_deployed: bool
+        self,
+        feature_list_model: FeatureListModel,
+        deployment_id: ObjectId,
+        to_enable_deployment: bool,
     ) -> List[ServingEntity]:
         # List of all possible serving entity ids for the feature list
         supported_serving_entity_ids_set = {
@@ -392,7 +331,7 @@
         context_id_to_model = {}
         use_case_id_to_model = {}
         async for doc in self._iterate_enabled_deployments_as_dict(
-            feature_list_model.id, deployment_id, target_deployed
+            feature_list_model.id, deployment_id, to_enable_deployment
         ):
             context_id = doc["context_id"]
 
@@ -429,32 +368,66 @@
 
         return [list(serving_entity_ids) for serving_entity_ids in enabled_serving_entity_ids]
 
-    async def _revert_changes(
-        self,
-        feature_list_id: ObjectId,
-        deployed: bool,
-        feature_online_enabled_map: dict[PydanticObjectId, bool],
-    ) -> None:
-        # revert feature list deploy status
-        feature_list = await self.feature_list_service.update_document(
-            document_id=feature_list_id,
-            data=FeatureListServiceUpdate(deployed=deployed),
-            return_document=True,
->>>>>>> 5d5a4279
-        )
-
-    async def undeploy_feature_list(self, feature_list: FeatureListModel) -> None:
-        """
-        Undeploy feature list
+    async def deploy_feature_list(
+        self, feature_list: FeatureListModel, deployment_id: ObjectId
+    ) -> None:
+        """
+        Deploy feature list
 
         Parameters
         ----------
         feature_list: FeatureListModel
             Target feature list
-        """
+        deployment_id: ObjectId
+            Deployment ID
+        """
+        if feature_list.deployed:
+            return
+
+        enabled_serving_entity_ids = await self._get_enabled_serving_entity_ids(
+            feature_list_model=feature_list,
+            deployment_id=deployment_id,
+            to_enable_deployment=True,
+        )
         await self.feature_list_service.update_document(
             document_id=feature_list.id,
-            data=FeatureListServiceUpdate(deployed=False),
+            data=FeatureListServiceUpdate(
+                deployed=True,
+                enabled_serving_entity_ids=enabled_serving_entity_ids,
+            ),
+            document=feature_list,
+            return_document=False,
+        )
+        await self._update_feature_list_namespace(
+            feature_list_namespace_id=feature_list.feature_list_namespace_id,
+            feature_list_id=feature_list.id,
+            feature_list_to_deploy=True,
+        )
+
+    async def undeploy_feature_list(
+        self, feature_list: FeatureListModel, deployment_id: ObjectId
+    ) -> None:
+        """
+        Undeploy feature list
+
+        Parameters
+        ----------
+        feature_list: FeatureListModel
+            Target feature list
+        deployment_id: ObjectId
+            Deployment ID
+        """
+        enabled_serving_entity_ids = await self._get_enabled_serving_entity_ids(
+            feature_list_model=feature_list,
+            deployment_id=deployment_id,
+            to_enable_deployment=False,
+        )
+        await self.feature_list_service.update_document(
+            document_id=feature_list.id,
+            data=FeatureListServiceUpdate(
+                deployed=False,
+                enabled_serving_entity_ids=enabled_serving_entity_ids,
+            ),
             document=feature_list,
             return_document=False,
         )
@@ -531,7 +504,6 @@
             features=features, update_progress=update_progress
         )
 
-<<<<<<< HEAD
     async def handle_online_disabled_features(
         self,
         features: List[FeatureModel],
@@ -539,17 +511,6 @@
     ) -> None:
         """
         Handle online disabled features
-=======
-        document = await self.feature_list_service.get_document(document_id=feature_list_id)
-        enabled_serving_entity_ids = await self._get_enabled_serving_entity_ids(
-            feature_list_model=document,
-            deployment_id=deployment_id,
-            target_deployed=target_deployed,
-        )
-
-        if document.deployed != target_deployed:
-            await self._validate_deployed_operation(document, target_deployed)
->>>>>>> 5d5a4279
 
         Parameters
         ----------
@@ -562,7 +523,6 @@
             features=features, update_progress=update_progress
         )
 
-<<<<<<< HEAD
     async def handle_deployed_feature_list(
         self,
         feature_list: FeatureListModel,
@@ -570,19 +530,6 @@
     ) -> None:
         """
         Handle deployed feature list
-=======
-            try:
-                feature_list = await self.feature_list_service.update_document(
-                    document_id=feature_list_id,
-                    data=FeatureListServiceUpdate(
-                        deployed=target_deployed,
-                        enabled_serving_entity_ids=enabled_serving_entity_ids,
-                    ),
-                    document=document,
-                    return_document=True,
-                )
-                assert isinstance(feature_list, FeatureListModel)
->>>>>>> 5d5a4279
 
         Parameters
         ----------
@@ -664,7 +611,9 @@
 
         # deploy feature list
         await self._update_progress(71, f"Deploying feature list ({feature_list.name}) ...")
-        await self.feature_list_management_service.deploy_feature_list(feature_list=feature_list)
+        await self.feature_list_management_service.deploy_feature_list(
+            feature_list=feature_list, deployment_id=deployment.id
+        )
 
         if feast_registry:
             await self.feast_integration_service.handle_online_enabled_features(
@@ -775,7 +724,7 @@
             feature_list_id=feature_list.id, exclude_deployment_id=deployment.id
         ):
             await self.feature_list_management_service.undeploy_feature_list(
-                feature_list=feature_list
+                feature_list=feature_list, deployment_id=deployment.id
             )
 
         # check if feast integration is enabled for the catalog
