"""
DeployService class
"""

from typing import Any, AsyncIterator, Callable, Coroutine, Dict, List, Optional, Sequence, Set

import traceback

from bson import ObjectId

from featurebyte.common.progress import get_ranged_progress_callback
from featurebyte.exception import DocumentCreationError, DocumentUpdateError
from featurebyte.feast.model.registry import FeastRegistryModel
from featurebyte.feast.service.registry import FeastRegistryService
from featurebyte.logging import get_logger
from featurebyte.models.deployment import (
    DeploymentModel,
    FeastIntegrationSettings,
    FeastRegistryInfo,
)
from featurebyte.models.feature import FeatureModel
from featurebyte.models.feature_list import FeatureListModel, ServingEntity
from featurebyte.models.feature_list_namespace import FeatureListStatus
from featurebyte.models.feature_namespace import FeatureReadiness
from featurebyte.schema.deployment import DeploymentServiceUpdate
from featurebyte.schema.feature import FeatureServiceUpdate
from featurebyte.schema.feature_list import FeatureListServiceUpdate
from featurebyte.schema.feature_list_namespace import FeatureListNamespaceServiceUpdate
from featurebyte.service.context import ContextService
from featurebyte.service.deployment import DeploymentService
from featurebyte.service.feature import FeatureService
from featurebyte.service.feature_list import FeatureListService
from featurebyte.service.feature_list_namespace import FeatureListNamespaceService
from featurebyte.service.feature_list_status import FeatureListStatusService
from featurebyte.service.feature_offline_store_info import OfflineStoreInfoInitializationService
from featurebyte.service.offline_store_feature_table_manager import (
    OfflineStoreFeatureTableManagerService,
)
from featurebyte.service.online_enable import OnlineEnableService
from featurebyte.service.use_case import UseCaseService
from featurebyte.worker.util.task_progress_updater import TaskProgressUpdater

logger = get_logger(__name__)


class DeployFeatureManagementService:
    """DeployFeatureManagementService class is responsible for feature management during deployment."""

    def __init__(
        self,
        feature_service: FeatureService,
        online_enable_service: OnlineEnableService,
        offline_store_info_initialization_service: OfflineStoreInfoInitializationService,
        offline_store_feature_table_manager_service: OfflineStoreFeatureTableManagerService,
    ):
        self.feature_service = feature_service
        self.online_enable_service = online_enable_service
        self.offline_store_info_initialization_service = offline_store_info_initialization_service
        self.offline_store_feature_table_manager_service = (
            offline_store_feature_table_manager_service
        )

    async def validate_online_feature_enablement(self, feature_ids: Sequence[ObjectId]) -> None:
        """
        Validate whether features can be enabled online

        Parameters
        ----------
        feature_ids: Sequence[ObjectId]
            Target feature IDs

        Raises
        ------
        DocumentUpdateError
            If any of the features are not production ready
        """
        query_filter = {"_id": {"$in": feature_ids}}
        async for feature in self.feature_service.list_documents_as_dict_iterator(
            query_filter=query_filter, projection={"readiness": 1}
        ):
            if FeatureReadiness(feature["readiness"]) != FeatureReadiness.PRODUCTION_READY:
                raise DocumentUpdateError(
                    "Only FeatureList object of all production ready features can be deployed."
                )

    async def _update_feature_offline_store_info(
        self, feature: FeatureModel, table_name_prefix: str
    ) -> FeatureModel:
        store_info = (
            await self.offline_store_info_initialization_service.initialize_offline_store_info(
                feature=feature, table_name_prefix=table_name_prefix
            )
        )
        await self.feature_service.update_offline_store_info(
            document_id=feature.id, store_info=store_info.dict(by_alias=True)
        )
        return await self.feature_service.get_document(document_id=feature.id)

    async def update_feature_online_enabled_status(
        self, feature_id: ObjectId, feature_list_id: ObjectId, feature_list_to_deploy: bool
    ) -> FeatureModel:
        """
        Update feature online enabled status

        Parameters
        ----------
        feature_id: ObjectId
            Target feature ID
        feature_list_id: ObjectId
            Target feature list ID
        feature_list_to_deploy: bool
            Whether to deploy the feature list

        Returns
        -------
        FeatureModel
            Updated feature model
        """
        document = await self.feature_service.get_document(document_id=feature_id)
        deployed_feature_list_ids: Set[ObjectId] = set(document.deployed_feature_list_ids)
        if feature_list_to_deploy:
            deployed_feature_list_ids.add(feature_list_id)
        else:
            deployed_feature_list_ids.discard(feature_list_id)

        online_enabled = len(deployed_feature_list_ids) > 0
        document = await self.online_enable_service.update_feature(
            feature_id=feature_id,
            online_enabled=online_enabled,
        )

        await self.feature_service.update_document(
            document_id=feature_id,
            data=FeatureServiceUpdate(deployed_feature_list_ids=sorted(deployed_feature_list_ids)),
            document=document,
            return_document=False,
        )
        return await self.feature_service.get_document(document_id=feature_id)

    async def online_enable_feature(
        self,
        feature: FeatureModel,
        feast_registry: Optional[FeastRegistryModel],
    ) -> FeatureModel:
        """
        Enable feature online

        Parameters
        ----------
        feature: FeatureModel
            Target feature
        feast_registry: Optional[FeastRegistryModel]
            Feast registry of current catalog

        Returns
        -------
        FeatureModel
        """
        # update feature mongo record
        if feast_registry:
            feature = await self._update_feature_offline_store_info(
                feature=feature,
                table_name_prefix=feast_registry.offline_table_name_prefix,
            )

        if not feature.online_enabled:
            # update data warehouse and backward-fill tiles if the feature is not already online
            await self.online_enable_service.update_data_warehouse(
                feature=feature, target_online_enabled=True
            )

        return feature

    async def online_disable_feature(
        self,
        feature: FeatureModel,
        feature_list: FeatureListModel,
    ) -> FeatureModel:
        """
        Disable feature online

        Parameters
        ----------
        feature: FeatureModel
            Target feature
        feature_list: FeatureListModel
            Target feature list

        Returns
        -------
        FeatureModel
        """
        # update data warehouse and backward-fill tiles
        await self.online_enable_service.update_data_warehouse(
            feature=feature,
            target_online_enabled=False,
        )

        # update feature mongo record
        updated_feature = await self.update_feature_online_enabled_status(
            feature_id=feature.id, feature_list_id=feature_list.id, feature_list_to_deploy=False
        )
        return updated_feature


class DeploymentServingEntityService:
    """DeploymentServingEntityService is responsible for determining the serving entity ids for a
    deployment
    """

    def __init__(
        self,
        feature_list_service: FeatureListService,
        use_case_service: UseCaseService,
        context_service: ContextService,
    ):
        self.feature_list_service = feature_list_service
        self.use_case_service = use_case_service
        self.context_service = context_service

    async def get_deployment_serving_entity_ids(
        self,
        feature_list_id: ObjectId,
        context_id: Optional[ObjectId],
        use_case_id: Optional[ObjectId],
    ) -> ServingEntity:
        """
        Get the serving entity ids for the deployment

        Parameters
        ----------
        feature_list_id: ObjectId
            Id of the feature list
        context_id: Optional[ObjectId]
            Id of the context associated with the deployment
        use_case_id: Optional[ObjectId]
            Id of the use case associated with the deployment

        Returns
        -------
        ServingEntity
        """
        # Get context from use case if not directly available
        feature_list_primary_entity_ids = (
            await self.feature_list_service.get_document_as_dict(
                feature_list_id, projection={"primary_entity_ids": 1}
            )
        )["primary_entity_ids"]
        if context_id is None:
            if use_case_id is None:
                return feature_list_primary_entity_ids  # type: ignore[no-any-return]
            use_case_model = await self.use_case_service.get_document(use_case_id)
            context_id = use_case_model.context_id
        context_model = await self.context_service.get_document(context_id)
        return context_model.primary_entity_ids


class DeployFeatureListManagementService:
    """
    DeployFeatureListManagementService class is responsible for feature list management during deployment.
    """

    def __init__(
        self,
        feature_list_service: FeatureListService,
        feature_list_namespace_service: FeatureListNamespaceService,
        feature_list_status_service: FeatureListStatusService,
        deployment_service: DeploymentService,
        deployment_serving_entity_service: DeploymentServingEntityService,
    ):
        self.feature_list_service = feature_list_service
        self.feature_list_namespace_service = feature_list_namespace_service
        self.feature_list_status_service = feature_list_status_service
        self.deployment_service = deployment_service
        self.deployment_serving_entity_service = deployment_serving_entity_service

    async def get_feature_list(self, feature_list_id: ObjectId) -> FeatureListModel:
        """
        Get feature list

        Parameters
        ----------
        feature_list_id: ObjectId
            Target feature list ID

        Returns
        -------
        FeatureListModel
        """
        return await self.feature_list_service.get_document(document_id=feature_list_id)

    async def validate_feature_list_status(self, feature_list_namespace_id: ObjectId) -> None:
        """
        Validate whether feature list can be deployed

        Parameters
        ----------
        feature_list_namespace_id: ObjectId
            Target feature list ID

        Raises
        ------
        DocumentUpdateError
            If feature list status is deprecated
        """
        # if deploying, check feature list status is not deprecated
        feature_list_namespace = await self.feature_list_namespace_service.get_document(
            document_id=feature_list_namespace_id
        )
        if feature_list_namespace.status == FeatureListStatus.DEPRECATED:
            raise DocumentUpdateError("Deprecated feature list cannot be deployed.")

    async def _update_feature_list_namespace(
        self,
        feature_list_namespace_id: ObjectId,
        feature_list_id: ObjectId,
        feature_list_to_deploy: bool,
    ) -> None:
        document = await self.feature_list_namespace_service.get_document(
            document_id=feature_list_namespace_id
        )
        deployed_feature_list_ids: Set[ObjectId] = set(document.deployed_feature_list_ids)
        if feature_list_to_deploy:
            deployed_feature_list_ids.add(feature_list_id)
        else:
            deployed_feature_list_ids.discard(feature_list_id)

        await self.feature_list_namespace_service.update_document(
            document_id=feature_list_namespace_id,
            data=FeatureListNamespaceServiceUpdate(
                deployed_feature_list_ids=sorted(deployed_feature_list_ids)
            ),
            document=document,
            return_document=False,
        )

        # update feature list status
        feature_list_status = None
        if deployed_feature_list_ids:
            # if there is any deployed feature list, set status to deployed
            feature_list_status = FeatureListStatus.DEPLOYED
        elif document.status == FeatureListStatus.DEPLOYED and not deployed_feature_list_ids:
            # if the deployed status has 0 deployed feature list, set status to public draft
            feature_list_status = FeatureListStatus.PUBLIC_DRAFT

        if feature_list_status:
            await self.feature_list_status_service.update_feature_list_namespace_status(
                feature_list_namespace_id=feature_list_namespace_id,
                target_feature_list_status=feature_list_status,
            )

    async def _iterate_enabled_deployments_as_dict(
        self, feature_list_id: ObjectId, deployment_id: ObjectId, to_enable_deployment: bool
    ) -> AsyncIterator[Dict[str, Any]]:
        """
        Iterate deployments that are enabled, including the one that is going to be enabled in the
        current request

        Parameters
        ----------
        feature_list_id: ObjectId
            Feature list id
        deployment_id: ObjectId
            Deployment id
        to_enable_deployment: bool
            Intended final deployed state of the feature list

        Yields
        ------
        AsyncIterator[Dict[str, Any]]
            List query output
        """
        async for doc in self.deployment_service.list_documents_as_dict_iterator(
            query_filter={"feature_list_id": feature_list_id, "enabled": True}
        ):
            yield doc
        if to_enable_deployment:
            yield await self.deployment_service.get_document_as_dict(deployment_id)

    async def deploy_feature_list(self, feature_list: FeatureListModel) -> FeatureListModel:
        """
        Deploy feature list

        Parameters
        ----------
        feature_list: FeatureListModel
            Target feature list

        Returns
        -------
        FeatureListModel
        """
        updated_feature_list = await self.feature_list_service.update_document(
            document_id=feature_list.id,
            data=FeatureListServiceUpdate(
                deployed=True,
            ),
            document=feature_list,
        )

        await self._update_feature_list_namespace(
            feature_list_namespace_id=feature_list.feature_list_namespace_id,
            feature_list_id=feature_list.id,
            feature_list_to_deploy=True,
        )
        assert updated_feature_list is not None
        return updated_feature_list

    async def undeploy_feature_list(self, feature_list: FeatureListModel) -> FeatureListModel:
        """
        Undeploy feature list

        Parameters
        ----------
        feature_list: FeatureListModel
            Target feature list

        Returns
        -------
        FeatureListModel
        """
        updated_feature_list = await self.feature_list_service.update_document(
            document_id=feature_list.id,
            data=FeatureListServiceUpdate(
                deployed=False,
            ),
            document=feature_list,
        )

        await self._update_feature_list_namespace(
            feature_list_namespace_id=feature_list.feature_list_namespace_id,
            feature_list_id=feature_list.id,
            feature_list_to_deploy=False,
        )
        assert updated_feature_list is not None
        return updated_feature_list


class FeastIntegrationService:
    """
    FeastIntegrationService class is responsible for orchestrating Feast integration related operations.
    """

    def __init__(
        self,
        feast_registry_service: FeastRegistryService,
        feature_list_service: FeatureListService,
        offline_store_feature_table_manager_service: OfflineStoreFeatureTableManagerService,
        deployment_service: DeploymentService,
    ):
        self.feast_registry_service = feast_registry_service
        self.feature_list_service = feature_list_service
        self.offline_store_feature_table_manager_service = (
            offline_store_feature_table_manager_service
        )
        self.deployment_service = deployment_service

    async def get_or_create_feast_registry(self, deployment: DeploymentModel) -> FeastRegistryModel:
        """
        Get existing or create new Feast registry

        Parameters
        ----------
        deployment: DeploymentModel
            Target deployment

        Returns
        -------
        FeastRegistryModel
        """
        feast_registry = await self.feast_registry_service.get_or_create_feast_registry(deployment)
        await self.deployment_service.update_document(
            document_id=deployment.id,
            data=DeploymentServiceUpdate(
                registry_info=FeastRegistryInfo(
                    registry_id=feast_registry.id,
                    registry_path=feast_registry.registry_path,
                )
            ),
            return_document=False,
        )
        return feast_registry

    async def get_feast_registry(self, deployment: DeploymentModel) -> Optional[FeastRegistryModel]:
        """
        Get Feast registry

        Parameters
        ----------
        deployment: DeploymentModel
            Target deployment

        Returns
        -------
        Optional[FeastRegistryModel]
        """
        feature_registry = await self.feast_registry_service.get_feast_registry(
            deployment=deployment
        )
        return feature_registry

    async def handle_online_enabled_features(
        self,
        features: List[FeatureModel],
        feature_list_to_online_enable: FeatureListModel,
        deployment: DeploymentModel,
        update_progress: Callable[[int, Optional[str]], Coroutine[Any, Any, None]],
    ) -> None:
        """
        Handle online enabled features

        Parameters
        ----------
        features: List[FeatureModel]
            List of features to be enabled online
        feature_list_to_online_enable: FeatureListModel
            Target feature list (online enable)
        deployment: DeploymentModel
            Target deployment
        update_progress: Callable[[int, Optional[str]], Coroutine[Any, Any, None]]
            Optional progress update callback
        """
        await self.offline_store_feature_table_manager_service.handle_online_enabled_features(
            features=features,
            feature_list_to_online_enable=feature_list_to_online_enable,
            deployment=deployment,
            update_progress=update_progress,
        )

    async def handle_online_disabled_features(
        self,
        features: List[FeatureModel],
        feature_list_to_online_disable: FeatureListModel,
        deployment: DeploymentModel,
        update_progress: Callable[[int, Optional[str]], Coroutine[Any, Any, None]],
    ) -> None:
        """
        Handle online disabled features

        Parameters
        ----------
        features: List[FeatureModel]
            List of features to be disabled online
        feature_list_to_online_disable: FeatureListModel
            Target feature list not to deploy (online disable)
        deployment: DeploymentModel
            Target deployment
        update_progress: Callable[[int, Optional[str]], Coroutine[Any, Any, None]]
            Optional progress update callback
        """
        await self.offline_store_feature_table_manager_service.handle_online_disabled_features(
            features=features,
            feature_list_to_online_disable=feature_list_to_online_disable,
            deployment=deployment,
            update_progress=update_progress,
        )

    async def handle_deployed_feature_list(
        self,
        feature_list: FeatureListModel,
        online_enabled_features: List[FeatureModel],
    ) -> None:
        """
        Handle deployed feature list

        Parameters
        ----------
        feature_list: FeatureListModel
            Target feature list
        online_enabled_features: List[FeatureModel]
            List of online enabled features
        """
        await self.feature_list_service.update_store_info(
            document_id=feature_list.id, features=online_enabled_features
        )


class DeployService:
    """DeployService class is responsible for orchestrating deployment."""

    def __init__(
        self,
        deployment_service: DeploymentService,
        deploy_feature_list_management_service: DeployFeatureListManagementService,
        deploy_feature_management_service: DeployFeatureManagementService,
        deployment_serving_entity_service: DeploymentServingEntityService,
        feast_integration_service: FeastIntegrationService,
        task_progress_updater: TaskProgressUpdater,
    ):
        self.deployment_service = deployment_service
        self.feature_list_management_service = deploy_feature_list_management_service
        self.feature_management_service = deploy_feature_management_service
        self.feast_integration_service = feast_integration_service
        self.task_progress_updater = task_progress_updater
        self.deployment_serving_entity_service = deployment_serving_entity_service

    async def _update_progress(self, percent: int, message: Optional[str] = None) -> None:
        await self.task_progress_updater.update_progress(percent=percent, message=message)

    async def _validate_deployment_enablement(self, feature_list: FeatureListModel) -> None:
        await self.feature_list_management_service.validate_feature_list_status(
            feature_list_namespace_id=feature_list.feature_list_namespace_id
        )
        await self.feature_management_service.validate_online_feature_enablement(
            feature_ids=feature_list.feature_ids
        )

    async def _enable_deployment(
        self,
        deployment: DeploymentModel,
        feature_list: FeatureListModel,
    ) -> None:
        await self._update_progress(percent=1, message="Validating deployment enablement...")
        await self._validate_deployment_enablement(feature_list)

        # create or get feast registry
        feast_registry = None
        if FeastIntegrationSettings().FEATUREBYTE_FEAST_INTEGRATION_ENABLED:
            feast_registry = await self.feast_integration_service.get_or_create_feast_registry(
                deployment=deployment
            )
            deployment = await self.deployment_service.get_document(document_id=deployment.id)

        # enable features online
        feature_update_progress = get_ranged_progress_callback(
            self.task_progress_updater.update_progress, 2, 70
        )
        features_offline_feature_table_to_update = []
        for i, feature_id in enumerate(feature_list.feature_ids):
            feature = await self.feature_management_service.feature_service.get_document(
                document_id=feature_id
            )
            feature = await self.feature_management_service.online_enable_feature(
                feature=feature,
                feast_registry=feast_registry,
            )
            if not feature.online_enabled:
                features_offline_feature_table_to_update.append(feature)

            await feature_update_progress(
                int(i / len(feature_list.feature_ids) * 100),
                f"Enabling feature online ({feature.name}) ...",
            )

<<<<<<< HEAD
=======
        # deploy feature list
        await self._update_progress(71, f"Deploying feature list ({feature_list.name}) ...")
        feature_list = await self.feature_list_management_service.deploy_feature_list(
            feature_list=feature_list,
        )

>>>>>>> 6b79f1e2
        if feast_registry:
            await self.feast_integration_service.handle_online_enabled_features(
                features=features_offline_feature_table_to_update,
                feature_list_to_online_enable=feature_list,
                deployment=deployment,
                update_progress=get_ranged_progress_callback(
                    self.task_progress_updater.update_progress, 72, 98
                ),
            )

        features = []
        for feature_id in feature_list.feature_ids:
            # update online enabled flag of the feature(s)
            updated_feature = (
                await self.feature_management_service.update_feature_online_enabled_status(
                    feature_id=feature_id,
                    feature_list_id=feature_list.id,
                    feature_list_to_deploy=True,
                )
            )
            features.append(updated_feature)

        if feast_registry:
            await self._update_progress(
                70, f"Updating deployed feature list ({feature_list.name}) ..."
            )
            await self.feast_integration_service.handle_deployed_feature_list(
                feature_list=feature_list, online_enabled_features=features
            )

        # deploy feature list
        await self._update_progress(71, f"Deploying feature list ({feature_list.name}) ...")
        await self.feature_list_management_service.deploy_feature_list(
            feature_list=feature_list, deployment_id=deployment.id
        )

        # update deployment status
        await self.deployment_service.update_document(
            document_id=deployment.id,
            data=DeploymentServiceUpdate(enabled=True),
            return_document=False,
        )
        await self._update_progress(100, "Deployment enabled successfully!")

    async def _check_feature_list_used_in_other_deployment(
        self, feature_list_id: ObjectId, exclude_deployment_id: ObjectId
    ) -> bool:
        # check whether other deployment are using this feature list
        list_deployment_results = await self.deployment_service.list_documents_as_dict(
            query_filter={
                "feature_list_id": feature_list_id,
                "enabled": True,
                "_id": {"$ne": exclude_deployment_id},
            }
        )
        return bool(list_deployment_results["total"] > 0)

    async def enable_deployment(
        self,
        deployment: DeploymentModel,
        feature_list: FeatureListModel,
    ) -> None:
        """
        Enable deployment

        Parameters
        ----------
        deployment: DeploymentModel
            Target deployment
        feature_list: FeatureListModel
            Feature list of the deployment

        Raises
        ------
        DocumentUpdateError
            When there is an unexpected error during deployment enablement
        """
        try:
            await self._enable_deployment(deployment, feature_list)
        except Exception as exc:
            exc_traceback = traceback.format_exc()
            logger.error(
                f"Failed to enable deployment {deployment.id}: {exc}. {exc_traceback}",
                exc_info=True,
            )
            await self.disable_deployment(deployment, feature_list)
            raise DocumentUpdateError("Failed to enable deployment") from exc

    async def disable_deployment(
        self,
        deployment: DeploymentModel,
        feature_list: FeatureListModel,
    ) -> None:
        """
        Disable deployment

        Parameters
        ----------
        deployment: DeploymentModel
            Target deployment
        feature_list: FeatureListModel
            Feature list of the deployment
        """
        # enable features online
        if not await self._check_feature_list_used_in_other_deployment(
            feature_list_id=feature_list.id, exclude_deployment_id=deployment.id
        ):
            # disable features online
            feature_update_progress = get_ranged_progress_callback(
                self.task_progress_updater.update_progress, 0, 70
            )
            features = []
            features_offline_feature_table_to_update = []
            for feature_id in feature_list.feature_ids:
                feature = await self.feature_management_service.feature_service.get_document(
                    document_id=feature_id
                )
                updated_feature = await self.feature_management_service.online_disable_feature(
                    feature=feature,
                    feature_list=feature_list,
                )
                if feature.online_enabled != updated_feature.online_enabled:
                    features_offline_feature_table_to_update.append(updated_feature)
                features.append(updated_feature)
                await feature_update_progress(
                    int(len(features) / len(feature_list.feature_ids) * 100),
                    f"Disabling features online ({feature.name}) ...",
                )

            # undeploy feature list if not used in other deployment
            await self._update_progress(71, f"Undeploying feature list ({feature_list.name}) ...")
            feature_list = await self.feature_list_management_service.undeploy_feature_list(
                feature_list=feature_list,
            )
        else:
            # Need to call handle_online_disabled_features even if there are no features to be
            # online disabled as there can be changes to offline store feature tables due to
            # disabled deployment.
            features_offline_feature_table_to_update = []

        # check if feast integration is enabled for the catalog
        if FeastIntegrationSettings().FEATUREBYTE_FEAST_INTEGRATION_ENABLED:
            feast_registry = await self.feast_integration_service.get_feast_registry(deployment)
            if feast_registry:
                await self.feast_integration_service.handle_online_disabled_features(
                    features=features_offline_feature_table_to_update,
                    feature_list_to_online_disable=feature_list,
                    deployment=deployment,
                    update_progress=get_ranged_progress_callback(
                        self.task_progress_updater.update_progress, 72, 99
                    ),
                )

        # update deployment status
        await self.deployment_service.update_document(
            document_id=deployment.id,
            data=DeploymentServiceUpdate(enabled=False),
            return_document=False,
        )
        await self._update_progress(100, "Deployment disabled successfully!")

    async def create_deployment(
        self,
        feature_list_id: ObjectId,
        deployment_id: ObjectId,
        deployment_name: Optional[str],
        to_enable_deployment: bool,
        use_case_id: Optional[ObjectId] = None,
        context_id: Optional[ObjectId] = None,
    ) -> None:
        """
        Create deployment for the given feature list

        Parameters
        ----------
        feature_list_id: ObjectId
            Feature list ID
        deployment_id: ObjectId
            Deployment ID
        deployment_name: Optional[str]
            Deployment name
        to_enable_deployment: bool
            Whether to enable deployment
        use_case_id: ObjectId
            Use Case ID
        context_id: ObjectId
            Context ID

        Raises
        ------
        DocumentCreationError
            When there is an unexpected error during deployment creation
        """
        feature_list = await self.feature_list_management_service.get_feature_list(
            feature_list_id=feature_list_id
        )
        default_deployment_name = (
            f"Deployment with {feature_list.name}_{feature_list.version.to_str()}"
        )
        deployment = None
        try:
            serving_entity_ids = (
                await self.deployment_serving_entity_service.get_deployment_serving_entity_ids(
                    feature_list_id=feature_list_id,
                    use_case_id=use_case_id,
                    context_id=context_id,
                )
            )
            deployment = await self.deployment_service.create_document(
                data=DeploymentModel(
                    _id=deployment_id or ObjectId(),
                    name=deployment_name or default_deployment_name,
                    feature_list_id=feature_list_id,
                    feature_list_namespace_id=feature_list.feature_list_namespace_id,
                    enabled=False,
                    use_case_id=use_case_id,
                    context_id=context_id,
                    serving_entity_ids=serving_entity_ids,
                )
            )
            if to_enable_deployment:
                await self.enable_deployment(deployment, feature_list)
        except Exception as exc:
            if deployment:
                await self.deployment_service.delete_document(document_id=deployment_id)
            raise DocumentCreationError("Failed to create deployment") from exc

    async def update_deployment(
        self,
        deployment_id: ObjectId,
        to_enable_deployment: bool,
    ) -> None:
        """
        Update deployment enabled status

        Parameters
        ----------
        deployment_id: ObjectId
            Deployment ID
        to_enable_deployment: bool
            Enabled status
        """
        deployment = await self.deployment_service.get_document(document_id=deployment_id)
        feature_list = await self.feature_list_management_service.get_feature_list(
            feature_list_id=deployment.feature_list_id
        )
        if to_enable_deployment:
            await self.enable_deployment(deployment, feature_list)
        else:
            await self.disable_deployment(deployment, feature_list)<|MERGE_RESOLUTION|>--- conflicted
+++ resolved
@@ -642,15 +642,6 @@
                 f"Enabling feature online ({feature.name}) ...",
             )
 
-<<<<<<< HEAD
-=======
-        # deploy feature list
-        await self._update_progress(71, f"Deploying feature list ({feature_list.name}) ...")
-        feature_list = await self.feature_list_management_service.deploy_feature_list(
-            feature_list=feature_list,
-        )
-
->>>>>>> 6b79f1e2
         if feast_registry:
             await self.feast_integration_service.handle_online_enabled_features(
                 features=features_offline_feature_table_to_update,
@@ -683,9 +674,7 @@
 
         # deploy feature list
         await self._update_progress(71, f"Deploying feature list ({feature_list.name}) ...")
-        await self.feature_list_management_service.deploy_feature_list(
-            feature_list=feature_list, deployment_id=deployment.id
-        )
+        await self.feature_list_management_service.deploy_feature_list(feature_list=feature_list)
 
         # update deployment status
         await self.deployment_service.update_document(
@@ -875,7 +864,7 @@
                 await self.enable_deployment(deployment, feature_list)
         except Exception as exc:
             if deployment:
-                await self.deployment_service.delete_document(document_id=deployment_id)
+                await self.deployment_service.delete_document(document_id=deployment.id)
             raise DocumentCreationError("Failed to create deployment") from exc
 
     async def update_deployment(
