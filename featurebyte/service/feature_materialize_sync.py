--- conflicted
+++ resolved
@@ -4,14 +4,10 @@
 
 from __future__ import annotations
 
-from typing import Optional
+from typing import List, Optional
 
 import asyncio
 from datetime import datetime
-<<<<<<< HEAD
-from typing import List, Optional
-=======
->>>>>>> c4e0f8cb
 
 from bson import ObjectId
 
