"""
BaseService class
"""

# pylint: disable=too-many-lines
from __future__ import annotations

from typing import Any, AsyncIterator, Dict, Generic, Iterator, List, Optional, Type, TypeVar, Union

import copy
from contextlib import contextmanager
from dataclasses import dataclass
from pathlib import Path

import numpy as np
import pandas as pd
from bson.objectid import ObjectId
from cachetools import LRUCache
from pymongo.errors import OperationFailure
from redis import Redis
from redis.lock import Lock
from tenacity import retry, retry_if_exception_type, wait_chain, wait_random

from featurebyte.common.dict_util import get_field_path_value
from featurebyte.exception import (
    CatalogNotSpecifiedError,
    DocumentConflictError,
    DocumentDeletionError,
    DocumentModificationBlockedError,
    DocumentNotFoundError,
    QueryNotSupportedError,
)
from featurebyte.logging import get_logger
from featurebyte.models.base import (
    FeatureByteBaseDocumentModel,
    FeatureByteCatalogBaseDocumentModel,
    ReferenceInfo,
    UniqueConstraintResolutionSignature,
    VersionIdentifier,
)
from featurebyte.models.persistent import (
    AuditActionType,
    DocumentUpdate,
    FieldValueHistory,
    QueryFilter,
)
from featurebyte.persistent.base import Persistent, SortDir
from featurebyte.routes.block_modification_handler import BlockModificationHandler
from featurebyte.schema.common.base import BaseDocumentServiceUpdateSchema, BaseInfo
from featurebyte.service.mixin import (
    DEFAULT_PAGE_SIZE,
    Document,
    DocumentCreateSchema,
    OpsServiceMixin,
)
from featurebyte.storage import Storage

DocumentUpdateSchema = TypeVar("DocumentUpdateSchema", bound=BaseDocumentServiceUpdateSchema)
InfoDocument = TypeVar("InfoDocument", bound=BaseInfo)
RAW_QUERY_FILTER_WARNING = (
    "Using raw query filter breaks application logic. "
    "It should only be used when absolutely necessary."
)
RETRY_MAX_WAIT_IN_SEC = 2
RETRY_MAX_ATTEMPT_NUM = 3
DOCUMENT_DELETION_LOCK_TIMEOUT = 120


logger = get_logger(__name__)


@dataclass
class UniqueConstraintData:
    """
    Unique constraint data
    """

    query_filter: QueryFilter
    projection: Dict[str, Any]
    conflict_signature: Dict[str, Any]
    resolution_signature: Optional[UniqueConstraintResolutionSignature]


def as_object_id(object_id: Any) -> ObjectId:
    """
    Convert object_id to ObjectId type if necessary

    Parameters
    ----------
    object_id: Any
        The ObjectId like object to convert. Must not be None.

    Returns
    -------
    ObjectId
    """
    if isinstance(object_id, ObjectId):
        return object_id
    assert object_id is not None
    return ObjectId(object_id)


class BaseDocumentService(
    Generic[Document, DocumentCreateSchema, DocumentUpdateSchema], OpsServiceMixin
):
    """
    BaseDocumentService class is responsible to perform CRUD of the underlying persistent
    collection. It will perform model level validation before writing to persistent and after
    reading from the persistent.
    """

    # pylint: disable=too-many-public-methods

    document_class: Type[Document]
    _remote_attribute_cache: Any = LRUCache(maxsize=1024)

    def __init__(
        self,
        user: Any,
        persistent: Persistent,
        catalog_id: Optional[ObjectId],
        block_modification_handler: BlockModificationHandler,
        storage: Storage,
        redis: Redis[Any],
    ):
        self.user = user
        self.persistent = persistent
        self.catalog_id = catalog_id
        self._allow_to_use_raw_query_filter = False
        self.block_modification_handler = block_modification_handler
        self.storage = storage
        self.redis = redis
        if self.is_catalog_specific and not catalog_id:
            raise CatalogNotSpecifiedError(
                f"No active catalog specified for service: {self.__class__.__name__}"
            )

    @contextmanager
    def allow_use_raw_query_filter(self) -> Iterator[None]:
        """
        Activate use of raw query filter.
        This should be used ONLY when there is need to access all documents regardless of catalog membership.
        Valid use cases are table migration or table restoration.

        Yields
        -------
        None
            Enable use of raw query filter
        """
        try:
            logger.warning(RAW_QUERY_FILTER_WARNING)
            self._allow_to_use_raw_query_filter = True
            yield
        finally:
            self._allow_to_use_raw_query_filter = False

    @property
    def collection_name(self) -> str:
        """
        Collection name

        Returns
        -------
        Collection name
        """
        return self.document_class.collection_name()

    @property
    def class_name(self) -> str:
        """
        API Object Class name used to represent the underlying collection name

        Returns
        -------
        camel case collection name
        """
        return "".join(elem.title() for elem in self.collection_name.split("_"))

    @property
    def is_catalog_specific(self) -> bool:
        """
        Whether service operates on catalog specific documents

        Returns
        -------
        bool
        """
        return issubclass(self.document_class, FeatureByteCatalogBaseDocumentModel)

    @property
    def should_disable_audit(self) -> bool:
        """
        Whether service operates on a collection that should not be audited on write operations.
        This is typically the case for internally used collections that are not directly user
        facing.

        Returns
        -------
        bool
        """
        return not self.document_class.Settings.auditable

    def get_full_remote_file_path(self, path: str) -> Path:
        """
        Get full remote file path (add catalog_id prefix if catalog specific)

        Parameters
        ----------
        path: str
            File path

        Returns
        -------
        Path
        """
        if self.is_catalog_specific:
            return Path(f"catalog/{self.catalog_id}/{path}")
        return Path(path)

    def get_document_deletion_lock(self, document_id: ObjectId, timeout: int) -> Lock:
        """
        Get document deletion lock

        Parameters
        ----------
        document_id: ObjectId
            Document ID to lock
        timeout: int
            Lock timeout in seconds

        Returns
        -------
        Lock
        """
        return self.redis.lock(
            f"{self.collection_name}_delete:{document_id}", timeout=timeout, blocking=False
        )

    @staticmethod
    def _extract_additional_creation_kwargs(data: DocumentCreateSchema) -> dict[str, Any]:
        """
        Extract additional document creation from document creation schema

        Parameters
        ----------
        data: DocumentCreateSchema
            Document creation schema

        Returns
        -------
        dict[str, Any]
        """
        _ = data
        return {}

    async def create_document(self, data: DocumentCreateSchema) -> Document:
        """
        Create document at persistent

        Parameters
        ----------
        data: DocumentCreateSchema
            Document creation payload object

        Returns
        -------
        Document
        """
        kwargs = self._extract_additional_creation_kwargs(data)
        if self.is_catalog_specific:
            kwargs = {**kwargs, "catalog_id": self.catalog_id}

        document = self.document_class(
            **{
                **data.dict(by_alias=True),
                **kwargs,
                "user_id": self.user.id,
            },
        )

        # check any conflict with existing documents
        await self._check_document_unique_constraints(
            document=document,
            document_class=self.document_class,
        )
        insert_id = await self.persistent.insert_one(
            collection_name=self.collection_name,
            document=document.dict(by_alias=True),
            user_id=self.user.id,
            disable_audit=self.should_disable_audit,
        )
        assert insert_id == document.id
        return await self.get_document(document_id=insert_id)

    def _construct_get_query_filter(
        self, document_id: ObjectId, use_raw_query_filter: bool = False, **kwargs: Any
    ) -> QueryFilter:
        """
        Construct query filter used in get route

        Parameters
        ----------
        document_id: ObjectId
            Document ID
        use_raw_query_filter: bool
            Use only provided query filter
        kwargs: Any
            Additional keyword arguments

        Returns
        -------
        QueryFilter

        Raises
        ------
        NotImplementedError
            Using raw query filter without activating override
        """
        _ = self, kwargs
        kwargs = {"_id": ObjectId(as_object_id(document_id))}
        if use_raw_query_filter:
            if not self._allow_to_use_raw_query_filter:
                raise NotImplementedError(RAW_QUERY_FILTER_WARNING)
            return kwargs
        # inject catalog_id into filter if document is catalog specific
        if self.is_catalog_specific:
            kwargs = {**kwargs, "catalog_id": self.catalog_id}
        return kwargs

    async def get_document_as_dict(
        self,
        document_id: ObjectId,
        exception_detail: str | None = None,
        use_raw_query_filter: bool = False,
        projection: Optional[Dict[str, Any]] = None,
        **kwargs: Any,
    ) -> Dict[str, Any]:
        """
        Retrieve document dictionary given document id

        Parameters
        ----------
        document_id: ObjectId
            Document ID
        exception_detail: str | None
            Exception detail message
        use_raw_query_filter: bool
            Use only provided query filter
        projection: Optional[Dict[str, Any]]
            Project fields to return from the query
        kwargs: Any
            Additional keyword arguments

        Returns
        -------
        Dict[str, Any]

        Raises
        ------
        DocumentNotFoundError
            If the requested document not found
        """
        query_filter = self._construct_get_query_filter(
            document_id=document_id, use_raw_query_filter=use_raw_query_filter, **kwargs
        )
        document_dict = await self.persistent.find_one(
            collection_name=self.collection_name,
            query_filter=query_filter,
            projection=projection,
        )
        if document_dict is None:
            exception_detail = exception_detail or (
                f'{self.class_name} (id: "{document_id}") not found. Please save the {self.class_name} object first.'
            )
            raise DocumentNotFoundError(exception_detail)
        return document_dict

    async def _populate_remote_attributes(self, document: Document) -> Document:
        _ = self
        return document

    async def get_document(
        self,
        document_id: ObjectId,
        exception_detail: str | None = None,
        use_raw_query_filter: bool = False,
        populate_remote_attributes: bool = True,
        **kwargs: Any,
    ) -> Document:
        """
        Retrieve document dictionary given document id

        Parameters
        ----------
        document_id: ObjectId
            Document ID
        exception_detail: str | None
            Exception detail message
        use_raw_query_filter: bool
            Use only provided query filter
        populate_remote_attributes: bool
            Populate attributes that are stored remotely (e.g. file paths)
        kwargs: Any
            Additional keyword arguments

        Returns
        -------
        Document
        """
        document_dict = await self.get_document_as_dict(
            document_id=document_id,
            exception_detail=exception_detail,
            use_raw_query_filter=use_raw_query_filter,
            **kwargs,
        )
        document = self.document_class(**document_dict)
        if populate_remote_attributes:
            return await self._populate_remote_attributes(document=document)
        return document

    async def delete_document(
        self,
        document_id: ObjectId,
        exception_detail: Optional[str] = None,
        use_raw_query_filter: bool = False,
        **kwargs: Any,
    ) -> int:
        """
        Delete document dictionary given document id

        Parameters
        ----------
        document_id: ObjectId
            Document ID
        exception_detail: Optional[str]
            Exception detail message
        use_raw_query_filter: bool
            Use only provided query filter
        kwargs: Any
            Additional keyword arguments

        Returns
        -------
        int
            number of records deleted

        Raises
        ------
        DocumentDeletionError
            If the requested document is being modified
        """
<<<<<<< HEAD
        lock = self.get_document_deletion_lock(
            document_id=document_id, timeout=DOCUMENT_DELETION_LOCK_TIMEOUT
=======
        document_dict = await self.get_document_as_dict(
            document_id=document_id,
            exception_detail=exception_detail,
            use_raw_query_filter=use_raw_query_filter,
            disable_audit=self.should_disable_audit,
            populate_remote_attributes=False,
            **kwargs,
>>>>>>> c70cd59d
        )
        if lock.acquire(blocking=False):
            document = await self.get_document(
                document_id=document_id,
                exception_detail=exception_detail,
                use_raw_query_filter=use_raw_query_filter,
                disable_audit=self.should_disable_audit,
                **kwargs,
            )

<<<<<<< HEAD
            # check if document is modifiable
            self._check_document_modifiable(document=document.dict(by_alias=True))
=======
        # check if document is modifiable
        self._check_document_modifiable(document=document_dict)
>>>>>>> c70cd59d

            query_filter = self._construct_get_query_filter(
                document_id=document_id, use_raw_query_filter=use_raw_query_filter, **kwargs
            )
            num_of_records_deleted = await self.persistent.delete_one(
                collection_name=self.collection_name,
                query_filter=query_filter,
                user_id=self.user.id,
                disable_audit=self.should_disable_audit,
            )

<<<<<<< HEAD
            # remove remote attributes
            for remote_path in document.remote_attribute_paths:
                await self.storage.try_delete_if_exists(remote_path)
            return int(num_of_records_deleted)

        raise DocumentDeletionError(
            f"{self.class_name} (id: {document_id}) is being modified. Please try again later."
        )
=======
        # remove remote attributes
        for (
            remote_path
        ) in self.document_class._get_remote_attribute_paths(  # pylint: disable=protected-access
            document_dict
        ):
            await self.storage.try_delete_if_exists(remote_path)
        return int(num_of_records_deleted)
>>>>>>> c70cd59d

    def construct_list_query_filter(
        self,
        query_filter: Optional[QueryFilter] = None,
        use_raw_query_filter: bool = False,
        **kwargs: Any,
    ) -> QueryFilter:
        """
        Construct query filter used in list route

        Parameters
        ----------
        query_filter: Optional[QueryFilter]
            Query filter to use as starting point
        use_raw_query_filter: bool
            Use only provided query filter
        kwargs: Any
            Keyword arguments passed to the list controller

        Returns
        -------
        QueryFilter

        Raises
        ------
        NotImplementedError
            Using raw query filter without activating override
        """
        _ = self
        output: QueryFilter
        if not query_filter:
            output = {}
        else:
            output = copy.deepcopy(query_filter)

        if use_raw_query_filter:
            if not self._allow_to_use_raw_query_filter:
                raise NotImplementedError(RAW_QUERY_FILTER_WARNING)
            return output
        if kwargs.get("name"):
            output["name"] = kwargs["name"]
        if kwargs.get("version"):
            output["version"] = kwargs["version"]
        if kwargs.get("search"):
            output["$or"] = [
                {"$text": {"$search": kwargs["search"]}},
                {"name": {"$regex": kwargs["search"], "$options": "i"}},
            ]
        # inject catalog_id into filter if document is catalog specific
        if self.is_catalog_specific:
            output["catalog_id"] = self.catalog_id

        return output

    async def list_documents_as_dict(
        self,
        page: int = 1,
        page_size: int = DEFAULT_PAGE_SIZE,
        sort_by: Optional[list[tuple[str, SortDir]]] = None,
        use_raw_query_filter: bool = False,
        projection: Optional[Dict[str, Any]] = None,
        **kwargs: Any,
    ) -> dict[str, Any]:
        """
        List documents stored at persistent (GitDB or MongoDB)

        Parameters
        ----------
        page: int
            Page number
        page_size: int
            Number of items per page
        sort_by: Optional[list[tuple[str, SortDir]]]
            Keys and directions used to sort the returning documents
        use_raw_query_filter: bool
            Use only provided query filter
        projection: Optional[Dict[str, Any]]
            Project fields to return from the query
        kwargs: Any
            Additional keyword arguments

        Returns
        -------
        dict[str, Any]
            List of documents fulfilled the filtering condition

        Raises
        ------
        QueryNotSupportedError
            If the persistent query is not supported
        """
        sort_by = sort_by or [("created_at", "desc")]
        query_filter = self.construct_list_query_filter(
            use_raw_query_filter=use_raw_query_filter, **kwargs
        )
        try:
            docs, total = await self.persistent.find(
                collection_name=self.collection_name,
                query_filter=query_filter,
                projection=projection,
                sort_by=sort_by,
                page=page,
                page_size=page_size,
            )
        except NotImplementedError as exc:
            raise QueryNotSupportedError from exc
        return {"page": page, "page_size": page_size, "total": total, "data": list(docs)}

    async def list_documents_as_dict_iterator(
        self,
        sort_by: Optional[list[tuple[str, SortDir]]] = None,
        use_raw_query_filter: bool = False,
        projection: Optional[Dict[str, Any]] = None,
        **kwargs: Any,
    ) -> AsyncIterator[Dict[str, Any]]:
        """
        List documents iterator to retrieve all the results based on given document service & query filter

        Parameters
        ----------
        sort_by: Optional[list[tuple[str, SortDir]]]
            Keys and directions used to sort the returning documents
        use_raw_query_filter: bool
            Use only provided query filter
        projection: Optional[Dict[str, Any]]
            Project fields to return from the query
        kwargs: Any
            Additional keyword arguments

        Yields
        ------
        AsyncIterator[Dict[str, Any]]
            List query output

        Raises
        ------
        QueryNotSupportedError
            If the persistent query is not supported
        """
        sort_by = sort_by or [("created_at", "desc")]
        query_filter = self.construct_list_query_filter(
            use_raw_query_filter=use_raw_query_filter, **kwargs
        )
        try:
            docs = await self.persistent.get_iterator(
                collection_name=self.collection_name,
                query_filter=query_filter,
                pipeline=kwargs.get("pipeline"),
                projection=projection,
                sort_by=sort_by,
            )
        except NotImplementedError as exc:
            raise QueryNotSupportedError from exc

        async for doc in docs:
            yield doc

    async def list_documents_iterator(
        self,
        query_filter: QueryFilter,
        use_raw_query_filter: bool = False,
        populate_remote_attributes: bool = True,
    ) -> AsyncIterator[Document]:
        """
        List documents iterator to retrieve all the results based on given document service & query filter

        Parameters
        ----------
        query_filter: QueryFilter
            Query filter
        use_raw_query_filter: bool
            Use only provided query filter (without any further processing)
        populate_remote_attributes: bool
            Populate attributes that are stored remotely (e.g. file paths)

        Yields
        -------
        AsyncIterator[Document]
            List query output
        """
        async for doc in self.list_documents_as_dict_iterator(
            query_filter=query_filter,
            use_raw_query_filter=use_raw_query_filter,
        ):
            document = self.document_class(**doc)
            if populate_remote_attributes:
                document = await self._populate_remote_attributes(document=document)
            yield document

    def _construct_list_audit_query_filter(
        self, query_filter: Optional[QueryFilter], **kwargs: Any
    ) -> QueryFilter:
        """
        Construct query filter used in list audit route

        Parameters
        ----------
        query_filter: Optional[QueryFilter]
            Input query filter
        kwargs: Any
            Keyword arguments passed to the list controller

        Returns
        -------
        QueryFilter
        """
        _ = self
        query_filter = copy.deepcopy(query_filter) if query_filter else {}
        if kwargs.get("search"):
            query_filter["$text"] = {"$search": kwargs["search"]}
        return query_filter

    async def list_document_audits(
        self,
        document_id: ObjectId,
        query_filter: Optional[QueryFilter] = None,
        page: int = 1,
        page_size: int = DEFAULT_PAGE_SIZE,
        sort_by: Optional[list[tuple[str, SortDir]]] = None,
        **kwargs: Any,
    ) -> dict[str, Any]:
        """
        List audit records stored at persistent (GitDB or MongoDB)

        Parameters
        ----------
        document_id: ObjectId
            ID of document to retrieve
        query_filter: Optional[QueryFilter]
            Filter to apply on results
        page: int
            Page number
        page_size: int
            Number of items per page
        sort_by: Optional[list[tuple[str, SortDir]]]
            Keys and directions used to sort the returning documents
        kwargs: Any
            Additional keyword arguments

        Returns
        -------
        dict[str, Any]
            List of documents fulfilled the filtering condition
        """
        query_filter = self._construct_list_audit_query_filter(query_filter=query_filter, **kwargs)
        docs, total = await self.persistent.get_audit_logs(
            collection_name=self.collection_name,
            document_id=document_id,
            query_filter=query_filter,
            sort_by=sort_by,
            page=page,
            page_size=page_size,
        )
        return {"page": page, "page_size": page_size, "total": total, "data": list(docs)}

    @classmethod
    def _get_field_history(
        cls, field: str, audit_docs: List[Dict[str, Any]]
    ) -> List[FieldValueHistory]:
        """
        Construct list of audit history given field

        Parameters
        ----------
        field: str
            Field name
        audit_docs: List[Dict[str, Any]]
            List of audit history retrieved from persistent

        Returns
        -------
        List[FieldValueHistory]
        """
        history: List[FieldValueHistory] = []
        for doc in audit_docs:
            if doc["action_type"] not in {AuditActionType.INSERT, AuditActionType.UPDATE}:
                # skip action_type other than insert & update
                continue
            current_values, previous_values = doc["current_values"], doc["previous_values"]
            current_value = current_values.get(field, np.nan)
            previous_value = previous_values.get(field, np.nan)
            if doc["action_type"] == AuditActionType.INSERT:
                # always insert an initial record (display np.nan if the value is missing)
                history.append(
                    FieldValueHistory(
                        created_at=current_values.get("created_at"),
                        value=current_values.get(field, np.nan),
                    )
                )
            elif doc["action_type"] == AuditActionType.UPDATE:
                # previous null, current not null => a new field is introduced
                # previous null, current null => not related
                # previous not null, current null => an existing field is removed
                # previous not null, current not null => update an existing field
                if pd.isnull(current_value) and pd.isnull(previous_value):
                    continue

                # for the other 3 cases, just need to insert current updated value (np.nan for field removal)
                history.append(
                    FieldValueHistory(
                        created_at=current_values.get("updated_at"),
                        value=current_value,
                    ),
                )
        return list(reversed(history))

    async def list_document_field_history(
        self, document_id: ObjectId, field: str
    ) -> list[FieldValueHistory]:
        """
        List historical values for a field in a document

        Parameters
        ----------
        document_id: ObjectId
            ID of document to retrieve
        field: str
            Name of field to get history for

        Returns
        -------
        List[FieldValueHistory]
            List of historical values for a field in the document
        """
        audit_data = await self.list_document_audits(
            document_id=document_id,
            query_filter={},
            sort_by=[("action_at", "asc")],
            page=1,
            page_size=0,
        )
        return self._get_field_history(field=field, audit_docs=audit_data["data"])

    def _get_conflict_message(
        self,
        conflict_doc: dict[str, Any],
        conflict_signature: dict[str, Any],
        resolution_signature: Optional[UniqueConstraintResolutionSignature],
    ) -> str:
        """
        Get the conflict error message

        Parameters
        ----------
        conflict_doc: dict[str, Any]
            Existing document that causes conflict
        conflict_signature: dict[str, Any]
            Document used to represent conflict information
        resolution_signature: Optional[UniqueConstraintResolutionSignature]
            Get method used to retrieved conflict object

        Returns
        -------
        str
            Error message for conflict exception
        """
        formatted_conflict_signature = ", ".join(
            f'{key}: "{value}"' for key, value in conflict_signature.items()
        )
        message = f"{self.class_name} ({formatted_conflict_signature}) already exists."
        if resolution_signature:
            if (
                resolution_signature
                in UniqueConstraintResolutionSignature.get_existing_object_type()
            ):
                resolution_statement = UniqueConstraintResolutionSignature.get_resolution_statement(
                    resolution_signature=resolution_signature,
                    class_name=self.class_name,
                    document=conflict_doc,
                )
                message += f" Get the existing object by `{resolution_statement}`."
            if resolution_signature == UniqueConstraintResolutionSignature.RENAME:
                message += (
                    f' Please rename object (name: "{conflict_doc["name"]}") to something else.'
                )
        return message

    async def _check_document_unique_constraint(
        self,
        query_filter: QueryFilter,
        projection: Dict[str, Any],
        conflict_signature: dict[str, Any],
        resolution_signature: UniqueConstraintResolutionSignature | None,
    ) -> None:
        """
        Check document creation conflict

        Parameters
        ----------
        query_filter: QueryFilter
            Query filter that will be passed to persistent
        projection: Dict[str, Any]
            Projection fields to return from the query
        conflict_signature: dict[str, Any]
            Document representation that shows user the conflict fields
        resolution_signature: UniqueConstraintResolutionSignature | None
            Object retrieval option shows in error message.

        Raises
        ------
        DocumentConflictError
            When there is a conflict with existing document(s) stored at the persistent
        """
        # for catalog specific document type constraint uniqueness checking to the catalog
        if self.is_catalog_specific:
            query_filter = {**query_filter, "catalog_id": self.catalog_id}

        conflict_doc = await self.persistent.find_one(
            collection_name=self.collection_name,
            query_filter=query_filter,
            projection=projection,
        )
        if conflict_doc:
            exception_detail = self._get_conflict_message(
                conflict_doc=dict(conflict_doc),
                conflict_signature=conflict_signature,
                resolution_signature=resolution_signature,
            )
            raise DocumentConflictError(exception_detail)

    @staticmethod
    def _get_unique_constraints(
        document: FeatureByteBaseDocumentModel,
        document_class: Union[Type[Document], Type[DocumentUpdateSchema]],
        original_document: Optional[FeatureByteBaseDocumentModel],
    ) -> Iterator[UniqueConstraintData]:
        """
        Generator used to extract uniqueness constraints from document model setting

        Parameters
        ----------
        document: FeatureByteBaseDocumentModel
            Document contains information to construct query filter & conflict signature
        document_class: Union[Type[Document], Type[DocumentUpdateSchema]]
            Document class used to retrieve unique constraints
        original_document: Optional[FeatureByteBaseDocumentModel]
            Original document before update (provide when checking document update conflict)

        Yields
        ------
        Iterator[UniqueConstraintData]
            List of unique constraint data
        """
        doc_dict = document.dict(by_alias=True)
        original_dict = original_document.dict(by_alias=True) if original_document else None
        for constraint in document_class.Settings.unique_constraints:
            query_filter = {field: doc_dict[field] for field in constraint.fields}

            # default projection will only include _id, name, type (if exists)
            projection = {"_id": 1, "name": 1, "type": 1}
            if original_dict:
                # skip checking if the original document value are the same with the updated one
                original_value = {field: original_dict[field] for field in constraint.fields}
                if original_value == query_filter:
                    continue

                # update projection to include query filter fields
                projection.update({field: 1 for field in constraint.fields})

            if constraint.extra_query_params is not None:
                query_filter.update(constraint.extra_query_params)
                projection.update({field: 1 for field in constraint.extra_query_params})

            conflict_signature = {
                name: get_field_path_value(doc_dict, fields)
                for name, fields in constraint.conflict_fields_signature.items()
            }
            if conflict_signature.get("version"):
                conflict_signature["version"] = VersionIdentifier(
                    **conflict_signature["version"]
                ).to_str()

            yield UniqueConstraintData(
                query_filter=query_filter,
                projection=projection,
                conflict_signature=conflict_signature,
                resolution_signature=constraint.resolution_signature,
            )

    async def _check_document_unique_constraints(
        self,
        document: FeatureByteBaseDocumentModel,
        document_class: Optional[Union[Type[Document], Type[DocumentUpdateSchema]]] = None,
        original_document: Optional[FeatureByteBaseDocumentModel] = None,
    ) -> None:
        """
        Check document uniqueness constraints given document

        Parameters
        ----------
        document: FeatureByteBaseDocumentModel
            document to be checked
        document_class: Union[Type[Document], Type[DocumentUpdateSchema]]
            Document class used to retrieve unique constraints
        original_document: Optional[FeatureByteBaseDocumentModel]
            Original document before update (provide when checking document update conflict)
        """
        for unique_constraint in self._get_unique_constraints(
            document=document,
            document_class=document_class or self.document_class,
            original_document=original_document,
        ):
            await self._check_document_unique_constraint(
                query_filter=unique_constraint.query_filter,
                projection=unique_constraint.projection,
                conflict_signature=unique_constraint.conflict_signature,
                resolution_signature=unique_constraint.resolution_signature,
            )

    def _check_document_modifiable(self, document: Dict[str, Any]) -> None:
        if self.block_modification_handler.block_modification and document.get(
            "block_modification_by"
        ):
            block_modification_by = [
                f"{item['asset_name']}(id: {item['document_id']})"
                for item in document.get("block_modification_by", [])
            ]
            raise DocumentModificationBlockedError(
                f"Document {document['_id']} is blocked from modification by {block_modification_by}"
            )

    async def _update_document(
        self,
        document: Document,
        update_dict: Dict[str, Any],
        update_document_class: Optional[Type[DocumentUpdateSchema]],
        skip_block_modification_check: bool = False,
    ) -> None:
        """
        Update document to persistent

        Parameters
        ----------
        document: Document
            Document
        update_dict: Dict[str, Any]
            Update dictionary
        update_document_class: Optional[DocumentUpdateSchema]
            Document update schema class
        skip_block_modification_check: bool
            Whether to skip block modification check (use with caution,
            should only be used when updating document description)
        """
        if not skip_block_modification_check:
            # check if document is modifiable
            self._check_document_modifiable(document=document.dict(by_alias=True))

        # check any conflict with existing documents
        updated_document = self.document_class(**{**document.dict(by_alias=True), **update_dict})
        await self._check_document_unique_constraints(
            document=updated_document,
            document_class=update_document_class,
            original_document=document,
        )

        if document != updated_document:
            # only update if change is detected
            await self.persistent.update_one(
                collection_name=self.collection_name,
                query_filter=self._construct_get_query_filter(document_id=document.id),
                update={"$set": update_dict},
                user_id=self.user.id,
                disable_audit=self.should_disable_audit,
            )

    async def update_document(
        self,
        document_id: ObjectId,
        data: DocumentUpdateSchema,
        exclude_none: bool = True,
        document: Optional[Document] = None,
        return_document: bool = True,
        skip_block_modification_check: bool = False,
        populate_remote_attributes: bool = True,
    ) -> Optional[Document]:
        """
        Update document at persistent

        Parameters
        ----------
        document_id: ObjectId
            Document ID
        data: DocumentUpdateSchema
            Document update payload object
        exclude_none: bool
            Whether to exclude None value(s) from the table
        document: Optional[Document]
            Document to be updated (when provided, this method won't query persistent for retrieval)
        return_document: bool
            Whether to make additional query to retrieval updated document & return
        skip_block_modification_check: bool
            Whether to skip block modification check (use with caution, only use when updating document description)
        populate_remote_attributes: bool
            Whether to populate remote attributes (e.g. file paths) when returning document

        Returns
        -------
        Optional[Document]
        """
        if document is None:
            document = await self.get_document(
                document_id=document_id, populate_remote_attributes=False
            )

        # perform validation first before actual update
        update_dict = data.dict(exclude_none=exclude_none)

        # update document to persistent
        await self._update_document(
            document=document,
            update_dict=update_dict,
            update_document_class=type(data),
            skip_block_modification_check=skip_block_modification_check,
        )

        if return_document:
            return await self.get_document(
                document_id=document_id, populate_remote_attributes=populate_remote_attributes
            )
        return None

    @retry(
        retry=retry_if_exception_type(OperationFailure),
        wait=wait_chain(
            *[wait_random(max=RETRY_MAX_WAIT_IN_SEC) for _ in range(RETRY_MAX_ATTEMPT_NUM)]
        ),
    )
    async def update_documents(
        self,
        query_filter: QueryFilter,
        update: DocumentUpdate,
    ) -> int:
        """
        Update documents at persistent

        Parameters
        ----------
        query_filter: QueryFilter
            Query filter
        update: DocumentUpdate
            Document update payload object

        Returns
        -------
        int
            Number of documents updated
        """
        updated_count = await self.persistent.update_many(
            collection_name=self.collection_name,
            query_filter=query_filter,
            update=update,
            user_id=self.user.id,
            disable_audit=self.should_disable_audit,
        )
        return int(updated_count)

    async def historical_document_generator(
        self, document_id: ObjectId
    ) -> AsyncIterator[Optional[Document]]:
        """
        Reconstruct documents of older history

        Parameters
        ----------
        document_id: ObjectId
            Document ID

        Yields
        -------
        AsyncIterator[Optional[Document]]
            Async iterator of older historical records
        """
        async for _, audit_doc in self.persistent.historical_document_generator(
            collection_name=self.collection_name, document_id=document_id
        ):
            if audit_doc:
                yield self.document_class(**audit_doc)
            else:
                yield None

    async def add_block_modification_by(
        self, query_filter: QueryFilter, reference_info: ReferenceInfo
    ) -> None:
        """
        Add block modification by to records matching query filter

        Parameters
        ----------
        query_filter: QueryFilter
            Query filter to find records to be blocked
        reference_info: ReferenceInfo
            Reference info of the blocking document
        """
        await self.persistent.update_many(
            collection_name=self.collection_name,
            query_filter=query_filter,
            update={
                "$addToSet": {"block_modification_by": reference_info.dict(by_alias=True)},
            },
            user_id=self.user.id,
            disable_audit=self.should_disable_audit,
        )

    async def remove_block_modification_by(
        self, query_filter: QueryFilter, reference_info: ReferenceInfo
    ) -> None:
        """
        Remove block modification by from records matching query filter

        Parameters
        ----------
        query_filter: QueryFilter
            Query filter to find records to be unblocked
        reference_info: ReferenceInfo
            Reference info of the blocking document
        """
        await self.persistent.update_many(
            collection_name=self.collection_name,
            query_filter=query_filter,
            update={
                "$pull": {"block_modification_by": reference_info.dict(by_alias=True)},
            },
            user_id=self.user.id,
            disable_audit=self.should_disable_audit,
        )

    async def update_document_description(
        self,
        document_id: ObjectId,
        description: Optional[str],
    ) -> None:
        """
        Update document at persistent

        Parameters
        ----------
        document_id: ObjectId
            Document ID
        description: Optional[str]
            Document description
        """
        document = await self.get_document(document_id=document_id)
        await self._update_document(
            document=document,
            update_dict={"description": description},
            update_document_class=None,
            skip_block_modification_check=True,
        )<|MERGE_RESOLUTION|>--- conflicted
+++ resolved
@@ -449,35 +449,21 @@
         DocumentDeletionError
             If the requested document is being modified
         """
-<<<<<<< HEAD
         lock = self.get_document_deletion_lock(
             document_id=document_id, timeout=DOCUMENT_DELETION_LOCK_TIMEOUT
-=======
-        document_dict = await self.get_document_as_dict(
-            document_id=document_id,
-            exception_detail=exception_detail,
-            use_raw_query_filter=use_raw_query_filter,
-            disable_audit=self.should_disable_audit,
-            populate_remote_attributes=False,
-            **kwargs,
->>>>>>> c70cd59d
         )
         if lock.acquire(blocking=False):
-            document = await self.get_document(
+            document_dict = await self.get_document_as_dict(
                 document_id=document_id,
                 exception_detail=exception_detail,
                 use_raw_query_filter=use_raw_query_filter,
                 disable_audit=self.should_disable_audit,
+                populate_remote_attributes=False,
                 **kwargs,
             )
 
-<<<<<<< HEAD
             # check if document is modifiable
-            self._check_document_modifiable(document=document.dict(by_alias=True))
-=======
-        # check if document is modifiable
-        self._check_document_modifiable(document=document_dict)
->>>>>>> c70cd59d
+            self._check_document_modifiable(document=document_dict)
 
             query_filter = self._construct_get_query_filter(
                 document_id=document_id, use_raw_query_filter=use_raw_query_filter, **kwargs
@@ -489,25 +475,14 @@
                 disable_audit=self.should_disable_audit,
             )
 
-<<<<<<< HEAD
             # remove remote attributes
-            for remote_path in document.remote_attribute_paths:
-                await self.storage.try_delete_if_exists(remote_path)
+            for path in self.document_class.get_remote_attribute_paths(document_dict):
+                await self.storage.try_delete_if_exists(path)
             return int(num_of_records_deleted)
 
         raise DocumentDeletionError(
-            f"{self.class_name} (id: {document_id}) is being modified. Please try again later."
-        )
-=======
-        # remove remote attributes
-        for (
-            remote_path
-        ) in self.document_class._get_remote_attribute_paths(  # pylint: disable=protected-access
-            document_dict
-        ):
-            await self.storage.try_delete_if_exists(remote_path)
-        return int(num_of_records_deleted)
->>>>>>> c70cd59d
+            f"{self.class_name} (id: {document_id}) is being deleted. Please try again later."
+        )
 
     def construct_list_query_filter(
         self,
