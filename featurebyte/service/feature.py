--- conflicted
+++ resolved
@@ -72,7 +72,6 @@
             )
 
 
-<<<<<<< HEAD
 def sanitize_query_graph_for_feature_definition(graph: QueryGraphModel) -> QueryGraphModel:
     """
     Sanitize the query graph for feature creation
@@ -98,10 +97,7 @@
     return QueryGraphModel(**output)
 
 
-class FeatureService(BaseDocumentService[FeatureModel, FeatureCreate, FeatureServiceUpdate]):
-=======
 class FeatureService(BaseDocumentService[FeatureModel, FeatureServiceCreate, FeatureServiceUpdate]):
->>>>>>> 268edf5a
     """
     FeatureService class
     """
@@ -141,9 +137,8 @@
             pruned_graph = sanitize_query_graph_for_feature_definition(graph=pruned_graph)
         return pruned_graph, pruned_node_name_map[node.name]
 
-<<<<<<< HEAD
     async def prepare_feature_model(
-        self, data: FeatureCreate, sanitize_for_definition: bool
+        self, data: FeatureServiceCreate, sanitize_for_definition: bool
     ) -> FeatureModel:
         """
         Prepare the feature model by pruning the query graph
@@ -159,9 +154,6 @@
         -------
         FeatureModel
         """
-=======
-    async def create_document(self, data: FeatureServiceCreate) -> FeatureModel:
->>>>>>> 268edf5a
         document = FeatureModel(
             **{
                 **data.json_dict(),
@@ -213,7 +205,7 @@
         definition = sdk_code_gen_state.code_generator.generate(to_format=True)
         return definition
 
-    async def create_document(self, data: FeatureCreate) -> FeatureModel:
+    async def create_document(self, data: FeatureServiceCreate) -> FeatureModel:
         document = await self.prepare_feature_model(data=data, sanitize_for_definition=False)
         async with self.persistent.start_transaction() as session:
             # check any conflict with existing documents
