"""
SparkSession class
"""
# pylint: disable=duplicate-code
from __future__ import annotations

from typing import Any, Optional, OrderedDict, cast

import collections

import pandas as pd
import pyarrow as pa
from pandas.core.dtypes.common import is_datetime64_dtype, is_float_dtype
from pyarrow import Schema
from pydantic import Field
from pyhive.exc import OperationalError
from pyhive.hive import Cursor

from featurebyte.common.utils import create_new_arrow_stream_writer
from featurebyte.enum import DBVarType, SourceType
from featurebyte.logger import logger
from featurebyte.session.base import BaseSchemaInitializer
from featurebyte.session.base_spark import (
    BaseSparkMetadataSchemaInitializer,
    BaseSparkSchemaInitializer,
    BaseSparkSession,
)
from featurebyte.session.hive import AuthType, HiveConnection


class SparkSession(BaseSparkSession):
    """
    Spark session class
    """

    _no_schema_error = OperationalError

    port: int
    use_http_transport: bool
    use_ssl: bool
    access_token: Optional[str]
    source_type: SourceType = Field(SourceType.SPARK, const=True)

    def __init__(self, **data: Any) -> None:
        super().__init__(**data)

        auth = None
        scheme = None

        # determine transport scheme
        if self.use_http_transport:
            scheme = "https" if self.use_ssl else "http"

        # determine auth mechanism
        if self.access_token:
            auth = AuthType.TOKEN

        self._connection = HiveConnection(
            host=self.host,
            http_path=self.http_path,
            catalog=self.database_name,
            database=self.schema_name,
            port=self.port,
            access_token=self.access_token,
            auth=auth,
            scheme=scheme,
        )
        # Always use UTC for session timezone
        cursor = self._connection.cursor()
        cursor.execute("SET TIME ZONE 'UTC'")
        cursor.close()

    def __del__(self) -> None:
        self._connection.close()

    def initializer(self) -> BaseSchemaInitializer:
        return SparkSchemaInitializer(self)

    @classmethod
    def is_threadsafe(cls) -> bool:
        return False

    async def list_databases(self) -> list[str]:
        databases = await self.execute_query("SHOW CATALOGS")
        output = []
        if databases is not None:
            output.extend(databases["catalog"])
        return output

    async def list_schemas(self, database_name: str | None = None) -> list[str]:
        schemas = await self.execute_query(f"SHOW SCHEMAS IN `{database_name}`")
        output = []
        if schemas is not None:
            output.extend(schemas.get("namespace", schemas.get("databaseName")))
            # in DataBricks the header is databaseName instead of namespace
        return output

    async def list_tables(
        self, database_name: str | None = None, schema_name: str | None = None
    ) -> list[str]:
        tables = await self.execute_query(f"SHOW TABLES IN `{database_name}`.`{schema_name}`")
        output = []
        if tables is not None:
            output.extend(tables["tableName"])
        return output

    async def list_table_schema(
        self,
        table_name: str | None,
        database_name: str | None = None,
        schema_name: str | None = None,
    ) -> OrderedDict[str, DBVarType]:
        schema = await self.execute_query(
            f"DESCRIBE `{database_name}`.`{schema_name}`.`{table_name}`"
        )
        column_name_type_map = collections.OrderedDict()
        if schema is not None:
            for _, (column_name, var_info) in schema[["col_name", "data_type"]].iterrows():
                # Sometimes describe include metadata after column details with and empty row as a separator.
                # Skip the remaining entries once we run into an empty column name
                if column_name == "":
                    break
                column_name_type_map[column_name] = self._convert_to_internal_variable_type(
                    var_info.upper()
                )
        return column_name_type_map

    @staticmethod
    def _get_pyarrow_type(datatype: str) -> pa.types:
        """
        Get pyarrow type from Spark data type

        Parameters
        ----------
        datatype: str
            Spark data type

        Returns
        -------
        pa.types
        """
        datatype = datatype.upper()
        mapping = {
            "STRING_TYPE": pa.string(),
            "TINYINT_TYPE": pa.int8(),
            "SMALLINT_TYPE": pa.int16(),
            "INT_TYPE": pa.int32(),
            "BIGINT_TYPE": pa.int64(),
            "BINARY_TYPE": pa.large_binary(),
            "BOOLEAN_TYPE": pa.bool_(),
            "DATE_TYPE": pa.timestamp("ns", tz=None),
            "TIME_TYPE": pa.time32("ms"),
            "DOUBLE_TYPE": pa.float64(),
            "FLOAT_TYPE": pa.float32(),
            "DECIMAL_TYPE": pa.float64(),
            "INTERVAL_TYPE": pa.duration("ns"),
            "NULL_TYPE": pa.null(),
            "TIMESTAMP_TYPE": pa.timestamp("ns", tz=None),
            "ARRAY_TYPE": pa.string(),
            "MAP_TYPE": pa.string(),
            "STRUCT_TYPE": pa.string(),
        }
        if datatype.startswith("INTERVAL"):
            pyarrow_type = pa.int64()
        else:
            pyarrow_type = mapping.get(datatype)

        if not pyarrow_type:
            # warn and fallback to string for unrecognized types
            logger.warning("Cannot infer pyarrow type", extra={"datatype": datatype})
            pyarrow_type = pa.string()
        return pyarrow_type

    @staticmethod
    def _process_batch_data(data: pd.DataFrame, schema: Schema) -> pd.DataFrame:
        """
        Process batch data before converting to PyArrow record batch.

        Parameters
        ----------
        data: pd.DataFrame
            Data to process
        schema: Schema
            Schema of the data

        Returns
        -------
        pd.DataFrame
            Processed data
        """
        for i, column in enumerate(schema.names):
            # Convert decimal columns to float
            if schema.field(i).type == pa.float64() and not is_float_dtype(data[column]):
                data[column] = data[column].astype(float)
            elif isinstance(schema.field(i).type, pa.TimestampType) and not is_datetime64_dtype(
                data[column]
            ):
                data[column] = pd.to_datetime(data[column])
        return data

    @staticmethod
    def _read_batch(cursor: Cursor, schema: Schema, batch_size: int = 1000) -> pa.RecordBatch:
        """
        Fetch a batch of rows from a query result, returning them as a PyArrow record batch.

        Parameters
        ----------
        cursor: Cursor
            Cursor to fetch data from
        schema: Schema
            Schema of the data to fetch
        batch_size: int
            Number of rows to fetch at a time

        Returns
        -------
        pa.RecordBatch
            None if no more rows are available
        """
        results = cursor.fetchmany(batch_size)
        return pa.record_batch(
            SparkSession._process_batch_data(
                pd.DataFrame(results if results else None, columns=schema.names), schema
            ),
            schema=schema,
        )

    @staticmethod
    def fetchall_arrow(cursor: Cursor) -> pa.Table:
        """
        Fetch all (remaining) rows of a query result, returning them as a PyArrow table.

        Parameters
        ----------
        cursor: Cursor
            Cursor to fetch data from

        Returns
        -------
        pa.Table
        """
        schema = pa.schema(
            {
                metadata[0]: SparkSession._get_pyarrow_type(metadata[1])
                for metadata in cursor.description
            }
        )
        record_batches = []
        while True:
            record_batch = SparkSession._read_batch(cursor, schema)
            record_batches.append(record_batch)
            if record_batch.num_rows == 0:
                break
        return pa.Table.from_batches(record_batches)

    def fetch_query_result_impl(self, cursor: Any) -> pd.DataFrame | None:
        arrow_table = self.fetchall_arrow(cursor)
        return arrow_table.to_pandas()

    def fetch_query_stream_impl(self, cursor: Any, output_pipe: Any) -> None:
        # fetch results in batches and write to the stream
        schema = pa.schema(
            {
                metadata[0]: SparkSession._get_pyarrow_type(metadata[1])
                for metadata in cursor.description
            }
        )
        writer = create_new_arrow_stream_writer(output_pipe, schema)
        while True:
            record_batch = SparkSession._read_batch(cursor, schema)
            writer.write_batch(record_batch)
            if record_batch.num_rows == 0:
                break
        writer.close()

<<<<<<< HEAD
    async def register_table(
        self, table_name: str, dataframe: pd.DataFrame, temporary: bool = True
    ) -> None:
        # truncate timestamps to microseconds to avoid parquet and Spark issues
        if dataframe.shape[0] > 0:
            for colname in dataframe.columns:
                if pd.api.types.is_datetime64_any_dtype(
                    dataframe[colname]
                ) or pd.api.types.is_datetime64tz_dtype(dataframe[colname]):
                    dataframe[colname] = dataframe[colname].dt.floor("us")

        # write to parquet file
        temp_filename = f"temp_{ObjectId()}.parquet"
        with self._storage.open(path=temp_filename, mode="wb") as out_file_obj:
            dataframe.to_parquet(out_file_obj)
            out_file_obj.flush()

        try:
            if temporary:
                # create cached temp view
                await self.execute_query(
                    f"CREATE OR REPLACE TEMPORARY VIEW `{table_name}` USING parquet OPTIONS "
                    f"(path '{self.storage_spark_url}/{temp_filename}')"
                )
                # cache table so we can remove the temp file
                await self.execute_query(f"CACHE TABLE `{table_name}`")
            else:
                # register a permanent table from uncached temp view
                request_id = self.generate_session_unique_id()
                temp_view_name = f"__TEMP_TABLE_{request_id}"
                await self.execute_query(
                    f"CREATE OR REPLACE TEMPORARY VIEW `{temp_view_name}` USING parquet OPTIONS "
                    f"(path '{self.storage_spark_url}/{temp_filename}')"
                )
                await self.execute_query(
                    f"CREATE TABLE `{table_name}` AS SELECT * FROM `{temp_view_name}`"
                )
        finally:
            # clean up staging file
            self._storage.delete_object(path=temp_filename)

    async def register_table_with_query(
        self, table_name: str, query: str, temporary: bool = True
    ) -> None:
        if temporary:
            create_command = "CREATE OR REPLACE TEMPORARY VIEW"
        else:
            create_command = "CREATE OR REPLACE VIEW"
        await self.execute_query_long_running(f"{create_command} `{table_name}` AS {query}")

=======
>>>>>>> 2c02e8a2

class SparkSchemaInitializer(BaseSparkSchemaInitializer):
    """Spark schema initializer class"""

    def __init__(self, session: SparkSession):
        super().__init__(session=session)
        self.session = cast(SparkSession, self.session)
        self.metadata_schema_initializer = BaseSparkMetadataSchemaInitializer(session)

    @property
    def sql_directory_name(self) -> str:
        return "spark"

    @property
    def current_working_schema_version(self) -> int:
        return 1<|MERGE_RESOLUTION|>--- conflicted
+++ resolved
@@ -273,59 +273,6 @@
                 break
         writer.close()
 
-<<<<<<< HEAD
-    async def register_table(
-        self, table_name: str, dataframe: pd.DataFrame, temporary: bool = True
-    ) -> None:
-        # truncate timestamps to microseconds to avoid parquet and Spark issues
-        if dataframe.shape[0] > 0:
-            for colname in dataframe.columns:
-                if pd.api.types.is_datetime64_any_dtype(
-                    dataframe[colname]
-                ) or pd.api.types.is_datetime64tz_dtype(dataframe[colname]):
-                    dataframe[colname] = dataframe[colname].dt.floor("us")
-
-        # write to parquet file
-        temp_filename = f"temp_{ObjectId()}.parquet"
-        with self._storage.open(path=temp_filename, mode="wb") as out_file_obj:
-            dataframe.to_parquet(out_file_obj)
-            out_file_obj.flush()
-
-        try:
-            if temporary:
-                # create cached temp view
-                await self.execute_query(
-                    f"CREATE OR REPLACE TEMPORARY VIEW `{table_name}` USING parquet OPTIONS "
-                    f"(path '{self.storage_spark_url}/{temp_filename}')"
-                )
-                # cache table so we can remove the temp file
-                await self.execute_query(f"CACHE TABLE `{table_name}`")
-            else:
-                # register a permanent table from uncached temp view
-                request_id = self.generate_session_unique_id()
-                temp_view_name = f"__TEMP_TABLE_{request_id}"
-                await self.execute_query(
-                    f"CREATE OR REPLACE TEMPORARY VIEW `{temp_view_name}` USING parquet OPTIONS "
-                    f"(path '{self.storage_spark_url}/{temp_filename}')"
-                )
-                await self.execute_query(
-                    f"CREATE TABLE `{table_name}` AS SELECT * FROM `{temp_view_name}`"
-                )
-        finally:
-            # clean up staging file
-            self._storage.delete_object(path=temp_filename)
-
-    async def register_table_with_query(
-        self, table_name: str, query: str, temporary: bool = True
-    ) -> None:
-        if temporary:
-            create_command = "CREATE OR REPLACE TEMPORARY VIEW"
-        else:
-            create_command = "CREATE OR REPLACE VIEW"
-        await self.execute_query_long_running(f"{create_command} `{table_name}` AS {query}")
-
-=======
->>>>>>> 2c02e8a2
 
 class SparkSchemaInitializer(BaseSparkSchemaInitializer):
     """Spark schema initializer class"""
