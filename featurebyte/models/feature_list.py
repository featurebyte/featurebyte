--- conflicted
+++ resolved
@@ -234,13 +234,9 @@
     """
 
     node_name: str
-<<<<<<< HEAD
     definition_hash: Optional[str] = None
-=======
-    definition_hash: Optional[str]
     feature_id: Optional[PydanticObjectId] = Field(default=None)
     feature_name: Optional[str] = Field(default=None)
->>>>>>> 92205a80
 
 
 class FeatureCluster(FeatureByteBaseModel):
@@ -382,7 +378,10 @@
     def _serialize_clusters(self, clusters: Optional[List[Any]]) -> Optional[List[Any]]:
         _ = clusters
         if clusters:
-            return [json.loads(cluster.model_dump_json()) for cluster in self.feature_clusters]
+            return [
+                json.loads(cluster.model_dump_json(by_alias=True))
+                for cluster in self.feature_clusters
+            ]
         return None
 
     @field_validator("supported_serving_entity_ids")
