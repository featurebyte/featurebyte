--- conflicted
+++ resolved
@@ -7,25 +7,11 @@
 from bson import ObjectId
 from pydantic import Field
 
-<<<<<<< HEAD
 from featurebyte.models.base import PydanticObjectId
-from featurebyte.models.feature import BaseFeatureTargetModel
-=======
-from featurebyte.common.validator import duration_string_validator
-from featurebyte.enum import DBVarType
-from featurebyte.models.base import (
-    FeatureByteCatalogBaseDocumentModel,
-    PydanticObjectId,
-    UniqueConstraintResolutionSignature,
-    UniqueValuesConstraint,
-)
-from featurebyte.query_graph.graph import QueryGraph
-from featurebyte.query_graph.model.common_table import TabularSource
-from featurebyte.query_graph.node import Node
->>>>>>> 279bc7bc
+from featurebyte.models.feature import BaseFeatureModel
 
 
-class TargetModel(BaseFeatureTargetModel):
+class TargetModel(BaseFeatureModel):
     """
     Model for Target asset
 
@@ -59,17 +45,15 @@
         When the Target get updated
     """
 
-    # list of IDs attached to this target
+    # ID related fields associated with this target
     target_namespace_id: PydanticObjectId = Field(allow_mutation=False, default_factory=ObjectId)
-    dtype: DBVarType = Field(allow_mutation=False, default=DBVarType.UNKNOWN)
-    tabular_source: TabularSource = Field(allow_mutation=False)
 
-    class Settings(BaseFeatureTargetModel.Settings):
+    class Settings(BaseFeatureModel.Settings):
         """
         MongoDB settings
         """
 
         collection_name: str = "target"
-        indexes = BaseFeatureTargetModel.Settings.indexes + [
+        indexes = BaseFeatureModel.Settings.indexes + [
             pymongo.operations.IndexModel("target_namespace_id"),
         ]