"""
ObservationTableModel models
"""
from __future__ import annotations

from typing import List, Literal, Optional, Union
from typing_extensions import Annotated

<<<<<<< HEAD
from abc import abstractmethod  # pylint: disable=wrong-import-order

=======
import pymongo
>>>>>>> 9708cf6a
from pydantic import Field, StrictStr

from featurebyte.enum import SourceType, StrEnum
from featurebyte.models.base import (
    FeatureByteBaseModel,
    FeatureByteCatalogBaseDocumentModel,
    PydanticObjectId,
    UniqueConstraintResolutionSignature,
    UniqueValuesConstraint,
)
from featurebyte.query_graph.model.common_table import TabularSource
from featurebyte.query_graph.model.graph import QueryGraphModel
from featurebyte.query_graph.node.schema import TableDetails
from featurebyte.query_graph.sql.materialisation import (
    get_materialise_from_source_sql,
    get_materialise_from_view_sql,
)


class MaterializedTable(FeatureByteCatalogBaseDocumentModel):
    """
    MaterializedTable represents a table that has been materialized and stored in feature store
    database.

    location: TabularSource
        The table that stores the materialized data
    """

    location: TabularSource

    class Settings(FeatureByteCatalogBaseDocumentModel.Settings):
        """
        MongoDB settings
        """

        indexes = FeatureByteCatalogBaseDocumentModel.Settings.indexes + [
            pymongo.operations.IndexModel("location.feature_store_id"),
        ]


class ObservationInputType(StrEnum):
    """
    Input type refers to how an ObservationTableModel is created
    """

    VIEW = "view"
    SOURCE_TABLE = "source_table"


class BaseObservationInput(FeatureByteBaseModel):
    """
    BaseObservationInput is the base class for all ObservationInput types
    """

    @abstractmethod
    def get_materialise_sql(self, destination: TableDetails, source_type: SourceType) -> str:
        """
        Get the SQL statement that materializes the observation table

        Parameters
        ----------
        destination: TableDetails
            The destination table
        source_type: SourceType
            The source type of the destination table

        Returns
        -------
        str
        """


class ViewObservationInput(BaseObservationInput):
    """
    ViewObservationInput is the input for creating an ObservationTableModel from a view

    graph: QueryGraphModel
        The query graph that defines the view
    node_name: str
        The name of the node in the query graph that defines the view
    type: Literal[ObservationInputType.VIEW]
        The type of the input. Must be VIEW for this class
    """

    graph: QueryGraphModel
    node_name: StrictStr
    type: Literal[ObservationInputType.VIEW] = Field(ObservationInputType.VIEW, const=True)

    def get_materialise_sql(self, destination: TableDetails, source_type: SourceType) -> str:
        return get_materialise_from_view_sql(
            graph=self.graph,
            node_name=self.node_name,
            destination=destination,
            source_type=source_type,
        )


class SourceTableObservationInput(BaseObservationInput):
    """
    SourceTableObservationInput is the input for creating an ObservationTableModel from a source table

    source: TabularSource
        The source table
    type: Literal[ObservationInputType.SOURCE_TABLE]
        The type of the input. Must be SOURCE_TABLE for this class
    """

    source: TabularSource
    type: Literal[ObservationInputType.SOURCE_TABLE] = Field(
        ObservationInputType.SOURCE_TABLE, const=True
    )

    def get_materialise_sql(self, destination: TableDetails, source_type: SourceType) -> str:
        return get_materialise_from_source_sql(
            source=self.source.table_details,
            destination=destination,
            source_type=source_type,
        )


ObservationInput = Annotated[
    Union[ViewObservationInput, SourceTableObservationInput], Field(discriminator="type")
]


class ObservationTableModel(MaterializedTable):
    """
    ObservationTableModel is a table that can be used to request historical features

    observation_input: ObservationInput
        The input that defines how the observation table is created
    context_id: Optional[PydanticObjectId]
        The id of the context that the observation table is associated with
    """

    observation_input: ObservationInput
    context_id: Optional[PydanticObjectId] = Field(default=None)

    class Settings(MaterializedTable.Settings):
        """
        MongoDB settings
        """

        collection_name: str = "observation_table"
        unique_constraints: List[UniqueValuesConstraint] = [
            UniqueValuesConstraint(
                fields=("_id",),
                conflict_fields_signature={"id": ["_id"]},
                resolution_signature=UniqueConstraintResolutionSignature.GET_NAME,
            ),
            UniqueValuesConstraint(
                fields=("name",),
                conflict_fields_signature={"name": ["name"]},
                resolution_signature=UniqueConstraintResolutionSignature.GET_NAME,
            ),
        ]

        indexes = MaterializedTable.Settings.indexes + [
            pymongo.operations.IndexModel("context_id"),
            [
                ("name", pymongo.TEXT),
            ],
        ]<|MERGE_RESOLUTION|>--- conflicted
+++ resolved
@@ -6,12 +6,9 @@
 from typing import List, Literal, Optional, Union
 from typing_extensions import Annotated
 
-<<<<<<< HEAD
 from abc import abstractmethod  # pylint: disable=wrong-import-order
 
-=======
 import pymongo
->>>>>>> 9708cf6a
 from pydantic import Field, StrictStr
 
 from featurebyte.enum import SourceType, StrEnum
