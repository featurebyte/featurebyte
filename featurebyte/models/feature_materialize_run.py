"""
FeatureMaterializeRunModel class
"""

from __future__ import annotations

from typing import List, Literal, Optional

from datetime import datetime

from pydantic import Field
from pymongo import IndexModel

from featurebyte.models.base import (
    FeatureByteBaseModel,
    FeatureByteCatalogBaseDocumentModel,
    PydanticObjectId,
    UniqueValuesConstraint,
)
from featurebyte.schema.common.base import BaseDocumentServiceUpdateSchema

IncompleteTileTaskReason = Literal["failure", "timeout"]
CompletionStatus = Literal["success", "failure"]


class IncompleteTileTask(FeatureByteBaseModel):
    """
    Represents an incomplete tile task that a feature materialize task depended upon
    """

    aggregation_id: str
    reason: IncompleteTileTaskReason


class FeatureMaterializeRun(FeatureByteCatalogBaseDocumentModel):
    """
    Represents a feature materialize job run
    """

    offline_store_feature_table_id: PydanticObjectId
    offline_store_feature_table_name: Optional[str] = Field(default=None)
    scheduled_job_ts: datetime
    feature_materialize_ts: Optional[datetime] = Field(default=None)
    completion_ts: Optional[datetime] = Field(default=None)
    completion_status: Optional[CompletionStatus] = Field(default=None)
    duration_from_scheduled_seconds: Optional[float] = Field(default=None)
<<<<<<< HEAD
    incomplete_tile_tasks: Optional[List[IncompleteTileTask]] = Field(default=None)
=======
    incomplete_tile_tasks: Optional[List[IncompleteTileTask]] = Field(default_factory=None)
    deployment_ids: Optional[List[PydanticObjectId]] = Field(default=None)
>>>>>>> b03d3cae

    class Settings(FeatureByteCatalogBaseDocumentModel.Settings):
        """
        MongoDB settings
        """

        collection_name: str = "feature_materialize_run"
        unique_constraints: List[UniqueValuesConstraint] = []
        indexes = FeatureByteCatalogBaseDocumentModel.Settings.indexes + [
            IndexModel("offline_store_feature_table_id"),
            IndexModel("scheduled_job_ts"),
            IndexModel("deployment_ids"),
        ]
        auditable = False


class FeatureMaterializeRunUpdate(BaseDocumentServiceUpdateSchema):
    """
    FeatureMaterializeRun update schema
    """

    feature_materialize_ts: Optional[datetime] = Field(default=None)
    completion_ts: Optional[datetime] = Field(default=None)
    completion_status: Optional[CompletionStatus] = Field(default=None)
    duration_from_scheduled_seconds: Optional[float] = Field(default=None)
    incomplete_tile_tasks: Optional[List[IncompleteTileTask]] = Field(default=None)<|MERGE_RESOLUTION|>--- conflicted
+++ resolved
@@ -44,12 +44,8 @@
     completion_ts: Optional[datetime] = Field(default=None)
     completion_status: Optional[CompletionStatus] = Field(default=None)
     duration_from_scheduled_seconds: Optional[float] = Field(default=None)
-<<<<<<< HEAD
     incomplete_tile_tasks: Optional[List[IncompleteTileTask]] = Field(default=None)
-=======
-    incomplete_tile_tasks: Optional[List[IncompleteTileTask]] = Field(default_factory=None)
     deployment_ids: Optional[List[PydanticObjectId]] = Field(default=None)
->>>>>>> b03d3cae
 
     class Settings(FeatureByteCatalogBaseDocumentModel.Settings):
         """
