"""
This module contains classes for constructing feast registry
"""
# pylint: disable=no-name-in-module
from typing import Dict, List, Optional, Tuple, cast

import tempfile
from collections import defaultdict
from datetime import timedelta

from feast import Entity as FeastEntity
from feast import FeatureService as FeastFeatureService
from feast import FeatureStore as FeastFeatureStore
from feast import FeatureView as FeastFeatureView
from feast import Field as FeastField
from feast import OnDemandFeatureView as FeastOnDemandFeatureView
from feast import RequestSource as FeastRequestSource
from feast.data_source import DataSource as FeastDataSource
from feast.inference import update_feature_views_with_inferred_features_and_entities
from feast.protos.feast.core.Registry_pb2 import Registry as RegistryProto
from feast.repo_config import RegistryConfig, RepoConfig

from featurebyte.enum import DBVarType, InternalName
<<<<<<< HEAD
from featurebyte.feast.utils.on_demand_view import OnDemandFeatureViewConstructor
=======
from featurebyte.feast.enum import to_feast_primitive_type
from featurebyte.feast.model.feature_store import DatabaseDetails, FeatureStoreDetails
>>>>>>> 05219996
from featurebyte.models.base import FeatureByteBaseModel, PydanticObjectId
from featurebyte.models.entity import EntityModel
from featurebyte.models.feature import FeatureModel
from featurebyte.models.feature_list import FeatureListModel
from featurebyte.models.feature_store import FeatureStoreModel
from featurebyte.models.offline_store_ingest_query import OfflineStoreIngestQueryGraph
from featurebyte.query_graph.model.feature_job_setting import FeatureJobSetting


class OfflineStoreTable(FeatureByteBaseModel):
    """
    Represents an offline store table in feast, each feature of the table shares the same
    - primary entity ids
    - feature job setting
    - time-to-live (TTL) component (derived from feature job setting)
    """

    table_name: str
    primary_entity_ids: List[PydanticObjectId]
    feature_job_setting: Optional[FeatureJobSetting]
    has_ttl: bool
    ingest_query_graphs: List[OfflineStoreIngestQueryGraph]
    primary_entity_serving_names: List[str]

    def create_feast_entity(self) -> FeastEntity:
        """
        Create feast entity based on the offline store ingest query graph

        Returns
        -------
        FeastEntity
            Feast entity
        """
        # FIXME: We likely need to set the value type based on the dtype of the primary entity
        value_type = to_feast_primitive_type(DBVarType.VARCHAR).to_value_type()
        entity = FeastEntity(
            name=" x ".join(self.primary_entity_serving_names),
            join_keys=self.primary_entity_serving_names,
            value_type=value_type,
        )
        return entity  # type: ignore[no-any-return]

    def create_feast_data_source(
        self,
        database_details: DatabaseDetails,
        name: str,
    ) -> FeastDataSource:
        """
        Create feast data source based on the offline store ingest query graph

        Parameters
        ----------
        database_details: DatabaseDetails
            Database details
        name: str
            Feast data source name

        Returns
        -------
        FeastDataSource
            Feast data source
        """
        return database_details.create_feast_data_source(
            name=name,
            table_name=self.table_name,
            timestamp_field=InternalName.FEATURE_TIMESTAMP_COLUMN,
        )

    def create_feast_feature_view(
        self,
        name: str,
        entity: FeastEntity,
        data_source: FeastDataSource,
    ) -> FeastFeatureView:
        """
        Create feast feature view based on the offline store ingest query graph

        Parameters
        ----------
        name: str
            Feast feature view name
        entity: FeastEntity
            Feast entity
        data_source: FeastDataSource
            Feast data source

        Returns
        -------
        FeastFeatureView
        """
        time_to_live = None
        if self.has_ttl:
            assert self.feature_job_setting is not None
            time_to_live = timedelta(seconds=2 * self.feature_job_setting.frequency_seconds)

        schema = []
        for ingest_query_graph in self.ingest_query_graphs:
            schema.append(
                FeastField(
                    name=ingest_query_graph.output_column_name,
                    dtype=to_feast_primitive_type(DBVarType(ingest_query_graph.output_dtype)),
                )
            )

        feature_view = FeastFeatureView(
            name=name,
            entities=[entity],
            ttl=time_to_live,
            schema=schema,
            online=True,
            source=data_source,
        )
        return feature_view  # type: ignore[no-any-return]


class FeastRegistryConstructor:
    """Generates a feast RegistryProto from featurebyte asset models"""

    @staticmethod
    def _check_missing_entities(entities: List[EntityModel], features: List[FeatureModel]) -> None:
        """
        Checks if all entities have been provided

        Parameters
        ----------
        entities: List[EntityModel]
            List of featurebyte entity models
        features: List[FeatureModel]
            List of featurebyte feature models

        Raises
        ------
        ValueError
            If missing entities
        """
        primary_entity_ids = set()
        for feature in features:
            primary_entity_ids.update(feature.primary_entity_ids)

        provided_entity_ids = set(entity.id for entity in entities)
        if not primary_entity_ids.issubset(provided_entity_ids):
            raise ValueError(f"Missing entities: {primary_entity_ids - provided_entity_ids}")

    @staticmethod
    def _check_missing_features(
        features: List[FeatureModel], feature_lists: List[FeatureListModel]
    ) -> None:
        """
        Checks if all features have been provided

        Parameters
        ----------
        features: List[FeatureModel]
            List of featurebyte feature models
        feature_lists: List[FeatureListModel]
            List of featurebyte feature list models

        Raises
        ------
        ValueError
            If missing features
        """
        feature_ids = set()
        for feature_list in feature_lists:
            feature_ids.update(feature_list.feature_ids)

        provided_feature_ids = set(feature.id for feature in features)
        if not feature_ids.issubset(provided_feature_ids):
            raise ValueError(f"Missing features: {feature_ids - provided_feature_ids}")

    @staticmethod
    def create_offline_store_tables(
        features: List[FeatureModel], entity_id_to_serving_name: Dict[PydanticObjectId, str]
    ) -> List[OfflineStoreTable]:
        """
        Group each offline store ingest query graphs of features into list of offline store tables

        Parameters
        ----------
        features: List[FeatureModel]
            List of featurebyte feature models
        entity_id_to_serving_name: Dict[PydanticObjectId, str]
            Mapping from entity id to serving name

        Returns
        -------
        List[OfflineStoreTable]
            List of offline store tables
        """
        offline_table_key_to_ingest_query_graphs = defaultdict(list)
        for feature in features:
            # FIXME: cleanup this logic once integrate this with feast feature store
            if feature.offline_store_info is None:
                feature.initialize_offline_store_info(
                    entity_id_to_serving_name=entity_id_to_serving_name
                )

            offline_store_info = feature.offline_store_info
            assert offline_store_info is not None, "Offline store info should not be None"

            offline_ingest_query_graphs = (
                offline_store_info.extract_offline_store_ingest_query_graphs()
            )
            for ingest_query_graph in offline_ingest_query_graphs:
                table_name = ingest_query_graph.offline_store_table_name
                offline_table_key_to_ingest_query_graphs[table_name].append(ingest_query_graph)

        offline_store_tables = []
        for table_name, ingest_query_graphs in offline_table_key_to_ingest_query_graphs.items():
            assert len(ingest_query_graphs) > 0
            primary_entity_ids = ingest_query_graphs[0].primary_entity_ids
            feature_job_setting = ingest_query_graphs[0].feature_job_setting
            has_ttl = ingest_query_graphs[0].has_ttl
            offline_store_table = OfflineStoreTable(
                table_name=table_name,
                primary_entity_ids=primary_entity_ids,
                feature_job_setting=feature_job_setting,
                ingest_query_graphs=ingest_query_graphs,
                has_ttl=has_ttl,
                primary_entity_serving_names=[
                    entity_id_to_serving_name[entity_id] for entity_id in primary_entity_ids
                ],
            )
            offline_store_tables.append(offline_store_table)
        return offline_store_tables

    @classmethod
    def create_feast_name_to_request_source(
        cls, features: List[FeatureModel]
    ) -> Dict[str, FeastRequestSource]:
        """
        Create feast request source based on the features

        Parameters
        ----------
        features: List[FeatureModel]
            List of featurebyte feature models

        Returns
        -------
        Dict[str, FeastRequestSource]
            Mapping from feast request source name to feast request source
        """
        name_to_feast_request_source: Dict[str, FeastRequestSource] = {}
        for feature in features:
            for req_col_node in feature.extract_request_column_nodes():
                req_col_name = req_col_node.parameters.column_name
                if req_col_name not in name_to_feast_request_source:
                    fb_type = DBVarType(req_col_node.parameters.dtype)
                    name_to_feast_request_source[req_col_name] = FeastRequestSource(
                        name=req_col_name,
                        schema=[
                            FeastField(name=req_col_name, dtype=fb_type.to_feast_primitive_type())
                        ],
                    )
        return name_to_feast_request_source

    @classmethod
    def create_feast_on_demand_feature_views(
        cls,
        features: List[FeatureModel],
        name_to_feast_feature_view: Dict[str, FeastFeatureView],
        name_to_feast_request_source: Dict[str, FeastRequestSource],
        on_demand_feature_view_dir: str,
    ) -> List[FeastOnDemandFeatureView]:
        """
        Create feast on demand feature views based on the features

        Parameters
        ----------
        features: List[FeatureModel]
            List of featurebyte feature models
        name_to_feast_feature_view: Dict[str, FeastFeatureView]
            Mapping from feast feature view name to feast feature view
        name_to_feast_request_source: Dict[str, FeastRequestSource]
            Mapping from feast request source name to feast request source
        on_demand_feature_view_dir: str
            Directory to store the on demand feature view

        Returns
        -------
        List[FeastOnDemandFeatureView]
            List of feast on demand feature views
        """
        on_demand_feature_views: List[FeastOnDemandFeatureView] = []
        for feature in features:
            if feature.offline_store_info is None or not feature.offline_store_info.is_decomposed:
                continue

            on_demand_feature_view = OnDemandFeatureViewConstructor.create(
                feature_model=feature,
                name_to_feast_feature_view=name_to_feast_feature_view,
                name_to_feast_request_source=name_to_feast_request_source,
                on_demand_feature_view_dir=on_demand_feature_view_dir,
            )
            on_demand_feature_views.append(on_demand_feature_view)
        return on_demand_feature_views

    @classmethod
    def create_feast_feature_services(
        cls,
        feature_lists: List[FeatureListModel],
        features: List[FeatureModel],
        feast_feature_views: List[FeastFeatureView],
        feast_on_demand_feature_views: List[FeastOnDemandFeatureView],
    ) -> List[FeastFeatureService]:
        """
        Create feast feature services based on the feature lists

        Parameters
        ----------
        feature_lists: List[FeatureListModel]
            List of featurebyte feature list models
        features: List[FeatureModel]
            List of featurebyte feature models
        feast_feature_views: List[FeastFeatureView]
            List of feast feature views
        feast_on_demand_feature_views: List[FeastOnDemandFeatureView]
            List of feast on demand feature views

        Returns
        -------
        List[FeastFeatureService]
            List of feast feature services

        Raises
        ------
        ValueError
            If missing features
        """
        feature_id_to_name = {feature.id: feature.name for feature in features}
        feature_services = []
        for feature_list in feature_lists:
            feature_names = set(
                feature_id_to_name[feature_id] for feature_id in feature_list.feature_ids
            )

            # construct input for feature service
            input_feature_views = []
            found_feature_names = set()
            for feature_view in feast_feature_views + feast_on_demand_feature_views:
                feast_feat_names = [
                    feat.name for feat in feature_view.features if feat.name in feature_names
                ]
                if feast_feat_names:
                    input_feature_views.append(feature_view[feast_feat_names])
                    found_feature_names.update(feast_feat_names)

            # check if all feature names are found
            if found_feature_names != feature_names:
                # If the feature list contains features that require post-processing or request column,
                # the feature name will not be found in the feature view. This will be fixed once we support
                # ondemand feature view.
                raise ValueError(f"Missing features: {feature_names - found_feature_names}")

            # construct feature service
            feature_service = FeastFeatureService(
                name=feature_list.name,
                features=input_feature_views,
            )
            feature_services.append(feature_service)
        return feature_services

    @classmethod
    def _create_feast_registry_proto(
        cls,
        project_name: Optional[str],
        feast_data_sources: List[FeastDataSource],
        primary_entity_ids_to_feast_entity: Dict[Tuple[PydanticObjectId, ...], FeastEntity],
        feast_request_sources: List[FeastRequestSource],
        feast_feature_views: List[FeastFeatureView],
        feast_on_demand_feature_views: List[FeastOnDemandFeatureView],
        feast_feature_services: List[FeastFeatureService],
    ) -> RegistryProto:
        project_name = project_name or "featurebyte_project"
        with tempfile.NamedTemporaryFile() as temp_file:
            repo_config = RepoConfig(
                project=project_name,
                provider="local",
                registry=RegistryConfig(
                    registry_type="file",
                    path=temp_file.name,
                    cache_ttl_seconds=0,
                ),
            )

            # FIXME: Temporarily calling this inference function here to populate the entity_columns
            #  field in feature views which is needed by feast materialize. This can be removed once
            #  we call feast apply code path directly.
            update_feature_views_with_inferred_features_and_entities(
                feast_feature_views, list(primary_entity_ids_to_feast_entity.values()), repo_config
            )
            feature_store = FeastFeatureStore(config=repo_config)
            registry = feature_store.registry
            for data_source in feast_data_sources + feast_request_sources:
                registry.apply_data_source(data_source=data_source, project=project_name)
            for entity in primary_entity_ids_to_feast_entity.values():
                registry.apply_entity(entity=entity, project=project_name)
            for feature_view in feast_feature_views + feast_on_demand_feature_views:
                registry.apply_feature_view(feature_view=feature_view, project=project_name)
            for feature_service in feast_feature_services:
                registry.apply_feature_service(
                    feature_service=feature_service, project=project_name
                )
            registry_proto = registry.proto()
            return cast(RegistryProto, registry_proto)

    @classmethod
    def create(
        cls,
        feature_store: FeatureStoreModel,
        entities: List[EntityModel],
        features: List[FeatureModel],
        feature_lists: List[FeatureListModel],
        project_name: Optional[str] = None,
    ) -> RegistryProto:
        """
        Create a feast RegistryProto from featurebyte asset models

        Parameters
        ----------
        feature_store: FeatureStoreModel
            Feature store model
        entities: List[EntityModel]
            List of featurebyte entity models
        features: List[FeatureModel]
            List of featurebyte feature models
        feature_lists: List[FeatureListModel]
            List of featurebyte feature list models
        project_name: Optional[str]
            Project name

        Returns
        -------
        RegistryProto
        """
        cls._check_missing_entities(entities, features)
        cls._check_missing_features(features, feature_lists)

        offline_store_tables = cls.create_offline_store_tables(
            features=features,
            entity_id_to_serving_name={entity.id: entity.serving_names[0] for entity in entities},
        )
        primary_entity_ids_to_feast_entity: Dict[Tuple[PydanticObjectId, ...], FeastEntity] = {}
        feast_data_sources = []
<<<<<<< HEAD
        name_to_feast_feature_view: Dict[str, FeastFeatureView] = {}
        feature_store_details = feature_store.get_feature_store_details()
=======
        feast_feature_views = []
        feature_store_details = FeatureStoreDetails(
            **feature_store.get_feature_store_details().dict()
        )
>>>>>>> 05219996
        for offline_store_table in offline_store_tables:
            entity_key = tuple(offline_store_table.primary_entity_ids)
            feast_entity = primary_entity_ids_to_feast_entity.get(
                entity_key,
                offline_store_table.create_feast_entity(),
            )
            if entity_key not in primary_entity_ids_to_feast_entity:
                primary_entity_ids_to_feast_entity[entity_key] = feast_entity

            feast_data_source = offline_store_table.create_feast_data_source(
                database_details=feature_store_details.details,
                name=offline_store_table.table_name,
            )
            feast_data_sources.append(feast_data_source)

            feast_feature_view = offline_store_table.create_feast_feature_view(
                name=offline_store_table.table_name,
                entity=feast_entity,
                data_source=feast_data_source,
            )
            name_to_feast_feature_view[offline_store_table.table_name] = feast_feature_view

        name_to_feast_request_source = cls.create_feast_name_to_request_source(features)
        with tempfile.TemporaryDirectory() as temp_dir:
            on_demand_feature_views = cls.create_feast_on_demand_feature_views(
                features=features,
                name_to_feast_feature_view=name_to_feast_feature_view,
                name_to_feast_request_source=name_to_feast_request_source,
                on_demand_feature_view_dir=temp_dir,
            )
            feast_feature_services = cls.create_feast_feature_services(
                feature_lists=feature_lists,
                features=features,
                feast_feature_views=list(name_to_feast_feature_view.values()),
                feast_on_demand_feature_views=on_demand_feature_views,
            )

            # construct feast registry by constructing a feast feature store and extracting the registry
            return cls._create_feast_registry_proto(
                project_name=project_name,
                feast_data_sources=feast_data_sources,
                primary_entity_ids_to_feast_entity=primary_entity_ids_to_feast_entity,
                feast_request_sources=list(name_to_feast_request_source.values()),
                feast_feature_views=list(name_to_feast_feature_view.values()),
                feast_on_demand_feature_views=on_demand_feature_views,
                feast_feature_services=feast_feature_services,
            )<|MERGE_RESOLUTION|>--- conflicted
+++ resolved
@@ -21,12 +21,9 @@
 from feast.repo_config import RegistryConfig, RepoConfig
 
 from featurebyte.enum import DBVarType, InternalName
-<<<<<<< HEAD
-from featurebyte.feast.utils.on_demand_view import OnDemandFeatureViewConstructor
-=======
 from featurebyte.feast.enum import to_feast_primitive_type
 from featurebyte.feast.model.feature_store import DatabaseDetails, FeatureStoreDetails
->>>>>>> 05219996
+from featurebyte.feast.utils.on_demand_view import OnDemandFeatureViewConstructor
 from featurebyte.models.base import FeatureByteBaseModel, PydanticObjectId
 from featurebyte.models.entity import EntityModel
 from featurebyte.models.feature import FeatureModel
@@ -472,15 +469,10 @@
         )
         primary_entity_ids_to_feast_entity: Dict[Tuple[PydanticObjectId, ...], FeastEntity] = {}
         feast_data_sources = []
-<<<<<<< HEAD
         name_to_feast_feature_view: Dict[str, FeastFeatureView] = {}
-        feature_store_details = feature_store.get_feature_store_details()
-=======
-        feast_feature_views = []
         feature_store_details = FeatureStoreDetails(
             **feature_store.get_feature_store_details().dict()
         )
->>>>>>> 05219996
         for offline_store_table in offline_store_tables:
             entity_key = tuple(offline_store_table.primary_entity_ids)
             feast_entity = primary_entity_ids_to_feast_entity.get(
