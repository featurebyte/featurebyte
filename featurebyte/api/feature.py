"""
Feature and FeatureList classes
"""
# pylint: disable=too-many-lines
from __future__ import annotations

from typing import Any, ClassVar, Dict, List, Literal, Optional, Sequence, Tuple, Type, Union, cast

import time
from http import HTTPStatus

import pandas as pd
from bson import ObjectId
from pydantic import Field, root_validator
from typeguard import typechecked

from featurebyte.api.api_object_util import is_server_mode
from featurebyte.api.entity import Entity
from featurebyte.api.feature_job import FeatureJobMixin
from featurebyte.api.feature_namespace import FeatureNamespace
from featurebyte.api.feature_store import FeatureStore
from featurebyte.api.feature_util import FEATURE_COMMON_LIST_FIELDS, FEATURE_LIST_FOREIGN_KEYS
from featurebyte.api.feature_validation_util import assert_is_lookup_feature
from featurebyte.api.savable_api_object import DeletableApiObject, SavableApiObject
from featurebyte.common.descriptor import ClassInstanceMethodDescriptor
from featurebyte.common.doc_util import FBAutoDoc
from featurebyte.common.formatting_util import CodeStr
from featurebyte.common.typing import Scalar, ScalarSequence
from featurebyte.common.utils import dataframe_from_json, enforce_observation_set_row_order
from featurebyte.config import Configurations
from featurebyte.core.accessor.count_dict import CdAccessorMixin
from featurebyte.core.accessor.feature_datetime import FeatureDtAccessorMixin
from featurebyte.core.accessor.feature_string import FeatureStrAccessorMixin
from featurebyte.core.series import FrozenSeries, FrozenSeriesT, Series
from featurebyte.enum import ConflictResolution
from featurebyte.exception import RecordCreationException, RecordRetrievalException
from featurebyte.feature_manager.model import ExtendedFeatureModel
from featurebyte.logging import get_logger
from featurebyte.models.base import PydanticObjectId, VersionIdentifier, get_active_catalog_id
from featurebyte.models.feature import DefaultVersionMode, FeatureModel, FeatureReadiness
from featurebyte.models.feature_store import FeatureStoreModel
from featurebyte.models.relationship_analysis import derive_primary_entity
from featurebyte.models.tile import TileSpec
from featurebyte.query_graph.enum import NodeOutputType, NodeType
from featurebyte.query_graph.graph import GlobalQueryGraph
from featurebyte.query_graph.model.common_table import TabularSource
from featurebyte.query_graph.model.feature_job_setting import TableFeatureJobSetting
from featurebyte.query_graph.node.cleaning_operation import TableCleaningOperation
from featurebyte.query_graph.node.generic import AliasNode, ProjectNode
from featurebyte.schema.feature import (
    BatchFeatureCreatePayload,
    BatchFeatureItem,
    FeatureModelResponse,
    FeaturePreview,
    FeatureSQL,
    FeatureUpdate,
)

logger = get_logger(__name__)


class Feature(
    Series,
    DeletableApiObject,
    SavableApiObject,
    CdAccessorMixin,
    FeatureJobMixin,
    FeatureDtAccessorMixin,
    FeatureStrAccessorMixin,
):  # pylint: disable=too-many-public-methods
    """
    A feature is input data that is used to train Machine Learning models and compute predictions.

    These features can sometimes be derived from attributes already present in the source tables. For instance, a
    customer churn model can use features obtained directly from a customer profile table, such as age, gender,
    income, and location.

    However, in most cases, features are created by applying a series of row transformations, joins, filters, and
    aggregates. For instance, a customer churn model may utilize aggregate features that reflect the customer's
    account details over a given period, such as the entropy of product types purchased over the past 12 weeks,
    the count of canceled orders over the past 56 weeks, and the amount of money spent over the past 7 days.
    """

    # documentation metadata
    __fbautodoc__ = FBAutoDoc(proxy_class="featurebyte.Feature")

    # pydantic instance variable (public)
    feature_store: FeatureStoreModel = Field(
        exclude=True,
        allow_mutation=False,
        description="Provides information about the feature store that the feature is connected to.",
    )

    # class variables
    _route = "/feature"
    _update_schema_class = FeatureUpdate
    _list_schema = FeatureModelResponse
    _get_schema = FeatureModelResponse
    _list_fields = [
        "name",
        "version",
        *FEATURE_COMMON_LIST_FIELDS,
    ]
    _list_foreign_keys = FEATURE_LIST_FOREIGN_KEYS

    # pydantic instance variable (internal use)
    internal_catalog_id: PydanticObjectId = Field(
        default_factory=get_active_catalog_id, alias="catalog_id"
    )

    def _get_init_params_from_object(self) -> dict[str, Any]:
        return {"feature_store": self.feature_store}

    def _get_feature_tiles_specs(self) -> List[Tuple[str, List[TileSpec]]]:
        tile_specs = ExtendedFeatureModel(**self.dict()).tile_specs
        return [(str(self.name), tile_specs)] if tile_specs else []

    @root_validator(pre=True)
    @classmethod
    def _set_feature_store(cls, values: dict[str, Any]) -> dict[str, Any]:
        if "feature_store" not in values:
            tabular_source = values.get("tabular_source")
            if isinstance(tabular_source, dict):
                feature_store_id = TabularSource(**tabular_source).feature_store_id
                values["feature_store"] = FeatureStore.get_by_id(id=feature_store_id)
        return values

    @property
    def version(self) -> str:
        """
        Returns the version identifier of a Feature object.

        Returns
        -------
        str

        Examples
        --------
        >>> feature = catalog.get_feature("CustomerProductGroupCounts_7d")
        >>> feature.version  # doctest: +SKIP
        'V230323'
        """
        return cast(FeatureModel, self.cached_model).version.to_str()

    @property
    def catalog_id(self) -> ObjectId:
        """
        Returns the catalog ID that is associated with the Feature object.

        Returns
        -------
        ObjectId
            Catalog ID of the table.

        See Also
        --------
        - [Catalog](/reference/featurebyte.api.catalog.Catalog)
        """
        try:
            return cast(FeatureModel, self.cached_model).catalog_id
        except RecordRetrievalException:
            return self.internal_catalog_id

    @property
    def entity_ids(self) -> Sequence[ObjectId]:
        """
        Returns the entity IDs associated with the Feature object.

        Returns
        -------
        Sequence[ObjectId]
        """
        try:
            return cast(FeatureModel, self.cached_model).entity_ids
        except RecordRetrievalException:
            return self.graph.get_entity_ids(node_name=self.node_name)

    @property
    def table_ids(self) -> Sequence[ObjectId]:
        """
        Returns the table IDs used by the Feature object.

        Returns
        -------
        Sequence[ObjectId]
        """
        try:
            return cast(FeatureModel, self.cached_model).table_ids
        except RecordRetrievalException:
            return self.graph.get_table_ids(node_name=self.node_name)

    @property
    def feature_list_ids(self) -> Sequence[ObjectId]:
        """
        Returns the feature list IDs that use the Feature object.

        Returns
        -------
        Sequence[ObjectId]
        """
        return cast(FeatureModel, self.cached_model).feature_list_ids

    @typechecked
    def isin(self: FrozenSeriesT, other: Union[FrozenSeries, ScalarSequence]) -> FrozenSeriesT:
        """
        Identifies if each element is contained in a sequence of values represented by the `other` parameter.

        Parameters
        ----------
        other: Union[FrozenSeries, ScalarSequence]
            The sequence of values to check for membership. `other` can be a predefined list of values, or a Cross
            Aggregate feature. If `other` is a Cross Aggregate feature, the keys of the Cross Aggregate feature will
            be used to check for membership.

        Returns
        -------
        FrozenSeriesT
            Feature with boolean values

        Examples
        --------
        Create a new feature that checks whether a lookup feature is contained in the keys of a
        dictionary feature:

        >>> lookup_feature = catalog.get_feature("ProductGroupLookup")
        >>> dictionary_feature = catalog.get_feature("CustomerProductGroupCounts_7d")
        >>> new_feature = lookup_feature.isin(dictionary_feature)
        >>> new_feature.name = "CustomerHasProductGroup_7d"
        """
        return super().isin(other)  # type: ignore[no-any-return,misc]

    def info(self, verbose: bool = False) -> Dict[str, Any]:
        """
        Returns a dictionary that summarizes the essential information of an Feature object. The dictionary contains
        the following keys:

        - `created_at`: The timestamp indicating when the Feature object was created.
        - `name`: The name of the Feature object.
        - `updated_at`: The timestamp indicating when the Feature object was last updated.
        - `catalog_name`: The catalog name of the Feature object.
        - `primary_entity`: Details about the primary entity of the Feature object.
        - `entities`: List of entities involved in the computation of the Feature object.
        - `primary_table`: Details about the primary table of the Feature object.
        - `tables`: List of tables involved in the computation of the Feature object.
        - `default_version_mode`: Indicates whether the default version mode is 'auto' or 'manual'.
        - `version_count`: The number of versions with the same feature namespace.
        - `dtype`: the data type of the Feature object.
        - `default_feature_id`: The unique identifier of the default version with the same feature namespace.
            This is the version returned by the catalog when only the object's feature namespace is used.
        - `metadata`: Summary of key operations.

        Some information is provided for both the Feature object and the default version with the same
        feature namespace:

        - `version`: The version name.
        - `readiness`: The readiness state.
        - `table_feature_job_setting`: Details of the Feature Job setting of tables used by the feature.
        - `table_cleaning_operation`: Details of cleaning operations of table columns used by the feature.

        This method is only available for Feature objects that are saved in the catalog.

        Parameters
        ----------
        verbose: bool
            Control verbose level of the summary.

        Returns
        -------
        Dict[str, Any]
            Key-value mapping of properties of the object.

        Examples
        --------
        >>> feature = catalog.get_feature("InvoiceCount_60days")
        >>> feature.info()  # doctest: +SKIP
        """
        return super().info(verbose)

    @classmethod
    def get(cls, name: str, version: Optional[str] = None) -> Feature:
        """
        Retrieve the Feature from the persistent data store given the object's name, and version.

        This assumes that the object has been saved to the persistent data store. If the object has not been saved,
        an exception will be raised and you should create and save the object first.

        Parameters
        ----------
        name: str
            Name of the Feature to retrieve.
        version: Optional[str]
            Feature version, if None, the default version will be returned.

        Returns
        -------
        Feature
            Feature object.

        Examples
        --------
        Get a Feature object that is already saved.

        >>> feature = fb.Feature.get("InvoiceCount_60days")
        """
        if version is None:
            feature_namespace = FeatureNamespace.get(name=name)
            return cls.get_by_id(id=feature_namespace.default_feature_id)
        return cls._get(name=name, other_params={"version": version})

    @classmethod
    def list(
        cls,
        include_id: Optional[bool] = False,
        primary_entity: Optional[Union[str, List[str]]] = None,
        primary_table: Optional[Union[str, List[str]]] = None,
    ) -> pd.DataFrame:
        """
        List saved features

        Parameters
        ----------
        include_id: Optional[bool]
            Whether to include id in the list
        primary_entity: Optional[Union[str, List[str]]]
            Name of entity used to filter results. If multiple entities are provided, the filtered results will
            contain features that are associated with all the entities.
        primary_table: Optional[Union[str, List[str]]]
            Name of table used to filter results. If multiple tables are provided, the filtered results will
            contain features that are associated with all the tables.

        Returns
        -------
        pd.DataFrame
            Table of features
        """
        return FeatureNamespace.list(
            include_id=include_id, primary_entity=primary_entity, primary_table=primary_table
        )

    @classmethod
    def _post_process_list(cls, item_list: pd.DataFrame) -> pd.DataFrame:
        features = super()._post_process_list(item_list)
        # convert version strings
        features["version"] = features["version"].apply(
            lambda version: VersionIdentifier(**version).to_str()
        )
        return features

    @classmethod
    def _list_versions(
        cls,
        include_id: Optional[bool] = True,
        feature_list_id: Optional[ObjectId] = None,
    ) -> pd.DataFrame:
        """
        Returns a DataFrame that presents a summary of the feature versions belonging to the namespace of the
        Feature object. The DataFrame contains multiple attributes of the feature versions, such as their version
        names, readiness states, online availability, and creation dates.

        Parameters
        ----------
        include_id: Optional[bool]
            Whether to include id in the list.
        feature_list_id: Optional[ObjectId] = None,
            Feature list ID used to filter results and only include versions that are used in the specified feature
            list.

        Returns
        -------
        pd.DataFrame
            Table of features

        Examples
        --------
        List saved Feature versions

        >>> Feature.list_versions()  # doctest: +SKIP
            name        version  dtype readiness  online_enabled             table    entities              created_at
        0  new_feat2  V230323  FLOAT     DRAFT           False      [sf_event_table]  [customer] 2023-03-23 07:16:21.244
        1  new_feat1  V230323  FLOAT     DRAFT           False      [sf_event_table]  [customer] 2023-03-23 07:16:21.166
        2     sum_1d  V230323  FLOAT     DRAFT           False      [sf_event_table]  [customer] 2023-03-23 07:16:21.009

        List Feature versions with the same name

        >>> feature = catalog.get_feature("InvoiceCount_60days")
        >>> feature.list_versions()  # doctest: +SKIP
                name  version  dtype readiness  online_enabled             table    entities              created_at
            0  sum_1d  V230323  FLOAT     DRAFT           False  [sf_event_table]  [customer] 2023-03-23 06:19:35.838
        """
        params = {}
        if feature_list_id:
            params = {"feature_list_id": str(feature_list_id)}

        return cls._list(include_id=include_id, params=params)

    def _list_versions_with_same_name(self, include_id: bool = True) -> pd.DataFrame:
        """
        List feature versions with the same name

        Parameters
        ----------
        include_id: bool
            Whether to include id in the list.

        Returns
        -------
        pd.DataFrame
            Table of features with the same name

        Examples
        --------
        >>> feature = catalog.get_feature("InvoiceCount_60days")
        >>> feature.list_versions()  # doctest: +SKIP
                 name  version  dtype readiness  online_enabled             table    entities              created_at  is_default
            0  sum_1d  V230323  FLOAT     DRAFT           False  [sf_event_table]  [customer] 2023-03-23 06:19:35.838        True
        """
        output = self._list(include_id=True, params={"name": self.name})
        default_feature_id = self.feature_namespace.default_feature_id
        output["is_default"] = output["id"] == default_feature_id
        columns = output.columns
        if not include_id:
            columns = [column for column in columns if column != "id"]
        return output[columns]

    def delete(self) -> None:
        """
        Deletes a feature from the persistent data store. A feature can only be deleted from the persistent data
        store if:

        - the feature readiness is DRAFT
        - the feature is not used in any feature list
        - the feature is not a default feature with manual version mode

        Examples
        --------
        Delete a feature.

        >>> feature = catalog.get_feature("InvoiceCount_60days")
        >>> feature.delete()  # doctest: +SKIP

        See Also
        --------
        - [Feature.update_default_version_mode](/reference/featurebyte.api.feature.Feature.update_default_version_mode/)
        """
        self._delete()

    @typechecked
    def __setattr__(self, key: str, value: Any) -> Any:
        """
        Custom __setattr__ to handle setting of special attributes such as name

        Parameters
        ----------
        key : str
            Key
        value : Any
            Value

        Raises
        ------
        ValueError
            if the name parameter is invalid

        Returns
        -------
        Any
        """
        if key != "name":
            return super().__setattr__(key, value)

        if value is None:
            raise ValueError("None is not a valid feature name")

        # For now, only allow updating name if the feature is unnamed (i.e. created on-the-fly by
        # combining different features)
        name = value
        node = self.node
        if node.type in {NodeType.PROJECT, NodeType.ALIAS}:
            if isinstance(node, ProjectNode):
                existing_name = node.parameters.columns[0]
            else:
                assert isinstance(node, AliasNode)
                existing_name = node.parameters.name  # type: ignore
            if name != existing_name:
                raise ValueError(f'Feature "{existing_name}" cannot be renamed to "{name}"')
            # FeatureGroup sets name unconditionally, so we allow this here
            return super().__setattr__(key, value)

        # Here, node could be any node resulting from series operations, e.g. DIV. This
        # validation was triggered by setting the name attribute of a Feature object
        new_node = self.graph.add_operation(
            node_type=NodeType.ALIAS,
            node_params={"name": name},
            node_output_type=NodeOutputType.SERIES,
            input_nodes=[node],
        )
        self.node_name = new_node.name
        return super().__setattr__(key, value)

    @property
    def feature_namespace(self) -> FeatureNamespace:
        """
        FeatureNamespace object of current feature

        Returns
        -------
        FeatureNamespace
        """
        feature_namespace_id = cast(FeatureModel, self.cached_model).feature_namespace_id
        return FeatureNamespace.get_by_id(id=feature_namespace_id)

    @property
    def readiness(self) -> FeatureReadiness:
        """
        Returns the readiness level of the feature object.

        Returns
        -------
        FeatureReadiness
        """
        try:
            return self.cached_model.readiness
        except RecordRetrievalException:
            return FeatureReadiness.DRAFT

    @property
    def online_enabled(self) -> bool:
        """
        Whether this feature is oneline-enabled or not, an online-enabled feature is a feature used by at least
        one deployed feature list.

        Returns
        -------
        bool
        """
        try:
            return self.cached_model.online_enabled
        except RecordRetrievalException:
            return False

    @property
    def deployed_feature_list_ids(self) -> List[PydanticObjectId]:
        """
        IDs of deployed feature lists which use this feature

        Returns
        -------
        List[PydanticObjectId]
        """
        try:
            return self.cached_model.deployed_feature_list_ids
        except RecordRetrievalException:
            return []

    @property
    def is_default(self) -> bool:
        """
        Check whether current feature is the default one or not

        Returns
        -------
        bool
        """
        return self.id == self.feature_namespace.default_feature_id

    @property
    def default_version_mode(self) -> DefaultVersionMode:
        """
        Retrieve default version mode of current feature namespace

        Returns
        -------
        DefaultVersionMode
        """
        return self.feature_namespace.default_version_mode

    @property
    def default_readiness(self) -> FeatureReadiness:
        """
        Feature readiness of the default feature version

        Returns
        -------
        FeatureReadiness
        """
        return self.feature_namespace.readiness

    @property
    def is_time_based(self) -> bool:
        """
        Whether the feature is a time based one.

        We check for this by looking to see by looking at the operation structure to see if it's time-based.

        Returns
        -------
        bool
            True if the feature is time based, False otherwise.
        """
        operation_structure = self.graph.extract_operation_structure(self.node)
        return operation_structure.is_time_based

    @property
    def is_datetime(self) -> bool:
        """
        Returns whether the feature has a datetime data type.

        Returns
        -------
        bool
        """
        return super().is_datetime

    @property
    def is_numeric(self) -> bool:
        """
        Returns whether the feature has a numeric data type.

        Returns
        -------
        bool
        """
        return super().is_numeric

    @property
    def saved(self) -> bool:
        """
        Returns whether the Feature object is saved and part of the catalog.

        Returns
        -------
        bool
        """
        return super().saved

    @property
    def definition(self) -> str:
        """
        Displays the feature definition file of the feature.

        The file is the single source of truth for a feature version. The file is generated automatically after a
        feature is declared in the SDK and is stored in the FeatureByte Service.

        This file uses the same SDK syntax as the feature declaration and provides an explicit outline of the intended
        operations of the feature declaration, including those that are inherited but not explicitly declared by the
        user. These operations may include feature job settings and cleaning operations inherited from tables metadata.

        The feature definition file serves as the basis for generating the final logical execution graph, which is
        then transpiled into platform-specific SQL (e.g. SnowSQL, SparkSQL) for feature materialization.

        Returns
        -------
        str

        Examples
        --------
        >>> feature = catalog.get_feature("InvoiceCount_60days")
        >>> feature_definition = feature.definition
        """
        try:
            definition = self.cached_model.definition
            assert definition is not None, "Saved feature's definition should not be None."
        except RecordRetrievalException:
            definition = self._generate_code(to_format=True, to_use_saved_data=True)
        return CodeStr(definition)

    @property
    def primary_entity(self) -> List[Entity]:
        """
        Returns the primary entity of the Feature object.

        Returns
        -------
        list[Entity]
            Primary entity
        """
        entities = []
        for entity_id in self.entity_ids:
            entities.append(Entity.get_by_id(entity_id))
        primary_entity = derive_primary_entity(entities)  # type: ignore
        return primary_entity

    @typechecked
    def save(
        self, conflict_resolution: ConflictResolution = "raise", _id: Optional[ObjectId] = None
    ) -> None:
        """
        Adds a Feature object to the catalog.

        A conflict could be triggered when the object being saved has violated a uniqueness check at the catalog.
        If uniqueness is violated, you can either raise an error or retrieve the object with the same name, depending
        on the conflict resolution parameter passed in. The default behavior is to raise an error.

        Parameters
        ----------
        conflict_resolution: ConflictResolution
            "raise" will raise an error when we encounter a conflict error.
            "retrieve" will handle the conflict error by retrieving the object with the same name.
        _id: Optional[ObjectId]
            The object ID to be used when saving the object. If not provided, a new object ID will be generated.

        Raises
        ------
        RecordCreationException
            When the feature object cannot be saved using feature definition.

        Examples
        --------
        >>> grocery_invoice_view = catalog.get_view("GROCERYINVOICE")
        >>> invoice_amount_avg_60days = grocery_invoice_view.groupby("GroceryCustomerGuid").aggregate_over(
        ...   value_column="Amount",
        ...   method="avg",
        ...   feature_names=["InvoiceAmountAvg_60days"],
        ...   windows=["60d"],
        ... )["InvoiceAmountAvg_60days"]
        >>> invoice_amount_avg_60days.save()  # doctest: +SKIP
        """
        if is_server_mode():
            # server mode save a feature by POST /feature/ endpoint directly without running the feature definition.
            super().save(conflict_resolution=conflict_resolution, _id=_id)
        else:
            # For non-server mode, a feature is saved by POST /feature/batch endpoint. A task is created to run the
            # feature definition and save the feature. The task is executed asynchronously. The feature definition is
            # validated before saving the feature.
            self._check_object_not_been_saved(conflict_resolution=conflict_resolution)
<<<<<<< HEAD
            cropped_graph, mapped_node_names = GlobalQueryGraph().crop(
=======
            pruned_graph, node_name_map = GlobalQueryGraph().quick_prune(
>>>>>>> bab84947
                target_node_names=[self.node_name]
            )
            feature_item = BatchFeatureItem(
                id=self.id,
                name=self.name,
<<<<<<< HEAD
                node_name=mapped_node_names[0],
=======
                node_name=node_name_map[self.node_name],
>>>>>>> bab84947
                tabular_source=self.tabular_source,
            )
            try:
                self.post_async_task(
                    route="/feature/batch",
                    payload=BatchFeatureCreatePayload(
<<<<<<< HEAD
                        graph=cropped_graph, features=[feature_item]
=======
                        graph=pruned_graph, features=[feature_item]
>>>>>>> bab84947
                    ).json_dict(),
                    retrieve_result=False,
                    has_output_url=False,
                )
                object_dict = self._get_object_dict_by_id(id_value=feature_item.id)
            except RecordCreationException as exc:
                traceback_message = exc.response.json()["traceback"]
                has_dup_exception = False
                if traceback_message:
                    has_dup_exception = (
                        "featurebyte.exception.DuplicatedRecordException" in traceback_message
                    )
                if conflict_resolution == "retrieve" and has_dup_exception:
                    object_dict = self._get_object_dict_by_name(name=feature_item.name)
                else:
                    raise exc

            type(self).__init__(self, **object_dict, **self._get_init_params_from_object())

    @typechecked
    def astype(
        self: FrozenSeriesT,
        new_type: Union[Type[int], Type[float], Type[str], Literal["int", "float", "str"]],
    ) -> FrozenSeriesT:
        """
        Modifies the data type of a feature. It is useful when you need to convert feature values between numerical
        and string formats, or the other way around.

        Parameters
        ----------
        new_type : Union[Type[int], Type[float], Type[str], Literal["int", "float", "str"]])
            Desired type after conversion. Type can be provided directly, or as a string.

        Returns
        -------
        FrozenSeriesT
            A new Series with converted variable type.

        Examples
        --------
        >>> feature = catalog.get_feature("InvoiceCount_60days")
        >>> string_invoice_count_feature = feature.astype(str)
        >>> float_invoice_count_feature = feature.astype(float)
        """
        return super().astype(new_type=new_type)  # type: ignore[no-any-return,misc]

    def binary_op_series_params(
        self, other: Scalar | FrozenSeries | ScalarSequence
    ) -> dict[str, Any]:
        """
        Parameters that will be passed to series-like constructor in _binary_op method


        Parameters
        ----------
        other: other: Scalar | FrozenSeries | ScalarSequence
            Other object

        Returns
        -------
        dict[str, Any]
        """
        entity_ids = set(self.entity_ids)
        if isinstance(other, FrozenSeries):
            entity_ids = entity_ids.union(getattr(other, "entity_ids", []))
        return {"entity_ids": sorted(entity_ids)}

    def unary_op_series_params(self) -> dict[str, Any]:
        return {"entity_ids": self.entity_ids}

    def _get_pruned_feature_model(self) -> FeatureModel:
        """
        Get pruned model of feature

        Returns
        -------
        FeatureModel
        """
        pruned_graph, mapped_node = self.extract_pruned_graph_and_node()
        feature_dict = self.dict(by_alias=True)
        feature_dict["graph"] = pruned_graph.dict()
        feature_dict["node_name"] = mapped_node.name
        return FeatureModel(**feature_dict)

    @enforce_observation_set_row_order
    @typechecked
    def preview(
        self,
        observation_set: pd.DataFrame,
    ) -> pd.DataFrame:
        """
        Materializes a Feature object using a small observation set of up to 50 rows. Unlike compute_historical_features,
        this method does not store partial aggregations (tiles) to speed up future computation. Instead, it computes
        the feature values on the fly, and should be used only for small observation sets for debugging or prototyping
        unsaved features.

        The small observation set should combine historical points-in-time and key values of the primary entity from
        the feature. Associated serving entities can also be utilized.

        Parameters
        ----------
        observation_set : pd.DataFrame
            Observation set DataFrame which combines historical points-in-time and values of the feature primary entity
            or its descendant (serving entities). The column containing the point-in-time values should be named
            `POINT_IN_TIME`, while the columns representing entity values should be named using accepted serving
            names for the entity.

        Returns
        -------
        pd.DataFrame
            Materialized feature values.
            The returned DataFrame will have the same number of rows, and include all columns from the observation set.

            **Note**: `POINT_IN_TIME` values will be converted to UTC time.

        Raises
        ------
        RecordRetrievalException
            Failed to materialize feature preview.

        Examples
        --------
        Preview feature with a small observation set.

        >>> catalog.get_feature("InvoiceCount_60days").preview(
        ...     observation_set=pd.DataFrame({
        ...         "POINT_IN_TIME": ["2022-06-01 00:00:00", "2022-06-02 00:00:00"],
        ...         "GROCERYCUSTOMERGUID": [
        ...             "a2828c3b-036c-4e2e-9bd6-30c9ee9a20e3",
        ...             "ac479f28-e0ff-41a4-8e60-8678e670e80b",
        ...         ],
        ...     })
        ... )
          POINT_IN_TIME                   GROCERYCUSTOMERGUID  InvoiceCount_60days
        0    2022-06-01  a2828c3b-036c-4e2e-9bd6-30c9ee9a20e3                 10.0
        1    2022-06-02  ac479f28-e0ff-41a4-8e60-8678e670e80b                  6.0

        See Also
        --------
        - [FeatureGroup.preview](/reference/featurebyte.api.feature_group.FeatureGroup.preview/):
          Preview feature group.
        - [FeatureList.compute_historical_features](/reference/featurebyte.api.feature_list.FeatureList.compute_historical_features/):
          Get historical features from a feature list.
        """
        tic = time.time()

        feature = self._get_pruned_feature_model()
        payload = FeaturePreview(
            feature_store_name=self.feature_store.name,
            graph=feature.graph,
            node_name=feature.node_name,
            point_in_time_and_serving_name_list=observation_set.to_dict(orient="records"),
        )

        client = Configurations().get_client()
        response = client.post(url="/feature/preview", json=payload.json_dict())
        if response.status_code != HTTPStatus.OK:
            raise RecordRetrievalException(response)
        result = response.json()

        elapsed = time.time() - tic
        logger.debug(f"Preview took {elapsed:.2f}s")
        return dataframe_from_json(result)  # pylint: disable=no-member

    @typechecked
    def create_new_version(
        self,
        table_feature_job_settings: Optional[List[TableFeatureJobSetting]] = None,
        table_cleaning_operations: Optional[List[TableCleaningOperation]] = None,
    ) -> Feature:
        """
        Creates a new feature version from a Feature object. The new version is created by replacing the current
        feature's feature job settings (if provided) and the table cleaning operations (if provided).

        Parameters
        ----------
        table_feature_job_settings: Optional[List[TableFeatureJobSetting]]
            List of table feature job settings to apply to the feature. Each item in the list represents a specific
            feature job setting for a table, which is created using the TableFeatureJobSetting constructor. This
            constructor takes the table name and the desired feature job setting as input. The setting should only be
            applied to tables that originally contained the timestamp column used in the GroupBy.aggregate_over
            operation for the feature. If the operation was performed on an item table, use the name of the related
            event table, as the event timestamp is sourced from there.
        table_cleaning_operations: Optional[List[TableCleaningOperation]]
            List of table cleaning operations to apply to the feature. Each item in the list represents the cleaning
            operations for a specific table, which is created using the TableCleaningOperation constructor. This
            constructor takes the table name and the cleaning operations for that table as input. The cleaning
            operations for each table are represented as a list, where each item defines the cleaning operations
            for a specific column. The association between a column and its cleaning operations is established using
            the ColumnCleaningOperation constructor.

        Returns
        -------
        Feature
            New feature version created based on provided feature settings and table cleaning operations.

        Raises
        ------
        RecordCreationException
            When failed to save a new version, e.g. when the created feature is exactly the same as the current one.
            This could happen when the provided feature settings and table cleaning operations are irrelevant to the
            current feature.

        Examples
        --------
        Check feature job setting of this feature first:

        >>> feature = catalog.get_feature("InvoiceAmountAvg_60days")
        >>> feature.info()["table_feature_job_setting"]
        {'this': [{'table_name': 'GROCERYINVOICE',
           'feature_job_setting': {'blind_spot': '0s',
            'frequency': '3600s',
            'time_modulo_frequency': '90s'}}],
         'default': [{'table_name': 'GROCERYINVOICE',
           'feature_job_setting': {'blind_spot': '0s',
            'frequency': '3600s',
            'time_modulo_frequency': '90s'}}]}

        Create a new feature with a different feature job setting:

        >>> new_feature = feature.create_new_version(
        ...   table_feature_job_settings=[
        ...     fb.TableFeatureJobSetting(
        ...       table_name="GROCERYINVOICE",
        ...       feature_job_setting=fb.FeatureJobSetting(
        ...         blind_spot="60s",
        ...         frequency="3600s",
        ...         time_modulo_frequency="90s",
        ...       )
        ...     )
        ...   ]
        ... )
        >>> new_feature.info()["table_feature_job_setting"]
        {'this': [{'table_name': 'GROCERYINVOICE',
           'feature_job_setting': {'blind_spot': '60s',
            'frequency': '3600s',
            'time_modulo_frequency': '90s'}}],
         'default': [{'table_name': 'GROCERYINVOICE',
           'feature_job_setting': {'blind_spot': '0s',
            'frequency': '3600s',
            'time_modulo_frequency': '90s'}}]}

        Check table cleaning operation of this feature first:

        >>> feature = catalog.get_feature("InvoiceAmountAvg_60days")
        >>> feature.info()["table_cleaning_operation"]
        {'this': [], 'default': []}

        Create a new version of a feature with different table cleaning operations:

        >>> new_feature = feature.create_new_version(
        ...   table_cleaning_operations=[
        ...     fb.TableCleaningOperation(
        ...       table_name="GROCERYINVOICE",
        ...       column_cleaning_operations=[
        ...         fb.ColumnCleaningOperation(
        ...           column_name="Amount",
        ...           cleaning_operations=[fb.MissingValueImputation(imputed_value=0.0)],
        ...         )
        ...       ],
        ...     )
        ...   ]
        ... )
        >>> new_feature.info()["table_cleaning_operation"]
        {'this': [{'table_name': 'GROCERYINVOICE',
           'column_cleaning_operations': [{'column_name': 'Amount',
             'cleaning_operations': [{'imputed_value': 0.0, 'type': 'missing'}]}]}],
         'default': []}

        Check the tables used by this feature first:

        >>> feature = catalog.get_feature("InvoiceAmountAvg_60days")
        >>> feature.info()["tables"]
        [{'name': 'GROCERYINVOICE', 'status': 'PUBLIC_DRAFT', 'catalog_name': 'grocery'}]

        Create a new version of a feature with irrelevant table cleaning operations (for example, the specified
        table name or column name is not used by the feature):

        >>> feature.create_new_version(
        ...   table_cleaning_operations=[
        ...     fb.TableCleaningOperation(
        ...       table_name="GROCERYPRODUCT",
        ...       column_cleaning_operations=[
        ...         fb.ColumnCleaningOperation(
        ...           column_name="GroceryProductGuid",
        ...           cleaning_operations=[fb.MissingValueImputation(imputed_value=None)],
        ...         )
        ...       ],
        ...     )
        ...   ]
        ... )
        Traceback (most recent call last):
        ...
        featurebyte.exception.RecordCreationException:
        Table cleaning operation(s) does not result a new feature version.
        This is because the new feature version is the same as the source feature.

        See Also
        --------
        - [GroupBy.aggregate_over](/reference/featurebyte.api.groupby.GroupBy.aggregate_over/)
        - [Table.column_cleaning_operations](/reference/featurebyte.api.base_table.TableApiObject.column_cleaning_operations)
        - [Feature.info](/reference/featurebyte.api.feature.Feature.info/)
        - [FeatureList.create_new_version](/reference/featurebyte.api.feature_list.FeatureList.create_new_version/)
        """
        client = Configurations().get_client()
        response = client.post(
            url=self._route,
            json={
                "source_feature_id": str(self.id),
                "table_feature_job_settings": [
                    table_feature_job_setting.dict()
                    for table_feature_job_setting in table_feature_job_settings
                ]
                if table_feature_job_settings
                else None,
                "table_cleaning_operations": [
                    clean_ops.dict() for clean_ops in table_cleaning_operations
                ]
                if table_cleaning_operations
                else None,
            },
        )
        if response.status_code != HTTPStatus.CREATED:
            raise RecordCreationException(response=response)

        object_dict = response.json()
        self._update_cache(object_dict)  # update object cache store
        return Feature(**object_dict, **self._get_init_params_from_object())

    @typechecked
    def update_readiness(
        self,
        readiness: Literal[tuple(FeatureReadiness)],  # type: ignore[misc]
        ignore_guardrails: bool = False,
    ) -> None:
        """
        Updates readiness of a feature version.

        A Feature version can have one of four readiness levels:

        1. PRODUCTION_READY: Assigned to Feature versions that are ready for deployment in production environments.
        2. PUBLIC_DRAFT: For Feature versions shared for feedback purposes.
        3. DRAFT: For Feature versions in the prototype stage.
        4. DEPRECATED: For feature versions not advised for use in either training or online serving.

        When a new feature version is created, its status is DRAFT.
        Only a Draft feature version can be deleted. Feature versions with other status cannot be reverted to DRAFT.
        Only one version of a feature can be labeled as PRODUCTION_READY.

        Once a feature version is promoted as PRODUCTION_READY, guardrails are automatically applied to ensure that
        the cleaning operations and FeatureJob settings are consistent with the defaults defined at the table level.
        These guardrails can be disregarded by setting the ignore_guardrails as True if the user is confident that
        the settings of the promoted feature version adhere to equally robust practices.

        Parameters
        ----------
        readiness: Literal[tuple(FeatureReadiness)]
            Feature readiness level
        ignore_guardrails: bool
            Allow a user to specify if they want to  ignore any guardrails when updating this feature. This should
            currently only apply of the FeatureReadiness value is being updated to PRODUCTION_READY. This should
            be a no-op for all other scenarios.

        Examples
        --------

        >>> feature = catalog.get_feature("InvoiceCount_60days")
        >>> feature.update_readiness(readiness="PRODUCTION_READY")  # doctest: +SKIP
        """
        self.update(
            update_payload={"readiness": str(readiness), "ignore_guardrails": ignore_guardrails},
            allow_update_local=False,
        )

    @typechecked
    def update_default_version_mode(
        self, default_version_mode: Literal[tuple(DefaultVersionMode)]  # type: ignore[misc]
    ) -> None:
        """
        Sets the default version mode of a feature.

        By default, the feature default version mode is auto and the feature's version with the highest level of
        readiness is considered as the default version. In cases where multiple versions share the highest level of
        readiness, the most recent version is automatically chosen as the default.

        If the default version mode is set as manual, you can choose to manually set any version as the default version
        for the feature.

        Parameters
        ----------
        default_version_mode: Literal[tuple(DefaultVersionMode)]
            Feature default version mode.

        Examples
        --------

        >>> feature = catalog.get_feature("InvoiceCount_60days")
        >>> feature.update_default_version_mode("MANUAL")
        """
        self.feature_namespace.update(
            update_payload={"default_version_mode": DefaultVersionMode(default_version_mode).value},
            allow_update_local=False,
        )

    def as_default_version(self) -> None:
        """
        When a feature has its default version mode set to manual, this method designates the Feature object as the
        default version for that specific feature.

        Each feature is recognized by its name and can possess numerous versions, though only a single default
        version is allowed.

        The default version streamlines feature reuse by supplying the most suitable version when none is explicitly
        indicated. By default, the feature's default version mode is automatic, selecting the version with the highest
        readiness level as the default. If several versions share the same readiness level, the most recent one
        becomes the default.

        Examples
        --------

        >>> feature = catalog.get_feature("InvoiceCount_60days")
        >>> feature.update_default_version_mode(fb.DefaultVersionMode.MANUAL)
        >>> feature.as_default_version()
        """
        self.feature_namespace.update(
            update_payload={"default_feature_id": self.id},
            allow_update_local=False,
        )
        assert self.feature_namespace.default_feature_id == self.id

    @property
    def sql(self) -> str:
        """
        Get Feature SQL.

        Returns
        -------
        str
            Retrieved Feature SQL string.

        Raises
        ------
        RecordRetrievalException
            Failed to get feature SQL.
        """
        feature = self._get_pruned_feature_model()

        payload = FeatureSQL(
            graph=feature.graph,
            node_name=feature.node_name,
        )

        client = Configurations().get_client()
        response = client.post("/feature/sql", json=payload.json_dict())
        if response.status_code != HTTPStatus.OK:
            raise RecordRetrievalException(response)

        return cast(
            str,
            response.json(),
        )

    def validate_isin_operation(
        self, other: Union[FrozenSeries, Sequence[Union[bool, int, float, str]]]
    ) -> None:
        """
        Validates whether a feature is a lookup feature.

        Parameters
        ----------
        other: Union[FrozenSeries, Sequence[Union[bool, int, float, str]]]
            other
        """
        assert_is_lookup_feature(self.node_types_lineage)

    def isnull(self) -> Feature:
        """
        Returns a boolean Feature indicating whether each element is missing.

        Returns
        -------
        Feature
            Feature with boolean values

        Examples
        --------
        >>> feature = catalog.get_feature("InvoiceCount_60days")
        >>> new_feature = feature.isnull()
        """
        return super().isnull()

    def notnull(self) -> Feature:
        """
        Returns a boolean Feature indicating whether each element is not null.

        Returns
        -------
        Feature
            Feature with boolean values

        Examples
        --------
        >>> feature = catalog.get_feature("InvoiceCount_60days")
        >>> new_feature = feature.notnull()
        """
        return super().notnull()

    # descriptors
    list_versions: ClassVar[ClassInstanceMethodDescriptor] = ClassInstanceMethodDescriptor(
        class_method=_list_versions,
        instance_method=_list_versions_with_same_name,
    )<|MERGE_RESOLUTION|>--- conflicted
+++ resolved
@@ -723,32 +723,20 @@
             # feature definition and save the feature. The task is executed asynchronously. The feature definition is
             # validated before saving the feature.
             self._check_object_not_been_saved(conflict_resolution=conflict_resolution)
-<<<<<<< HEAD
-            cropped_graph, mapped_node_names = GlobalQueryGraph().crop(
-=======
             pruned_graph, node_name_map = GlobalQueryGraph().quick_prune(
->>>>>>> bab84947
                 target_node_names=[self.node_name]
             )
             feature_item = BatchFeatureItem(
                 id=self.id,
                 name=self.name,
-<<<<<<< HEAD
-                node_name=mapped_node_names[0],
-=======
                 node_name=node_name_map[self.node_name],
->>>>>>> bab84947
                 tabular_source=self.tabular_source,
             )
             try:
                 self.post_async_task(
                     route="/feature/batch",
                     payload=BatchFeatureCreatePayload(
-<<<<<<< HEAD
-                        graph=cropped_graph, features=[feature_item]
-=======
                         graph=pruned_graph, features=[feature_item]
->>>>>>> bab84947
                     ).json_dict(),
                     retrieve_result=False,
                     has_output_url=False,
