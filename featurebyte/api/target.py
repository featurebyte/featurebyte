"""
Target API object
"""
from __future__ import annotations

from typing import Any, List, Optional

<<<<<<< HEAD
from pydantic import Field, StrictStr
=======
from http import HTTPStatus

import pandas as pd
from pydantic import Field, StrictStr, root_validator
from typeguard import typechecked
>>>>>>> 279bc7bc

from featurebyte.api.api_object_util import ForeignKeyMapping
from featurebyte.api.entity import Entity
from featurebyte.api.feature_store import FeatureStore
from featurebyte.api.savable_api_object import SavableApiObject
from featurebyte.common.utils import dataframe_from_json, enforce_observation_set_row_order
from featurebyte.config import Configurations
from featurebyte.core.series import Series
from featurebyte.enum import DBVarType
from featurebyte.exception import RecordRetrievalException
from featurebyte.models.base import PydanticObjectId
from featurebyte.models.feature_store import FeatureStoreModel
from featurebyte.models.target import TargetModel
from featurebyte.query_graph.model.common_table import TabularSource
from featurebyte.schema.preview import FeatureOrTargetPreview
from featurebyte.schema.target import TargetUpdate


class Target(Series, SavableApiObject):
    """
    Target class used to represent a Target in FeatureByte.
    """

    internal_entity_ids: Optional[List[PydanticObjectId]] = Field(alias="entity_ids")
    internal_horizon: Optional[StrictStr] = Field(alias="horizon")
    internal_node_name: Optional[str] = Field(allow_mutation=False, alias="node_name")
    internal_dtype: DBVarType = Field(allow_mutation=False, alias="dtype")
    internal_tabular_source: TabularSource = Field(allow_mutation=False, alias="tabular_source")

    # pydantic instance variable (public)
    feature_store: FeatureStoreModel = Field(
        exclude=True,
        allow_mutation=False,
        description="Provides information about the feature store that the target is connected to.",
    )

    _route = "/target"
    _update_schema_class = TargetUpdate

    _list_schema = TargetModel
    _get_schema = TargetModel
    _list_fields = ["name", "entities"]
    _list_foreign_keys = [
        ForeignKeyMapping("entity_ids", Entity, "entities"),
    ]

    @root_validator(pre=True)
    @classmethod
    def _set_feature_store(cls, values: dict[str, Any]) -> dict[str, Any]:
        if "feature_store" not in values:
            tabular_source = values.get("tabular_source")
            if isinstance(tabular_source, dict):
                feature_store_id = TabularSource(**tabular_source).feature_store_id
                values["feature_store"] = FeatureStore.get_by_id(id=feature_store_id)
        return values

    def _get_init_params_from_object(self) -> dict[str, Any]:
        return {
            "feature_store": self.feature_store,
        }

    @property
    def entities(self) -> List[Entity]:
        """
        Returns a list of entities associated with this target.

        Returns
        -------
        List[Entity]
        """
        try:
            entity_ids = self.cached_model.entity_ids  # type: ignore[attr-defined]
        except RecordRetrievalException:
            entity_ids = self.internal_entity_ids
<<<<<<< HEAD
        return [Entity.get_by_id(entity_id) for entity_id in entity_ids]
=======
        return [Entity.get_by_id(entity_id) for entity_id in entity_ids]

    @property
    def horizon(self) -> Optional[str]:
        """
        Returns the horizon of this target.

        Returns
        -------
        Optional[str]
        """
        try:
            return self.cached_model.horizon
        except RecordRetrievalException:
            return self.internal_horizon

    def _get_pruned_target_model(self) -> TargetModel:
        """
        Get pruned model of target

        Returns
        -------
        FeatureModel
        """
        pruned_graph, mapped_node = self.extract_pruned_graph_and_node()
        target_dict = self.dict(by_alias=True)
        target_dict["graph"] = pruned_graph.dict()
        target_dict["node_name"] = mapped_node.name
        return TargetModel(**target_dict)

    @enforce_observation_set_row_order
    @typechecked
    def preview(
        self,
        observation_set: pd.DataFrame,
    ) -> pd.DataFrame:
        """
        Materializes a Target object using a small observation set of up to 50 rows.

        The small observation set should combine historical points-in-time and key values of the primary entity from
        the target. Associated serving entities can also be utilized.

        Parameters
        ----------
        observation_set : pd.DataFrame
            Observation set DataFrame which combines historical points-in-time and values of the target primary entity
            or its descendant (serving entities). The column containing the point-in-time values should be named
            `POINT_IN_TIME`, while the columns representing entity values should be named using accepted serving
            names for the entity.

        Returns
        -------
        pd.DataFrame
            Materialized target values.
            The returned DataFrame will have the same number of rows, and include all columns from the observation set.

            **Note**: `POINT_IN_TIME` values will be converted to UTC time.

        Raises
        ------
        RecordRetrievalException
            Failed to materialize feature preview.
        """
        target = self._get_pruned_target_model()
        graph = target.graph
        node_name = target.node_name
        assert node_name is not None
        payload = FeatureOrTargetPreview(
            feature_store_name=self.feature_store.name,
            graph=graph,
            node_name=node_name,
            point_in_time_and_serving_name_list=observation_set.to_dict(orient="records"),
        )

        client = Configurations().get_client()
        response = client.post(url="/target/preview", json=payload.json_dict())
        if response.status_code != HTTPStatus.OK:
            raise RecordRetrievalException(response)
        result = response.json()

        return dataframe_from_json(result)  # pylint: disable=no-member
>>>>>>> 279bc7bc
<|MERGE_RESOLUTION|>--- conflicted
+++ resolved
@@ -5,15 +5,11 @@
 
 from typing import Any, List, Optional
 
-<<<<<<< HEAD
-from pydantic import Field, StrictStr
-=======
 from http import HTTPStatus
 
 import pandas as pd
 from pydantic import Field, StrictStr, root_validator
 from typeguard import typechecked
->>>>>>> 279bc7bc
 
 from featurebyte.api.api_object_util import ForeignKeyMapping
 from featurebyte.api.entity import Entity
@@ -88,9 +84,6 @@
             entity_ids = self.cached_model.entity_ids  # type: ignore[attr-defined]
         except RecordRetrievalException:
             entity_ids = self.internal_entity_ids
-<<<<<<< HEAD
-        return [Entity.get_by_id(entity_id) for entity_id in entity_ids]
-=======
         return [Entity.get_by_id(entity_id) for entity_id in entity_ids]
 
     @property
@@ -171,5 +164,4 @@
             raise RecordRetrievalException(response)
         result = response.json()
 
-        return dataframe_from_json(result)  # pylint: disable=no-member
->>>>>>> 279bc7bc
+        return dataframe_from_json(result)  # pylint: disable=no-member