"""
FeatureListVersion class
"""
# pylint: disable=too-many-lines
from __future__ import annotations

from typing import (
    TYPE_CHECKING,
    Any,
    ClassVar,
    Dict,
    List,
    Literal,
    Optional,
    Sequence,
    Tuple,
    TypeVar,
    Union,
    cast,
)

import collections
from http import HTTPStatus

import pandas as pd
from alive_progress import alive_bar
from bson.objectid import ObjectId
from pydantic import Field, root_validator
from typeguard import typechecked

from featurebyte.api.api_object import PAGINATED_CALL_PAGE_SIZE, ApiObject, ForeignKeyMapping
from featurebyte.api.base_table import TableApiObject
from featurebyte.api.entity import Entity
from featurebyte.api.feature import Feature
from featurebyte.api.feature_group import BaseFeatureGroup, FeatureGroup
from featurebyte.api.feature_job import FeatureJobMixin, FeatureJobStatusResult
from featurebyte.api.feature_store import FeatureStore
from featurebyte.api.historical_feature_table import HistoricalFeatureTable
from featurebyte.api.observation_table import ObservationTable
from featurebyte.api.savable_api_object import DeletableApiObject, SavableApiObject
from featurebyte.common.descriptor import ClassInstanceMethodDescriptor
from featurebyte.common.doc_util import FBAutoDoc
from featurebyte.common.env_util import get_alive_bar_additional_params
from featurebyte.common.utils import (
    convert_to_list_of_strings,
    dataframe_to_arrow_bytes,
    enforce_observation_set_row_order,
)
from featurebyte.config import Configurations
from featurebyte.enum import ConflictResolution
from featurebyte.exception import (
    DuplicatedRecordException,
    RecordCreationException,
    RecordRetrievalException,
)
from featurebyte.feature_manager.model import ExtendedFeatureModel
from featurebyte.models.base import PydanticObjectId, VersionIdentifier, get_active_catalog_id
from featurebyte.models.feature import DefaultVersionMode
from featurebyte.models.feature_list import (
    FeatureListModel,
    FeatureListStatus,
    FeatureReadinessDistribution,
    FrozenFeatureListNamespaceModel,
)
from featurebyte.models.tile import TileSpec
from featurebyte.query_graph.graph import GlobalQueryGraph, QueryGraph
from featurebyte.query_graph.model.common_table import TabularSource
from featurebyte.schema.deployment import DeploymentCreate
<<<<<<< HEAD
from featurebyte.schema.feature import FeatureCreate
=======
from featurebyte.schema.feature import BatchFeatureCreate, BatchFeatureItem
>>>>>>> 86c5522e
from featurebyte.schema.feature_list import (
    FeatureListCreate,
    FeatureListCreateWithBatchFeatureCreation,
    FeatureListGetHistoricalFeatures,
    FeatureListUpdate,
    FeatureVersionInfo,
)
from featurebyte.schema.feature_list_namespace import (
    FeatureListNamespaceModelResponse,
    FeatureListNamespaceUpdate,
)
from featurebyte.schema.historical_feature_table import HistoricalFeatureTableCreate

if TYPE_CHECKING:
    from featurebyte.api.deployment import Deployment
else:
    Deployment = TypeVar("Deployment")


class FeatureListNamespace(FrozenFeatureListNamespaceModel, ApiObject):
    """
    FeatureListNamespace represents all the versions of the FeatureList that have the same FeatureList name.

    For example, a user might have created a FeatureList called "my feature list". That feature list might in turn
    contain 2 features:
    - feature_1,
    - feature_2

    The FeatureListNamespace object is primarily concerned with keeping track of version changes to the feature list,
    and not so much the version of the features within. This means that if a user creates a new version of "my feature
    list", the feature list namespace will contain a reference to the two versions. A simplified model would look like

      feature_list_namespace = ["my feature list_v1", "my feature list_v2"]

    Even if a user saves a new version of the feature in the feature list (eg. feature_1_v2), the
    feature_list_namespace will not change.
    """

    # class variable
    _route = "/feature_list_namespace"
    _update_schema_class = FeatureListNamespaceUpdate

    _list_schema = FeatureListNamespaceModelResponse
    _get_schema = FeatureListNamespaceModelResponse
    _list_fields = [
        "name",
        "num_feature",
        "status",
        "deployed",
        "readiness_frac",
        "online_frac",
        "tables",
        "entities",
        "primary_entities",
        "created_at",
    ]
    _list_foreign_keys = [
        ForeignKeyMapping("entity_ids", Entity, "entities"),
        ForeignKeyMapping("table_ids", TableApiObject, "tables"),
        ForeignKeyMapping("primary_entity_ids", Entity, "primary_entities"),
    ]

    @property
    def feature_list_ids(self) -> List[PydanticObjectId]:
        """
        List of feature list IDs from the same feature list namespace

        Returns
        -------
        List[PydanticObjectId]
        """
        return self.cached_model.feature_list_ids

    @property
    def deployed_feature_list_ids(self) -> List[PydanticObjectId]:
        """
        List of deployed feature list IDs from the same feature list namespace

        Returns
        -------
        List[PydanticObjectId]
        """
        return self.cached_model.deployed_feature_list_ids

    @property
    def readiness_distribution(self) -> FeatureReadinessDistribution:
        """
        Feature readiness distribution of the default feature list of this feature list namespace

        Returns
        -------
        FeatureReadinessDistribution
        """
        return self.cached_model.readiness_distribution

    @property
    def default_feature_list_id(self) -> PydanticObjectId:
        """
        Default feature list ID of this feature list namespace

        Returns
        -------
        PydanticObjectId
        """
        return self.cached_model.default_feature_list_id

    @property
    def default_version_mode(self) -> DefaultVersionMode:
        """
        Default feature list version mode of this feature list namespace

        Returns
        -------
        DefaultVersionMode
        """
        return self.cached_model.default_version_mode

    @property
    def status(self) -> FeatureListStatus:
        """
        Feature list status

        Returns
        -------
        FeatureListStatus

        Examples
        --------
        >>> feature_list = catalog.get_feature_list("invoice_feature_list")
        >>> feature_list.status
        'TEMPLATE'
        """
        return self.cached_model.status

    @classmethod
    def _post_process_list(cls, item_list: pd.DataFrame) -> pd.DataFrame:
        feature_lists = super()._post_process_list(item_list)

        # add information about default feature list version
        feature_list_versions = FeatureList.list_versions(include_id=True)
        feature_lists = feature_lists.merge(
            feature_list_versions[["id", "online_frac", "deployed"]].rename(
                columns={"id": "default_feature_list_id"}
            ),
            on="default_feature_list_id",
        )

        # replace id with default_feature_list_id
        feature_lists["id"] = feature_lists["default_feature_list_id"]

        feature_lists["num_feature"] = feature_lists.feature_namespace_ids.apply(len)
        feature_lists["readiness_frac"] = feature_lists.readiness_distribution.apply(
            lambda readiness_distribution: FeatureReadinessDistribution(
                __root__=readiness_distribution
            ).derive_production_ready_fraction()
        )
        return feature_lists

    @classmethod
    def list(
        cls,
        include_id: Optional[bool] = False,
        primary_entity: Optional[Union[str, List[str]]] = None,
        entity: Optional[str] = None,
        table: Optional[str] = None,
    ) -> pd.DataFrame:
        """
        List saved feature lists

        Parameters
        ----------
        include_id: Optional[bool]
            Whether to include id in the list
        primary_entity: Optional[Union[str, List[str]]]
            Name of entity used to filter results. If multiple entities are provided, the filtered results will
            contain feature lists that are associated with all the entities.
        entity: Optional[str]
            Name of entity used to filter results
        table: Optional[str]
            Name of table used to filter results

        Returns
        -------
        pd.DataFrame
            Table of feature lists
        """
        feature_lists = super().list(include_id=include_id)
        target_entities = convert_to_list_of_strings(primary_entity)
        if target_entities:
            feature_lists = feature_lists[
                feature_lists.primary_entities.apply(
                    lambda primary_entities: set(target_entities).issubset(primary_entities)
                )
            ]
        if entity:
            feature_lists = feature_lists[
                feature_lists.entities.apply(lambda entities: entity in entities)
            ]
        if table:
            feature_lists = feature_lists[
                feature_lists.tables.apply(lambda table_list: table in table_list)
            ]
        return feature_lists


# pylint: disable=too-many-public-methods
class FeatureList(BaseFeatureGroup, DeletableApiObject, SavableApiObject, FeatureJobMixin):
    """
    The FeatureList class is used as a constructor to create a FeatureList Object.

    A FeatureList object is added to the catalog only when explicitly saved.

    A Feature List is a collection of Feature Objects specifically designed to address a particular Use Case. The
    Feature List is initially used to gather historical feature values for EDA, training, or testing data for a Use
    Case. These values are then utilized to analyze features, train, and test models. Once a model is trained and
    validated, the Feature List can be deployed, and the feature values can be accessed through online serving for
    generating predictions.

    Before serving a feature list, you can verify its primary entity using the primary_entity attribute. If the
    features within the list relate to different primary entities, the feature list's primary entity is determined
    based on the relationships between the entities, with the lowest-level entity chosen as the primary entity. If
    there are no relationships between entities, the primary entity may become a tuple comprising those entities.

    For example, imagine a feature list that includes features related to a card, customer, and customer city. In
    this scenario, the primary entity is the card entity because it is a child of both the customer and customer
    city entities. However, if the feature list also contains features for a merchant and merchant city, the primary
    entity becomes a tuple of card and merchant.

    Examples
    --------
    Create a feature list with two features.

    >>> features = fb.FeatureList([
    ...   catalog.get_feature("InvoiceCount_60days"),
    ...   catalog.get_feature("InvoiceAmountAvg_60days"),
    ... ], name="My new feature list")
    """

    # documentation metadata
    __fbautodoc__ = FBAutoDoc(
        proxy_class="featurebyte.FeatureList",
        hide_keyword_only_params_in_class_docs=True,
    )

    # class variables
    _route = "/feature_list"
    _update_schema_class = FeatureListUpdate
    _list_schema = FeatureListModel
    _get_schema = FeatureListModel
    _list_fields = [
        "name",
        "version",
        "num_feature",
        "online_frac",
        "deployed",
        "created_at",
    ]

    # pydantic instance variable (internal use)
    internal_catalog_id: PydanticObjectId = Field(
        default_factory=get_active_catalog_id, alias="catalog_id"
    )
    internal_feature_ids: List[PydanticObjectId] = Field(alias="feature_ids", default_factory=list)

    @root_validator(pre=True)
    @classmethod
    def _initialize_feature_objects_and_items(cls, values: dict[str, Any]) -> dict[str, Any]:
        if "feature_ids" in values:
            # FeatureList object constructed in SDK will not have feature_ids attribute,
            # only the record retrieved from the persistent contains this attribute.
            # Use this check to decide whether to make API call to retrieve features.
            feature_id_to_object = {}
            id_value = values["_id"]
            feature_store_map: Dict[ObjectId, FeatureStore] = {}
            with alive_bar(
                total=len(values["feature_ids"]),
                title="Loading Feature(s)",
                **get_alive_bar_additional_params(),
            ) as progress_bar:
                for feature_dict in cls.iterate_api_object_using_paginated_routes(
                    route="/feature",
                    params={"feature_list_id": id_value, "page_size": PAGINATED_CALL_PAGE_SIZE},
                ):
                    # store the feature store retrieve result to reuse it if same feature store are called again
                    feature_store_id = TabularSource(
                        **feature_dict["tabular_source"]
                    ).feature_store_id
                    if feature_store_id not in feature_store_map:
                        feature_store_map[feature_store_id] = FeatureStore.get_by_id(
                            feature_store_id
                        )
                    feature_dict["feature_store"] = feature_store_map[feature_store_id]

                    # deserialize feature record into feature object
                    feature = Feature.from_persistent_object_dict(object_dict=feature_dict)
                    feature_id_to_object[str(feature.id)] = feature
                    progress_bar.text = feature.name
                    progress_bar()  # pylint: disable=not-callable

                # preserve the order of features
                items = []
                feature_objects = collections.OrderedDict()
                for feature_id in values["feature_ids"]:
                    feature = feature_id_to_object[str(feature_id)]
                    feature_objects[feature.name] = feature
                    items.append(feature)

            values["items"] = items
            values["feature_objects"] = feature_objects
        return values

    @root_validator
    @classmethod
    def _initialize_feature_list_parameters(cls, values: dict[str, Any]) -> dict[str, Any]:
        # set the following values if it is empty (used mainly by the SDK constructed feature list)
        # for the feature list constructed during serialization, following codes should be skipped
        features = list(values["feature_objects"].values())
        values["internal_feature_ids"] = [feature.id for feature in features]
        return values

    @typechecked
    def __init__(self, items: Sequence[Union[Feature, BaseFeatureGroup]], name: str, **kwargs: Any):
        super().__init__(items=items, name=name, **kwargs)

    @property
    def version(self) -> str:
        """
        Returns the version identifier of a FeatureList object.

        Returns
        -------
        str

        Examples
        --------
        >>> feature_list = catalog.get_feature_list("invoice_feature_list")
        >>> feature_list.version  # doctest: +SKIP
        'V230330'
        """
        return cast(FeatureListModel, self.cached_model).version.to_str()

    @property
    def catalog_id(self) -> ObjectId:
        """
        Returns the catalog ID that is associated with the FeatureList object.

        Returns
        -------
        ObjectId
            Catalog ID of the feature list.
        See Also
        --------
        - [Catalog](/reference/featurebyte.api.catalog.Catalog)
        """
        try:
            return cast(FeatureListModel, self.cached_model).catalog_id
        except RecordRetrievalException:
            return self.internal_catalog_id

    def _get_init_params_from_object(self) -> dict[str, Any]:
        return {"items": self.items}

    def _get_feature_tiles_specs(self) -> List[Tuple[str, List[TileSpec]]]:
        feature_tile_specs = []
        for feature in self.feature_objects.values():
            tile_specs = ExtendedFeatureModel(**feature.dict()).tile_specs
            if tile_specs:
                feature_tile_specs.append((str(feature.name), tile_specs))
        return feature_tile_specs

    @typechecked
    def get_feature_jobs_status(
        self,
        job_history_window: int = 1,
        job_duration_tolerance: int = 60,
    ) -> FeatureJobStatusResult:
        """
        Returns a report on the recent activity of scheduled feature jobs associated with a FeatureList object.

        The report includes recent runs for these jobs, whether they were successful, and the duration of the jobs.
        This provides a summary of the health of the feature, and whether online features are updated in a timely
        manner.

        Failed and late jobs can occur due to various reasons, including insufficient compute capacity. Check your
        data warehouse logs for more details on the errors. If the errors are due to insufficient compute capacity,
        you can consider upsizing your instances.

        Parameters
        ----------
        job_history_window: int
            History window in hours.
        job_duration_tolerance: int
            Maximum duration before job is considered later, in seconds.

        Returns
        -------
        FeatureJobStatusResult

        Examples
        --------
        >>> feature_list = catalog.get_feature_list("invoice_feature_list")
        >>> feature_list.get_feature_jobs_status()  # doctest: +SKIP
        """
        return super().get_feature_jobs_status(
            job_history_window=job_history_window, job_duration_tolerance=job_duration_tolerance
        )

    def info(self, verbose: bool = False) -> Dict[str, Any]:
        """
        Returns a dictionary that summarizes the essential information of an FeatureList object. The dictionary
        contains the following keys:

        - `name`: The name of the FeatureList object.
        - `created_at`: The timestamp indicating when the FeatureList object was created.
        - `updated_at`: The timestamp indicating when the FeatureList object was last updated.
        - `primary_entity`: Details about the primary entity of the FeatureList object.
        - `entities`: List of entities involved in the computation of the features contained in the FeatureList object.
        - `tables`: List of tables involved in the computation of the features contained in the FeatureList object.
        - `default_version_mode`: Indicates whether the default version mode is 'auto' or 'manual'.
        - `version_count`: The number of versions with the same feature list namespace.
        - `catalog_name`: The catalog name of the FeatureList object.
        - `status`: The status of the FeatureList object.
        - `feature_count`: The number of features contained in the FeatureList object.
        - `dtype_distribution`: The number of features per data type.
        - `deployed`: Indicates whether the FeatureList object is deployed
        - `serving_endpoint`: The URL for a deployed FeatureList for online serving of features.

        Some information is provided for both the FeatureList object and the default version with the same feature
        list namespace:

        - `version`: The version name.
        - `production_ready_fraction`: The percentage of features that are production-ready.
        - `default_feature_fraction`: The percentage of features that are default features.

        This method is only available for FeatureList objects that are saved in the catalog.

        Parameters
        ----------
        verbose: bool
            Control verbose level of the summary.

        Returns
        -------
        Dict[str, Any]
            Key-value mapping of properties of the object.

        Examples
        --------
        >>> feature_list = catalog.get_feature_list("invoice_feature_list")
        >>> info = feature_list.info()
        >>> del info["created_at"]
        >>> del info["updated_at"]
        >>> info  # doctest: +ELLIPSIS
        {
          'name': 'invoice_feature_list',
          'entities': [
            {
              'name': 'grocerycustomer',
              'serving_names': [
                'GROCERYCUSTOMERGUID'
              ],
              'catalog_name': 'grocery'
            }
          ],
          'primary_entity': [
            {
              'name': 'grocerycustomer',
              'serving_names': [
                'GROCERYCUSTOMERGUID'
              ],
              'catalog_name': 'grocery'
            }
          ],
          'tables': [
            {
              'name': 'GROCERYINVOICE',
              'status': 'PUBLIC_DRAFT',
              'catalog_name': 'grocery'
            }
          ],
          'default_version_mode': 'AUTO',
          'version_count': 3,
          'catalog_name': 'grocery',
          'dtype_distribution': [
            {
              'dtype': 'FLOAT',
              'count': 1
            }
          ],
          'default_feature_list_id': ...,
          'status': 'DRAFT',
          'feature_count': 1,
          'version': {
            'this': ...,
            'default': ...
          },
          'production_ready_fraction': {
            'this': 1.0,
            'default': 1.0
          },
          'default_feature_fraction': {
            'this': 1.0,
            'default': 1.0
          },
          'versions_info': None,
          'deployed': False
        }
        """
        return super().info(verbose)

    @property
    def feature_names(self) -> list[str]:
        """
        Returns a report on the recent activity of scheduled feature jobs associated with a FeatureList object.

        The report includes recent runs for these jobs, whether they were successful, and the duration of the jobs.
        This provides a summary of the health of the features of the feature list, and whether online features are
        updated in a timely manner.

        Failed and late jobs can occur due to various reasons, including insufficient compute capacity. Check your
        data warehouse logs for more details on the errors. If the errors are due to insufficient compute capacity,
        you can consider upsizing your instances.

        Returns
        -------
        list[str]
            List of feature names

        Examples
        --------
        >>> feature_list = catalog.get_feature_list("invoice_feature_list")
        >>> feature_list.feature_names
        ['InvoiceCount_60days']

        See Also
        --------
        - [FeatureGroup.feature_names](/reference/featurebyte.api.feature_group.FeatureGroup.feature_names/)
        """
        return super().feature_names

    @property
    def feature_ids(self) -> Sequence[ObjectId]:
        """
        Returns the unique identifier (ID) of the Feature objects associated with the FeatureList object.

        Returns
        -------
        Sequence[ObjectId]
        """
        try:
            return cast(FeatureListModel, self.cached_model).feature_ids
        except RecordRetrievalException:
            return self.internal_feature_ids

    @classmethod
    def _get_init_params(cls) -> dict[str, Any]:
        return {"items": []}

    @classmethod
    def get(cls, name: str, version: Optional[str] = None) -> FeatureList:
        """
        Retrieve the FeatureList from the persistent data store given the object's name, and version.

        This assumes that the object has been saved to the persistent data store. If the object has not been saved,
        an exception will be raised. To fix this, you should save the object first.

        Parameters
        ----------
        name: str
            Name of the FeatureList to retrieve.
        version: Optional[str]
            FeatureList version, if None, the default version will be returned.

        Returns
        -------
        FeatureList
            FeatureList object.

        Examples
        --------
        Get a FeatureList object that is already saved.

        >>> feature_list = catalog.get_feature_list("invoice_feature_list")
        """
        if version is None:
            feature_list_namespace = FeatureListNamespace.get(name=name)
            return cls.get_by_id(id=feature_list_namespace.default_feature_list_id)
        return cls._get(name=name, other_params={"version": version})

    def _get_create_payload(self) -> dict[str, Any]:
        feature_ids = [feature.id for feature in self.feature_objects.values()]
        data = FeatureListCreate(
            **{**self.dict(by_alias=True, exclude_none=True), "feature_ids": feature_ids}
        )
        return data.json_dict()

<<<<<<< HEAD
=======
    def _pre_save_operations(self, conflict_resolution: ConflictResolution = "raise") -> None:
        features = []
        for feat in self.feature_objects.values():
            if conflict_resolution == "retrieve":
                # If conflict_resolution is retrieve, we will retrieve the feature from the catalog based on the
                # feature name and update the feature object with the retrieved feature.
                feat_name = feat.name
                assert feat_name is not None
                try:
                    feat = Feature.get(name=feat_name)
                    self.feature_objects[feat_name] = feat
                except RecordRetrievalException:
                    features.append(feat)
            if conflict_resolution == "raise" and not feat.saved:
                features.append(feat)

        cropped_graph, mapped_node_names = GlobalQueryGraph().crop(
            target_node_names=[feat.node_name for feat in features]
        )
        batch_feature_items = []
        for feat, node_name in zip(features, mapped_node_names):
            batch_feature_items.append(
                BatchFeatureItem(
                    id=feat.id,
                    name=feat.name,
                    node_name=node_name,
                    tabular_source=feat.tabular_source,
                )
            )

        self.post_async_task(
            route="/feature/batch",
            payload=BatchFeatureCreate(
                graph=QueryGraph(**cropped_graph.dict(by_alias=True)), features=batch_feature_items
            ).json_dict(),
            retrieve_result=False,
            has_output_url=False,
        )

>>>>>>> 86c5522e
    def save(
        self, conflict_resolution: ConflictResolution = "raise", _id: Optional[ObjectId] = None
    ) -> None:
        """
        Adds a FeatureList object to the catalog.

        A conflict could be triggered when the object being saved has violated a uniqueness check at the catalog.
        If uniqueness is violated, you can either raise an error or retrieve the object with the same name, depending
        on the conflict resolution parameter passed in. The default behavior is to raise an error.

        Parameters
        ----------
        conflict_resolution: ConflictResolution
            "raise" raises error when we encounter a conflict error (default).
            "retrieve" handle conflict error by retrieving the object with the same name.
        _id: Optional[ObjectId]
            The object ID to be used when saving the object. If not provided, a new object ID will be generated.

        Raises
        ------
        DuplicatedRecordException
            When a record with the same key exists at the persistent data store.

        Examples
        --------
        >>> feature_list = fb.FeatureList([
        ...     catalog.get_feature("InvoiceCount_60days"),
        ...     catalog.get_feature("InvoiceAmountAvg_60days"),
        ... ], name="feature_lists_invoice_features")
        >>> feature_list.save()  # doctest: +SKIP
        """
        self._check_object_not_been_saved(conflict_resolution=conflict_resolution)

        feature_payloads = []
        for feat in self.feature_objects.values():
            feature_payloads.append(FeatureCreate(**feat.dict(by_alias=True)))

        assert self.name is not None, "FeatureList name cannot be None"
        feature_list_create = FeatureListCreateWithBatchFeatureCreation.create(
            name=self.name,
            features=feature_payloads,
            conflict_resolution=conflict_resolution,
            _id=self.id,
        )
        try:
            self.post_async_task(
                route="/feature_list/batch",
                payload=feature_list_create.json_dict(),
                retrieve_result=False,
                has_output_url=False,
            )
            object_dict = self._get_object_dict_by_id(id_value=feature_list_create.id)
        except DuplicatedRecordException as exc:
            traceback_message = exc.response.json()["traceback"]
            has_dup_exception = False
            if traceback_message:
                has_dup_exception = (
                    "featurebyte.exception.DuplicatedRecordException" in traceback_message
                )
            if conflict_resolution == "retrieve" and has_dup_exception:
                object_dict = self._get_object_dict_by_name(name=self.name)
            else:
                raise exc

        type(self).__init__(self, **object_dict, **self._get_init_params_from_object())

    def delete(self) -> None:
        """
        Deletes a FeatureList object from the persistent data store. A feature list can only be deleted from the
        persistent data store if:

        - the feature list status is DRAFT
        - the feature list is not a default feature list with manual version mode

        Examples
        --------
        >>> feature_list = catalog.get_feature_list("invoice_feature_list")
        >>> feature_list.delete()  # doctest: +SKIP
        """
        self._delete()

    @typechecked
    def drop(self, items: List[str]) -> FeatureGroup:
        """
        Drops feature(s) from the original FeatureList and returns a new FeatureGroup object.

        Parameters
        ----------
        items: List[str]
            List of feature names to be dropped

        Returns
        -------
        FeatureGroup
            FeatureGroup object containing remaining feature(s)

        Examples
        --------
        >>> feature_list = fb.FeatureList([
        ...     catalog.get_feature("InvoiceCount_60days"),
        ...     catalog.get_feature("InvoiceAmountAvg_60days"),
        ... ], name="feature_lists_invoice_features")
        >>> amount_only_feature_list = feature_list.drop(["InvoiceCount_60days"])
        """
        return super().drop(items=items)

    @property
    def saved(self) -> bool:
        """
        Returns whether the FeatureList object is saved and added to the catalog.

        Returns
        -------
        bool
        """
        return super().saved

    @typechecked
    def preview(
        self,
        observation_set: pd.DataFrame,
    ) -> Optional[pd.DataFrame]:
        """
        Materializes a FeatureList using a small observation set of up to 50 rows. Unlike compute_historical_features,
        this method does not store partial aggregations (tiles) to speed up future computation. Instead, it computes
        the features on the fly, and should be used only for small observation sets for debugging or prototyping
        unsaved features.

        The small observation set should combine historical points-in-time and key values of the primary entity from
        the feature list. Associated serving entities can also be utilized.

        Parameters
        ----------
        observation_set : pd.DataFrame
            Observation set DataFrame which combines historical points-in-time and values of the feature primary entity
            or its descendant (serving entities). The column containing the point-in-time values should be named
            `POINT_IN_TIME`, while the columns representing entity values should be named using accepted serving
            names for the entity.

        Returns
        -------
        pd.DataFrame
            Materialized feature values.
            The returned DataFrame will have the same number of rows, and include all columns from the observation set.

            **Note**: `POINT_IN_TIME` values will be converted to UTC time.

        Examples
        --------
        Create a feature list with two features.

        >>> features = fb.FeatureList([
        ...    catalog.get_feature("InvoiceCount_60days"),
        ...    catalog.get_feature("InvoiceAmountAvg_60days"),
        ... ], name="My new feature list")


        Prepare observation set with POINT_IN_TIME and serving names columns.

        >>> observation_set = pd.DataFrame({
        ...    "POINT_IN_TIME": ["2022-06-01 00:00:00", "2022-06-02 00:00:00"],
        ...    "GROCERYCUSTOMERGUID": [
        ...      "a2828c3b-036c-4e2e-9bd6-30c9ee9a20e3",
        ...      "ac479f28-e0ff-41a4-8e60-8678e670e80b",
        ...    ],
        ... })


        Preview the feature list with a small observation set.

        >>> features.preview(observation_set)
            POINT_IN_TIME  GROCERYCUSTOMERGUID                   InvoiceCount_60days  InvoiceAmountAvg_60days
        0   2022-06-01     a2828c3b-036c-4e2e-9bd6-30c9ee9a20e3  10.0                 7.938
        1   2022-06-02     ac479f28-e0ff-41a4-8e60-8678e670e80b  6.0                  9.870
        """
        return super().preview(observation_set=observation_set)

    @property
    def feature_list_namespace(self) -> FeatureListNamespace:
        """
        FeatureListNamespace object of current feature list

        Returns
        -------
        FeatureListNamespace
        """
        feature_list_namespace_id = cast(
            FeatureListModel, self.cached_model
        ).feature_list_namespace_id
        return FeatureListNamespace.get_by_id(id=feature_list_namespace_id)

    @property
    def online_enabled_feature_ids(self) -> List[PydanticObjectId]:
        """
        List of online enabled feature IDs of this feature list

        Returns
        -------
        List[PydanticObjectId]
        """
        try:
            return self.cached_model.online_enabled_feature_ids
        except RecordRetrievalException:
            return sorted(
                feature.id for feature in self.feature_objects.values() if feature.online_enabled
            )

    @property
    def readiness_distribution(self) -> FeatureReadinessDistribution:
        """
        Feature readiness distribution of this feature list

        Returns
        -------
        FeatureReadinessDistribution
        """
        try:
            return self.cached_model.readiness_distribution
        except RecordRetrievalException:
            return FeatureListModel.derive_readiness_distribution(
                list(self.feature_objects.values())  # type: ignore
            )

    @property
    def production_ready_fraction(self) -> float:
        """
        Retrieve fraction of production ready features in the feature list

        Returns
        -------
        Fraction of production ready feature

        See Also
        --------
        - [FeatureList.info](/reference/featurebyte.api.feature_list.FeatureList.info/)
        """
        return self.readiness_distribution.derive_production_ready_fraction()

    @property
    def default_feature_fraction(self) -> float:
        """
        Retrieve fraction of default features in the feature list

        Returns
        -------
        Fraction of default feature

        See Also
        --------
        - [Feature.info](/reference/featurebyte.api.feature.Feature.info/)
        - [Feature.is_default](/reference/featurebyte.api.feature.Feature.is_default/)
        - [FeatureList.info](/reference/featurebyte.api.feature_list.FeatureList.info/)
        """
        namespace_info = self.feature_list_namespace.info()
        default_feat_ids = set(namespace_info["default_feature_ids"])
        default_feat_count = 0
        for feat_id in self.feature_ids:
            if str(feat_id) in default_feat_ids:
                default_feat_count += 1
        return default_feat_count / len(self.feature_ids)

    @property
    def deployed(self) -> bool:
        """
        Whether this feature list is deployed or not

        Returns
        -------
        bool
        """
        try:
            return self.cached_model.deployed
        except RecordRetrievalException:
            return False

    @property
    def is_default(self) -> bool:
        """
        Check whether current feature list is the default one or not

        Returns
        -------
        bool
        """
        return self.id == self.feature_list_namespace.default_feature_list_id

    @property
    def default_version_mode(self) -> DefaultVersionMode:
        """
        Retrieve default version mode of current feature list namespace

        Returns
        -------
        DefaultVersionMode
        """
        return self.feature_list_namespace.default_version_mode

    @property
    def status(self) -> FeatureListStatus:
        """
        Retrieve feature list status at persistent

        Returns
        -------
        Feature list status
        """
        return self.feature_list_namespace.status

    @classmethod
    def _post_process_list(cls, item_list: pd.DataFrame) -> pd.DataFrame:
        feature_lists = super()._post_process_list(item_list)
        feature_lists["version"] = feature_lists["version"].apply(
            lambda version_dict: VersionIdentifier(**version_dict).to_str()
        )
        feature_lists["num_feature"] = feature_lists.feature_ids.apply(len)
        feature_lists["online_frac"] = (
            feature_lists.online_enabled_feature_ids.apply(len) / feature_lists["num_feature"]
        )
        return feature_lists

    @classmethod
    def _list_versions(cls, include_id: Optional[bool] = True) -> pd.DataFrame:
        """
        Returns a DataFrame that presents a summary of the feature list versions belonging to the namespace of the
        FeatureList object. The DataFrame contains multiple attributes of the feature list versions, such as their
        versions names, deployment states, creation dates and the percentage of their features that are
        production_ready.

        Parameters
        ----------
        include_id: Optional[bool]
            Whether to include FeatureList object id in the output table.

        Returns
        -------
        pd.DataFrame
            Table of feature lists

        Examples
        --------
        List saved FeatureList versions (calling from FeatureList class):

        >>> FeatureList.list_versions()  # doctest: +SKIP
                           name  num_feature  online_frac  deployed              created_at
        0  invoice_feature_list            1          0.0     False 2023-03-24 05:05:24.875

        List FeatureList versions with the same name (calling from FeatureList object):

        >>> feature_list = catalog.get_feature_list("invoice_feature_list") # doctest: +SKIP
        >>> feature_list.list_versions()  # doctest: +SKIP
                           name  num_feature  online_frac  deployed              created_at
        0  invoice_feature_list            1          0.0     False 2023-03-24 01:53:51.515

        See Also
        --------
        - [FeatureList.list_features](/reference/featurebyte.api.feature_list.FeatureList.list_features/)
        """
        return super().list(include_id=include_id)

    def _list_versions_with_same_name(self, include_id: bool = True) -> pd.DataFrame:
        """
        List feature list versions with the same name

        Parameters
        ----------
        include_id: bool
            Whether to include id in the list

        Returns
        -------
        pd.DataFrame
            Table of features with the same name

        Examples
        --------
        >>> feature_list = catalog.get_feature_list("invoice_feature_list")
        >>> feature_list.list_versions()  # doctest: +SKIP
                           name  online_frac  deployed              created_at  is_default
        0  invoice_feature_list          0.0     False 2023-03-24 01:53:51.515        True
        """
        output = self._list(include_id=True, params={"name": self.name})
        default_feature_list_id = self.feature_list_namespace.default_feature_list_id
        output["is_default"] = output["id"] == default_feature_list_id
        exclude_cols = {"num_feature"}
        if not include_id:
            exclude_cols.add("id")
        return output[[col for col in output.columns if col not in exclude_cols]]

    @classmethod
    def list(
        cls,
        include_id: Optional[bool] = False,
        primary_entity: Optional[Union[str, List[str]]] = None,
        entity: Optional[str] = None,
        table: Optional[str] = None,
    ) -> pd.DataFrame:
        """
        List saved feature lists

        Parameters
        ----------
        include_id: Optional[bool]
            Whether to include id in the list
        primary_entity: Optional[Union[str, List[str]]] = None,
            Name of entity used to filter results. If multiple entities are provided, the filtered results will
            contain feature lists that are associated with all the entities.
        entity: Optional[str]
            Name of entity used to filter results
        table: Optional[str]
            Name of table used to filter results

        Returns
        -------
        pd.DataFrame
            Table of feature lists
        """
        return FeatureListNamespace.list(
            include_id=include_id, primary_entity=primary_entity, entity=entity, table=table
        )

    def list_features(self) -> pd.DataFrame:
        """
        Returns a DataFrame that contains various attributes of the features in a Feature List object, such as their
        names, versions, types, corresponding tables, related entities, creation dates, states of readiness and
        online availability.

        Returns
        -------
        pd.DataFrame
            Table of features in this feature list.

        Examples
        --------
        >>> feature_list = catalog.get_feature_list("invoice_feature_list")
        >>> display_columns = ["name", "version", "dtype", "primary_tables", "primary_entities"]
        >>> feature_list.list_features().sort_values("created_at")[display_columns]  # doctest: +SKIP
                          name  version  dtype    primary_tables   primary_entities
        0  InvoiceCount_60days  V230330  FLOAT  [GROCERYINVOICE]  [grocerycustomer]

        See Also
        --------
        - [FeatureList.list_versions](/reference/featurebyte.api.feature_list.FeatureList.list_versions/)
        """
        return Feature.list_versions(feature_list_id=self.id)

    @typechecked
    def get_historical_features_sql(
        self,
        observation_set: pd.DataFrame,
        serving_names_mapping: Optional[Dict[str, str]] = None,
    ) -> str:
        """
        Retrieve partial SQL statements used to retrieved historical features (for debugging / understanding purposes).

        Parameters
        ----------
        observation_set : pd.DataFrame
            Observation set DataFrame, which should contain the `POINT_IN_TIME` column,
            as well as columns with serving names for all entities used by features in the feature list.
        serving_names_mapping : Optional[Dict[str, str]]
            Optional serving names mapping if the training events table has different serving name
            columns than those defined in Entities. Mapping from original serving name to new
            serving name.

        Returns
        -------
        str
            Partial SQL statements used to retrieved historical features.

        Raises
        ------
        RecordRetrievalException
            Get historical features request failed.
        """
        payload = FeatureListGetHistoricalFeatures(
            feature_list_id=self.id,
            feature_clusters=self._get_feature_clusters(),
            serving_names_mapping=serving_names_mapping,
        )

        client = Configurations().get_client()
        response = client.post(
            "/feature_list/historical_features_sql",
            data={"payload": payload.json()},
            files={"observation_set": dataframe_to_arrow_bytes(observation_set)},
        )
        if response.status_code != HTTPStatus.OK:
            raise RecordRetrievalException(response)

        return cast(
            str,
            response.json(),
        )

    @enforce_observation_set_row_order
    @typechecked
    def compute_historical_features(
        self,
        observation_set: pd.DataFrame,
        serving_names_mapping: Optional[Dict[str, str]] = None,
    ) -> pd.DataFrame:
        """
        Returns a DataFrame with feature values for analysis, model training, or evaluation. The historical features
        request data consists of an observation set that combines historical points-in-time and key values of the
        primary entity from the feature list.

        Associated serving entities can also be utilized.

        Initial computation might take more time, but following calls will be faster due to pre-computed and saved
        partially aggregated data (tiles).

        A training data observation set should typically meet the following criteria:

        * be collected from a time period that does not start until after the earliest data availability timestamp plus
        longest time window in the features
        * be collected from a time period that ends before the latest data timestamp less the time window of the target
        value
        * uses points in time that align with the anticipated timing of the use case inference, whether it's based on a
        regular schedule, triggered by an event, or any other timing mechanism.
        * does not have duplicate rows
        * has for the same entity, key points in time that have time intervals greater than the horizon of the target to
        avoid leakage.

        Parameters
        ----------
        observation_set : pd.DataFrame
            Observation set DataFrame or ObservationTable object, which combines historical points-in-time and values
            of the feature primary entity or its descendant (serving entities). The column containing the point-in-time
            values should be named `POINT_IN_TIME`, while the columns representing entity values should be named using
            accepted serving names for the entity.
        serving_names_mapping : Optional[Dict[str, str]]
            Optional serving names mapping if the training events table has different serving name columns than those
            defined in Entities, mapping from original serving name to new name.

        Returns
        -------
        pd.DataFrame
            Materialized historical features.

            **Note**: `POINT_IN_TIME` values will be converted to UTC time.

        Examples
        --------
        Create a feature list with two features.
        >>> feature_list = fb.FeatureList([
        ...     catalog.get_feature("InvoiceCount_60days"),
        ...     catalog.get_feature("InvoiceAmountAvg_60days"),
        ... ], name="InvoiceFeatures")

        Prepare observation set with POINT_IN_TIME and serving names columns.
        >>> observation_set = pd.DataFrame({
        ...     "POINT_IN_TIME": pd.date_range(start="2022-04-15", end="2022-04-30", freq="2D"),
        ...     "GROCERYCUSTOMERGUID": ["a2828c3b-036c-4e2e-9bd6-30c9ee9a20e3"] * 8,
        ... })

        Retrieve materialized historical features.
        >>> feature_list.compute_historical_features(observation_set)
          POINT_IN_TIME                   GROCERYCUSTOMERGUID  InvoiceCount_60days  InvoiceAmountAvg_60days
        0    2022-04-15  a2828c3b-036c-4e2e-9bd6-30c9ee9a20e3                  9.0                10.223333
        1    2022-04-17  a2828c3b-036c-4e2e-9bd6-30c9ee9a20e3                  9.0                10.223333
        2    2022-04-19  a2828c3b-036c-4e2e-9bd6-30c9ee9a20e3                  9.0                10.223333
        3    2022-04-21  a2828c3b-036c-4e2e-9bd6-30c9ee9a20e3                 10.0                 9.799000
        4    2022-04-23  a2828c3b-036c-4e2e-9bd6-30c9ee9a20e3                 10.0                 9.799000
        5    2022-04-25  a2828c3b-036c-4e2e-9bd6-30c9ee9a20e3                  9.0                 9.034444
        6    2022-04-27  a2828c3b-036c-4e2e-9bd6-30c9ee9a20e3                 10.0                 9.715000
        7    2022-04-29  a2828c3b-036c-4e2e-9bd6-30c9ee9a20e3                 10.0                 9.715000


        Retrieve materialized historical features with serving names mapping.
        >>> historical_features = feature_list.compute_historical_features(  # doctest: +SKIP
        ...   observation_set=observation_set,
        ...   serving_names_mapping={"GROCERYCUSTOMERGUID": "CUSTOMERGUID"}
        ... )

        See Also
        --------
        - [FeatureGroup.preview](/reference/featurebyte.api.feature_group.FeatureGroup.preview/):
          Preview feature group.
        - [Feature.preview](/reference/featurebyte.api.feature.Feature.preview/):
          Preview feature group.
        """
        temp_historical_feature_table_name = f"__TEMPORARY_HISTORICAL_FEATURE_TABLE_{ObjectId()}"
        temp_historical_feature_table = self.compute_historical_feature_table(
            observation_table=observation_set,
            historical_feature_table_name=temp_historical_feature_table_name,
            serving_names_mapping=serving_names_mapping,
        )
        try:
            return temp_historical_feature_table.to_pandas()
        finally:
            temp_historical_feature_table.delete()

    @typechecked
    def compute_historical_feature_table(
        self,
        observation_table: Union[ObservationTable, pd.DataFrame],
        historical_feature_table_name: str,
        serving_names_mapping: Optional[Dict[str, str]] = None,
    ) -> HistoricalFeatureTable:
        """
        Materialize feature list using an observation table asynchronously. The historical features
        will be materialized into a historical feature table.

        Parameters
        ----------
        observation_table: Union[ObservationTable, pd.DataFrame]
            Observation set with `POINT_IN_TIME` and serving names columns. This can be either an
            ObservationTable of a pandas DataFrame.
        historical_feature_table_name: str
            Name of the historical feature table to be created
        serving_names_mapping : Optional[Dict[str, str]]
            Optional serving names mapping if the training events table has different serving name

        Returns
        -------
        HistoricalFeatureTable

        Examples
        --------
        >>> # Get the desired observation table
        >>> observation_table = catalog.get_observation_table(<observation_table_name>)  # doctest: +SKIP
        >>> # Get the desired feature list
        >>> my_feature_list = catalog.get_feature_list(<feature_list_name>)  # doctest: +SKIP
        >>> # Decide the name of the historical feature table
        >>> training_table_name = (  # doctest: +SKIP
        ...   '2y Features for Customer Purchase next 2w '
        ...   'up to end 22 with Improved Feature List'
        ... )
        >>> # Compute the historical feature table
        >>> training_table = my_feature_list.compute_historical_feature_table(  # doctest: +SKIP
        ...   observation_table=observation_table,
        ...   historical_feature_table_name=training_table_name
        ...   serving_names_mapping={"GROCERYCUSTOMERGUID": "CUSTOMERGUID"}
        ... )
        """
        featurelist_get_historical_features = FeatureListGetHistoricalFeatures(
            feature_list_id=self.id,
            feature_clusters=self._get_feature_clusters(),
            serving_names_mapping=serving_names_mapping,
        )
        feature_store_id = featurelist_get_historical_features.feature_clusters[0].feature_store_id
        feature_table_create_params = HistoricalFeatureTableCreate(
            name=historical_feature_table_name,
            observation_table_id=(
                observation_table.id if isinstance(observation_table, ObservationTable) else None
            ),
            feature_store_id=feature_store_id,
            featurelist_get_historical_features=featurelist_get_historical_features,
        )
        if isinstance(observation_table, ObservationTable):
            files = None
        else:
            assert isinstance(observation_table, pd.DataFrame)
            files = {"observation_set": dataframe_to_arrow_bytes(observation_table)}
        historical_feature_table_doc = self.post_async_task(
            route="/historical_feature_table",
            payload={"payload": feature_table_create_params.json()},
            is_payload_json=False,
            files=files,
        )
        return HistoricalFeatureTable.get_by_id(historical_feature_table_doc["_id"])

    @typechecked
    def create_new_version(
        self, features: Optional[List[FeatureVersionInfo]] = None
    ) -> FeatureList:
        """
        Creates a new feature version from a FeatureList object. The current default version of the features within the
        feature list is employed to create the new version, except when specific versions are indicated by the
        feature's parameter.

        Parameters
        ----------
        features: Optional[List[FeatureVersionInfo]]
            List specific feature versions that must be used in the new FeatureList object instead of the default
            version. Each feature version in the list is defined by using the FeatureVersionInfo constructor that
            takes as input the feature name and the version.

        Returns
        -------
        FeatureList
            Newly created feature list with the specified features or the latest default versions of features.

        Raises
        ------
        RecordCreationException
            When failed to save a new version, e.g. when the created feature list is exactly the same as the current
            one. Another reason could be that the specified feature in `features` parameter does not exist.

        Examples
        --------
        Retrieve feature list & check its features.

        >>> feature_list = catalog.get_feature_list("invoice_feature_list")
        >>> feature_list.list_features()[["name", "version"]]  # doctest: +SKIP
                          name  version
        0  InvoiceCount_60days  V230330

        Create a new feature by specifying the table name and feature job settings. Then set the newly created
        feature as default.

        >>> current_feature = feature_list["InvoiceCount_60days"]
        >>> new_feature = current_feature.create_new_version(
        ...   table_feature_job_settings=[
        ...     fb.TableFeatureJobSetting(
        ...       table_name="GROCERYINVOICE",
        ...       feature_job_setting=fb.FeatureJobSetting(
        ...         blind_spot="60s",
        ...         frequency="3600s",
        ...         time_modulo_frequency="90s",
        ...       )
        ...     )
        ...   ]
        ... )
        >>> current_feature.update_readiness("DEPRECATED")
        >>> new_feature.update_default_version_mode("MANUAL")
        >>> new_feature.as_default_version()
        >>> new_feature.is_default is True and current_feature.is_default is False
        True

        Create new version of feature list without specifying feature (uses the current default versions of feature).

        >>> new_feature_list = feature_list.create_new_version()
        >>> new_feature_list.list_features()[["name", "version"]]  # doctest: +SKIP
                          name    version
        0  InvoiceCount_60days  V230330_1

        Create new version of feature list by specifying feature:

        >>> new_feature_list = feature_list.create_new_version(
        ...   features=[fb.FeatureVersionInfo(name="InvoiceCount_60days", version=new_feature.version)]
        ... )

        Reset the default version mode of the feature to make original feature as default. Create a new version
        of feature list using original feature list should throw an error due to no change in feature list is detected.

        >>> current_feature.update_readiness("PRODUCTION_READY")
        >>> current_feature.update_default_version_mode("AUTO")
        >>> current_feature.is_default
        True
        >>> feature_list.create_new_version()  # doctest: +ELLIPSIS
        Traceback (most recent call last):
        ...
        RecordCreationException: No change detected on the new feature list version.

        See Also
        --------
        - [Feature.create_new_version](/reference/featurebyte.api.feature.Feature.create_new_version/):
        - [Feature.as_default_version](/reference/featurebyte.api.feature.Feature.as_default_version/):
        - [Feature.update_default_version_mode](/reference/featurebyte.api.feature.Feature.update_default_version_mode/):
        - [FeatureList.list_features](/reference/featurebyte.api.feature_list.FeatureList.list_features/):

        """
        client = Configurations().get_client()
        response = client.post(
            url=self._route,
            json={
                "source_feature_list_id": str(self.id),
                "features": [feature.dict() for feature in features] if features else [],
            },
        )
        if response.status_code != HTTPStatus.CREATED:
            raise RecordCreationException(response=response)
        return FeatureList(**response.json(), **self._get_init_params())

    @typechecked
    def update_status(
        self, status: Literal[tuple(FeatureListStatus)]  # type: ignore[misc]
    ) -> None:
        """
        A FeatureList can have one of five statuses:

        "DEPLOYED": Assigned to FeatureLists with at least one active version online.
        "TEMPLATE": For FeatureLists serving as reference templates or safe starting points.
        "PUBLIC DRAFT": For FeatureLists shared for feedback purposes.
        "DRAFT": For FeatureLists in the prototype stage.
        "DEPRECATED": For outdated or unneeded FeatureLists.

        Automatic status changes:
        - New FeatureLists are assigned the "DRAFT" status.
        - The "DEPLOYED" status is applied when at least one version is deployed.
        - If deployment is disabled for all versions, the FeatureList becomes a "PUBLIC_DRAFT".

        Additional guidelines:
        - Before making a FeatureList a "TEMPLATE", add a description and ensure all features are "production ready".
        - Only "DRAFT" FeatureLists can be deleted;
        - A FeatureList cannot be reverted to a "DRAFT" status.

        Parameters
        ----------
        status: Literal[tuple(FeatureListStatus)]
            Desired feature list status.

        Examples
        --------
        >>> feature_list = catalog.get_feature_list("invoice_feature_list")
        >>> feature_list.update_status(fb.FeatureListStatus.TEMPLATE)
        """
        self.feature_list_namespace.update(
            update_payload={"status": str(status)}, allow_update_local=False
        )

    @typechecked
    def update_default_version_mode(
        self, default_version_mode: Literal[tuple(DefaultVersionMode)]  # type: ignore[misc]
    ) -> None:
        """
        Sets the default version mode of a feature list.

        By default, the feature list's default version mode is automatic, selecting the version with the highest
        percentage of production ready features. If several versions share the same readiness level, the most recent
        one becomes the default.

        If the default version mode is set as manual, you can choose to manually set any version as the default
        version for the feature list.

        Parameters
        ----------
        default_version_mode: Literal[tuple(DefaultVersionMode)]
            Feature list default version mode

        Examples
        --------
        >>> feature_list = catalog.get_feature_list_by_id(<FeatureList_Object_ID>)  # doctest: +SKIP
        >>> feature_list.update_default_version_mode(DefaultVersionMode.MANUAL)  # doctest: +SKIP

        See Also
        --------
        - [FeatureList.create_new_version](/reference/featurebyte.api.feature_list.FeatureList.create_new_version/)
        - [FeatureList.as_default_version](/reference/featurebyte.api.feature_list.FeatureList.as_default_version/)
        """
        self.feature_list_namespace.update(
            update_payload={"default_version_mode": DefaultVersionMode(default_version_mode).value},
            allow_update_local=False,
        )

    def as_default_version(self) -> None:
        """
        When a feature list has its default version mode set to manual, this method designates the FeatureList
        object as the default version for that specific feature list.

        Each feature list is recognized by its name and can possess numerous versions, though only a single default
        version is allowed.

        The default version streamlines feature list reuse by supplying the most suitable version when none is
        explicitly indicated. By default, the feature list's default version mode is automatic, selecting the version
        with the highest percentage of production ready features. If several versions share the same readiness level,
        the most recent one becomes the default."

        Examples
        --------
        >>> feature_list = catalog.get_feature_list_by_id(<FeatureList_Object_ID>)  # doctest: +SKIP
        >>> feature_list.update_default_version_mode(DefaultVersionMode.MANUAL)  # doctest: +SKIP
        >>> feature_list.as_default_version()  # doctest: +SKIP

        See Also
        --------
        - [FeatureList.create_new_version](/reference/featurebyte.api.feature_list.FeatureList.create_new_version/)
        - [FeatureList.update_default_version_mode](/reference/featurebyte.api.feature_list.FeatureList.update_default_version_mode/)
        """
        self.feature_list_namespace.update(
            update_payload={"default_feature_list_id": self.id}, allow_update_local=False
        )
        assert self.feature_list_namespace.default_feature_list_id == self.id

    @typechecked
    def deploy(
        self,
        deployment_name: Optional[str] = None,
        make_production_ready: bool = False,
        ignore_guardrails: bool = False,
    ) -> Deployment:
        """
        Create a deployment of a feature list. With a deployment, you can serve the feature list in production by
        either online or batch serving.

        This triggers the orchestration of the feature materialization into the online feature store. A feature list
        is deployed without creating separate pipelines or using different tools.

        Deployment can be disabled at any time if the serving of the feature list is not needed anymore. Unlike the
        log and wait approach adopted by some feature stores, disabling the deployment of a feature list doesn’t
        affect the serving of its historical requests.

        Parameters
        ----------
        deployment_name: Optional[str]
            Name of the deployment, if not provided, the name will be generated automatically.
        make_production_ready: bool
            Whether to convert the feature to production ready if it is not production ready.
        ignore_guardrails: bool
            Whether to ignore guardrails when trying to promote features in the list to production ready status.

        Returns
        -------
        Deployment
            Deployment object of the feature list. The created deployment is disabled by default.

        Examples
        --------
        >>> feature_list = catalog.get_feature_list("invoice_feature_list")
        >>> deployment = feature_list.deploy(  # doctest: +SKIP
        ...   deployment_name="new deploy",
        ...   make_production_ready=True,
        ... )

        See Also
        --------
        - [Deployment.get_online_serving_code](/reference/featurebyte.api.deployment.Deployment.get_online_serving_code/)
        """
        self.update(
            update_payload={
                "make_production_ready": make_production_ready,
                "ignore_guardrails": ignore_guardrails,
            },
            allow_update_local=False,
        )
        deployment_payload = DeploymentCreate(name=deployment_name, feature_list_id=self.id)
        output = self.post_async_task(
            route="/deployment",
            payload=deployment_payload.json_dict(),
        )

        from featurebyte.api.deployment import Deployment  # pylint: disable=import-outside-toplevel

        return Deployment.get_by_id(ObjectId(output["_id"]))

    # descriptors
    list_versions: ClassVar[ClassInstanceMethodDescriptor] = ClassInstanceMethodDescriptor(
        class_method=_list_versions,
        instance_method=_list_versions_with_same_name,
    )<|MERGE_RESOLUTION|>--- conflicted
+++ resolved
@@ -66,11 +66,7 @@
 from featurebyte.query_graph.graph import GlobalQueryGraph, QueryGraph
 from featurebyte.query_graph.model.common_table import TabularSource
 from featurebyte.schema.deployment import DeploymentCreate
-<<<<<<< HEAD
-from featurebyte.schema.feature import FeatureCreate
-=======
-from featurebyte.schema.feature import BatchFeatureCreate, BatchFeatureItem
->>>>>>> 86c5522e
+from featurebyte.schema.feature import BatchFeatureItem
 from featurebyte.schema.feature_list import (
     FeatureListCreate,
     FeatureListCreateWithBatchFeatureCreation,
@@ -667,29 +663,44 @@
         )
         return data.json_dict()
 
-<<<<<<< HEAD
-=======
-    def _pre_save_operations(self, conflict_resolution: ConflictResolution = "raise") -> None:
-        features = []
-        for feat in self.feature_objects.values():
-            if conflict_resolution == "retrieve":
-                # If conflict_resolution is retrieve, we will retrieve the feature from the catalog based on the
-                # feature name and update the feature object with the retrieved feature.
-                feat_name = feat.name
-                assert feat_name is not None
-                try:
-                    feat = Feature.get(name=feat_name)
-                    self.feature_objects[feat_name] = feat
-                except RecordRetrievalException:
-                    features.append(feat)
-            if conflict_resolution == "raise" and not feat.saved:
-                features.append(feat)
+    def save(
+        self, conflict_resolution: ConflictResolution = "raise", _id: Optional[ObjectId] = None
+    ) -> None:
+        """
+        Adds a FeatureList object to the catalog.
+
+        A conflict could be triggered when the object being saved has violated a uniqueness check at the catalog.
+        If uniqueness is violated, you can either raise an error or retrieve the object with the same name, depending
+        on the conflict resolution parameter passed in. The default behavior is to raise an error.
+
+        Parameters
+        ----------
+        conflict_resolution: ConflictResolution
+            "raise" raises error when we encounter a conflict error (default).
+            "retrieve" handle conflict error by retrieving the object with the same name.
+        _id: Optional[ObjectId]
+            The object ID to be used when saving the object. If not provided, a new object ID will be generated.
+
+        Raises
+        ------
+        DuplicatedRecordException
+            When a record with the same key exists at the persistent data store.
+
+        Examples
+        --------
+        >>> feature_list = fb.FeatureList([
+        ...     catalog.get_feature("InvoiceCount_60days"),
+        ...     catalog.get_feature("InvoiceAmountAvg_60days"),
+        ... ], name="feature_lists_invoice_features")
+        >>> feature_list.save()  # doctest: +SKIP
+        """
+        self._check_object_not_been_saved(conflict_resolution=conflict_resolution)
 
         cropped_graph, mapped_node_names = GlobalQueryGraph().crop(
-            target_node_names=[feat.node_name for feat in features]
+            target_node_names=[feat.node_name for feat in self.feature_objects.values()]
         )
         batch_feature_items = []
-        for feat, node_name in zip(features, mapped_node_names):
+        for feat, node_name in zip(self.feature_objects.values(), mapped_node_names):
             batch_feature_items.append(
                 BatchFeatureItem(
                     id=feat.id,
@@ -699,58 +710,12 @@
                 )
             )
 
-        self.post_async_task(
-            route="/feature/batch",
-            payload=BatchFeatureCreate(
-                graph=QueryGraph(**cropped_graph.dict(by_alias=True)), features=batch_feature_items
-            ).json_dict(),
-            retrieve_result=False,
-            has_output_url=False,
-        )
-
->>>>>>> 86c5522e
-    def save(
-        self, conflict_resolution: ConflictResolution = "raise", _id: Optional[ObjectId] = None
-    ) -> None:
-        """
-        Adds a FeatureList object to the catalog.
-
-        A conflict could be triggered when the object being saved has violated a uniqueness check at the catalog.
-        If uniqueness is violated, you can either raise an error or retrieve the object with the same name, depending
-        on the conflict resolution parameter passed in. The default behavior is to raise an error.
-
-        Parameters
-        ----------
-        conflict_resolution: ConflictResolution
-            "raise" raises error when we encounter a conflict error (default).
-            "retrieve" handle conflict error by retrieving the object with the same name.
-        _id: Optional[ObjectId]
-            The object ID to be used when saving the object. If not provided, a new object ID will be generated.
-
-        Raises
-        ------
-        DuplicatedRecordException
-            When a record with the same key exists at the persistent data store.
-
-        Examples
-        --------
-        >>> feature_list = fb.FeatureList([
-        ...     catalog.get_feature("InvoiceCount_60days"),
-        ...     catalog.get_feature("InvoiceAmountAvg_60days"),
-        ... ], name="feature_lists_invoice_features")
-        >>> feature_list.save()  # doctest: +SKIP
-        """
-        self._check_object_not_been_saved(conflict_resolution=conflict_resolution)
-
-        feature_payloads = []
-        for feat in self.feature_objects.values():
-            feature_payloads.append(FeatureCreate(**feat.dict(by_alias=True)))
-
         assert self.name is not None, "FeatureList name cannot be None"
-        feature_list_create = FeatureListCreateWithBatchFeatureCreation.create(
+        feature_list_create = FeatureListCreateWithBatchFeatureCreation(
             name=self.name,
-            features=feature_payloads,
             conflict_resolution=conflict_resolution,
+            graph=QueryGraph(**cropped_graph.dict(by_alias=True)),
+            features=batch_feature_items,
             _id=self.id,
         )
         try:
