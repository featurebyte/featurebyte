"""
ApiObject class
"""
from __future__ import annotations

<<<<<<< HEAD
from typing import Any, ClassVar, Dict, Iterator, List, Optional, Type, TypeVar, Union
=======
from typing import Any, ClassVar, Dict, List, Literal, Optional, Type, TypeVar, Union
>>>>>>> bab84947

import operator
from functools import partial
from http import HTTPStatus
from itertools import groupby

import pandas as pd
from bson.objectid import ObjectId
from cachetools import TTLCache, cachedmethod
from cachetools.keys import hashkey
from pandas import DataFrame
from typeguard import typechecked

from featurebyte.api.api_handler.list import ListHandler
from featurebyte.api.api_object_util import (
    PAGINATED_CALL_PAGE_SIZE,
    ForeignKeyMapping,
    iterate_api_object_using_paginated_routes,
    map_dict_list_to_name,
    map_object_id_to_name,
)
from featurebyte.api.mixin import AsyncMixin
from featurebyte.common.formatting_util import InfoDict
from featurebyte.common.utils import construct_repr_string
from featurebyte.config import Configurations
from featurebyte.exception import (
    DuplicatedRecordException,
    RecordCreationException,
    RecordRetrievalException,
    RecordUpdateException,
)
from featurebyte.logging import get_logger
from featurebyte.models.base import FeatureByteBaseDocumentModel, FeatureByteBaseModel

ApiObjectT = TypeVar("ApiObjectT", bound="ApiObject")
ModelT = TypeVar("ModelT", bound=FeatureByteBaseDocumentModel)
<<<<<<< HEAD
PAGINATED_CALL_PAGE_SIZE = 100
POLLING_INTERVAL = 3

=======
ConflictResolution = Literal["raise", "retrieve"]
>>>>>>> bab84947

logger = get_logger(__name__)


def get_api_object_cache_key(
    obj: Union[ApiObjectT, FeatureByteBaseDocumentModel], *args: Any, **kwargs: Any
) -> Any:
    """
    Construct cache key for a given document model object

    Parameters
    ----------
    obj: Union[ApiObjectT, FeatureByteBaseDocumentModel]
        Api object or document model object
    args: Any
        Additional positional arguments
    kwargs: Any
        Additional keywords arguments

    Returns
    -------
    Any
    """
    # Return a cache key for _cache key retrieval (only collection name & object ID are used)
    if hasattr(obj, "_get_schema"):
        collection_name = (
            obj._get_schema.Settings.collection_name  # type: ignore # pylint: disable=protected-access
        )
    else:
        collection_name = obj.Settings.collection_name
    return hashkey(collection_name, obj.id, *args, **kwargs)


class ApiObject(FeatureByteBaseDocumentModel, AsyncMixin):
    """
    ApiObject contains common methods used to retrieve data
    """

    # class variables
    _route: ClassVar[str] = ""
    _update_schema_class: ClassVar[Optional[Type[FeatureByteBaseModel]]] = None
    _list_schema = FeatureByteBaseDocumentModel
    _get_schema = FeatureByteBaseDocumentModel
    _list_fields = ["name", "created_at"]
    _list_foreign_keys: List[ForeignKeyMapping] = []

    # global api object cache shared by all the ApiObject class & its child classes
    _cache: Any = TTLCache(maxsize=1024, ttl=1)

    def _repr_html_(self) -> str:
        """
        HTML representation of the object

        Returns
        -------
        str
        """
        try:
            return InfoDict(self.info()).to_html()
        except (RecordCreationException, RecordRetrievalException):
            # object has not been saved yet
            return repr(self)

    def __repr__(self) -> str:
        try:
            info_repr = repr(self.info())
        except (RecordCreationException, RecordRetrievalException):
            # object has not been saved yet
            info_repr = super().__repr__()

        return construct_repr_string(self, info_repr)

    @property  # type: ignore
    @cachedmethod(cache=operator.attrgetter("_cache"), key=get_api_object_cache_key)
    def cached_model(self: ModelT) -> ModelT:
        """
        Retrieve the model stored the persistent (result of this property will be cached within the time-to-live
        period specified during _cache attribution construction). If the cached expired, calling this property
        will make an API call to retrieve the most recent result stored at persistent.

        Returns
        -------
        FeatureByteBaseDocumentModel
        """
        return self._get_schema(**self._get_object_dict_by_id(id_value=self.id))  # type: ignore

    @property
    def saved(self) -> bool:
        """
        Flag to indicate whether the object has been saved to persistent or not.

        Returns
        -------
        bool
        """
        try:
            # Do not use cached_model here as it may use the cached value.
            # Explicitly call _get_object_dict_by_id to retrieve the latest value from persistent.
            _ = self._get_object_dict_by_id(id_value=self.id)
            return True
        except RecordRetrievalException:
            return False

    @classmethod
    def _update_cache(cls, object_dict: dict[str, Any]) -> None:
        """
        Override existing model stored in the cache

        Parameters
        ----------
        object_dict: dict[str, Any]
            model object in dictionary format
        """
        model = cls._get_schema(**object_dict)
        cls._cache[get_api_object_cache_key(model)] = model

    @classmethod
    def _get_init_params(cls) -> dict[str, Any]:
        """
        Additional parameters pass to constructor (without referencing any object)

        Returns
        -------
        dict[str, Any]
        """
        return {}

    def _get_init_params_from_object(self) -> dict[str, Any]:
        """
        Additional parameters pass to constructor from object of the same class
        (other than those parameters from response)

        Returns
        -------
        dict[str, Any]
        """
        return {}

    @classmethod
    def _get_object_dict_by_name(
        cls: Type[ApiObjectT], name: str, other_params: Optional[dict[str, Any]] = None
    ) -> dict[str, Any]:
        client = Configurations().get_client()
        other_params = other_params or {}
        response = client.get(url=cls._route, params={"name": name, **other_params})
        if response.status_code == HTTPStatus.OK:
            response_dict = response.json()
            if response_dict["data"]:
                return dict(response_dict["data"][0])
            class_name = cls.__name__
            raise RecordRetrievalException(
                response,
                f'{class_name} (name: "{name}") not found. Please save the {class_name} object first.',
            )
        raise RecordRetrievalException(response, "Failed to retrieve the specified object.")

    @classmethod
    def _get_object_dict_by_id(cls: Type[ApiObjectT], id_value: ObjectId) -> dict[str, Any]:
        client = Configurations().get_client()
        response = client.get(url=f"{cls._route}/{id_value}")
        if response.status_code == HTTPStatus.OK:
            object_dict = dict(response.json())
            cls._update_cache(object_dict)
            return object_dict
        raise RecordRetrievalException(response, "Failed to retrieve specified object.")

    @classmethod
    def _get(
        cls: Type[ApiObjectT], name: str, other_params: Optional[dict[str, Any]] = None
    ) -> ApiObjectT:
        return cls(
            **cls._get_object_dict_by_name(name=name, other_params=other_params),
            **cls._get_init_params(),
            _validate_schema=True,
        )

    @classmethod
    def get(cls: Type[ApiObjectT], name: str) -> ApiObjectT:
        """
        Retrieve the object from the persistent data store given the object's name.

        This assumes that the object has been saved to the persistent data store. If the object has not been saved,
        an exception will be raised and you should create and save the object first.

        Parameters
        ----------
        name: str
            Name of the object to retrieve.

        Returns
        -------
        ApiObjectT
            Retrieved object with the specified name.

        Examples
        --------
        Note that the examples below are not exhaustive.

        Get an Entity object that is already saved.

        >>> grocery_customer_entity = fb.Entity.get("grocerycustomer")  # doctest: +SKIP
        Entity(name="grocerycustomer", serving_names=["GROCERYCUSTOMERGUID"])

        Get an Entity object that is not saved.

        >>> grocery_customer_entity = fb.Entity.get("random_entity")  # doctest: +SKIP
        'Entity (name: "random_entity") not found. Please save the Entity object first.'

        Get a Feature object that is already saved.

        >>> feature = fb.Feature.get("InvoiceCount_60days")


        Get a Feature Store that is already saved.

        >>> feature_store = fb.FeatureStore.get("playground")
        """
        return cls._get(name)

    @classmethod
    def from_persistent_object_dict(
        cls: Type[ApiObjectT], object_dict: dict[str, Any]
    ) -> ApiObjectT:
        """
        Construct the object from dictionary stored at the persistent

        Parameters
        ----------
        object_dict: dict[str, Any]
            Record in dictionary format

        Returns
        -------
        ApiObjectT
            Deserialized object
        """
        return cls(**object_dict, **cls._get_init_params(), _validate_schema=True)

    @classmethod
    def _get_by_id(
        cls: Type[ApiObjectT], id: ObjectId  # pylint: disable=redefined-builtin,invalid-name
    ) -> ApiObjectT:
        return cls.from_persistent_object_dict(cls._get_object_dict_by_id(id_value=id))

    @classmethod
    def get_by_id(
        cls: Type[ApiObjectT], id: ObjectId  # pylint: disable=redefined-builtin,invalid-name
    ) -> ApiObjectT:
        """
        Retrieve the object from the persistent data store given the object's ID.

        This assumes that the object has been saved to the persistent data store. If the object has not been saved,
        an exception will be raised and you should create and save the object first.

        Parameters
        ----------
        id: ObjectId
            Object ID value.

        Returns
        -------
        ApiObjectT
            ApiObject object of the given object ID.

        Examples
        --------
        Note that the examples below are not exhaustive.

        Get an Entity object that is already saved.

        >>> fb.Entity.get_by_id(grocery_customer_entity_id)  # doctest: +SKIP
        <featurebyte.api.entity.Entity at 0x7f511dda3bb0>
        {
          'name': 'grocerycustomer',
          'created_at': '2023-03-22T04:08:21.668000',
          'updated_at': '2023-03-22T04:08:22.050000',
          'serving_names': [
            'GROCERYCUSTOMERGUID'
          ],
          'catalog_name': 'grocery'
        }

        Get an Entity object that is not saved.

        >>> random_object_id = ObjectId()  # doctest: +SKIP
        >>> grocery_customer_entity = fb.Entity.get_by_id(random_object_id)  # doctest: +SKIP
        'Entity (id: <random_object_id.id>) not found. Please save the Entity object first.'

        Get a Feature object that is already saved.

        >>> feature_from_id = fb.Feature.get_by_id(invoice_count_60_days_feature_id)
        """
        return cls._get_by_id(id)

    @classmethod
    def list(cls, include_id: Optional[bool] = True) -> DataFrame:
        """
        List objects name stored in the persistent data store.

        Parameters
        ----------
        include_id: Optional[bool]
            Whether to include id in the list.

        Returns
        -------
        DataFrame
            Table of objects.

        Examples
        --------
        Note that the examples below are not exhaustive.

        List all feature stores.

        >>> feature_stores = fb.FeatureStore.list()
        """
        return cls._list(include_id=include_id)

    @classmethod
    def _list_handler(cls) -> ListHandler:
        """
        Get list handler.

        Returns
        -------
        ListHandler
            List handler
        """
        return ListHandler(
            route=cls._route,
            list_schema=cls._list_schema,
            list_fields=cls._list_fields,
            list_foreign_keys=cls._list_foreign_keys,
        )

    @classmethod
    def use_new_list_handler(cls) -> bool:
        """
        Whether to use new list handler.

        Returns
        -------
        bool
            Whether to use new list handler
        """
        return False

    @classmethod
    def _list(
        cls, include_id: Optional[bool] = False, params: Optional[Dict[str, Any]] = None
    ) -> DataFrame:
        """
        List the object name store at the persistent

        Parameters
        ----------
        include_id: Optional[bool]
            Whether to include id in the list
        params: Optional[Dict[str, Any]]
            Additional parameters to include in request

        Returns
        -------
        DataFrame
            Table of objects
        """
        # Use list handler
        if cls.use_new_list_handler():
            return cls._list_handler().list(include_id=include_id, params=params)

        # Use previous logic
        params = params or {}
        output = []
        for item_dict in iterate_api_object_using_paginated_routes(
            route=cls._route, params={"page_size": PAGINATED_CALL_PAGE_SIZE, **params}
        ):
            output.append(cls._list_schema(**item_dict).dict())

        fields = cls._list_fields
        if include_id:
            fields = ["id"] + fields

        if not output:
            return DataFrame(columns=fields)

        # apply post-processing on object listing
        return cls._post_process_list(DataFrame.from_records(output))[fields]

    @classmethod
    def _post_process_list(cls, item_list: DataFrame) -> DataFrame:
        """
        Post process list output

        Parameters
        ----------
        item_list: DataFrame
            List of documents

        Returns
        -------
        DataFrame
        """

        def _key_func(foreign_key_mapping: ForeignKeyMapping) -> tuple[str, Any, bool]:
            return (
                foreign_key_mapping.foreign_key_field,
                foreign_key_mapping.object_class,
                foreign_key_mapping.use_list_versions,
            )

        list_foreign_keys = sorted(cls._list_foreign_keys, key=_key_func)
        for (
            foreign_key_field,
            object_class,
            use_list_version,
        ), foreign_key_mapping_group in groupby(list_foreign_keys, key=_key_func):
            if use_list_version:
                object_list = object_class.list_versions(include_id=True)
            else:
                object_list = object_class.list(include_id=True)

            for foreign_key_mapping in foreign_key_mapping_group:
                if object_list.shape[0] > 0:
                    object_list.index = object_list.id
                    field_to_pull = (
                        foreign_key_mapping.display_field_override
                        if foreign_key_mapping.display_field_override
                        else "name"
                    )
                    object_map = object_list[field_to_pull].to_dict()
                    foreign_key_field = foreign_key_mapping.foreign_key_field
                    if "." in foreign_key_field:
                        # foreign_key is a dict
                        foreign_key_field, object_id_field = foreign_key_field.split(".")
                        mapping_function = partial(
                            map_dict_list_to_name, object_map, object_id_field
                        )
                    else:
                        # foreign_key is an objectid
                        mapping_function = partial(map_object_id_to_name, object_map)
                    new_field_values = item_list[foreign_key_field].apply(mapping_function)
                else:
                    new_field_values = [[]] * item_list.shape[0]
                item_list[foreign_key_mapping.new_field_name] = new_field_values
        return item_list

    @typechecked
    def update(
        self,
        update_payload: Dict[str, Any],
        allow_update_local: bool,
        add_internal_prefix: bool = False,
    ) -> None:
        """
        Update object in the persistent

        Parameters
        ----------
        update_payload: dict[str, Any]
            Fields to update in dictionary format
        allow_update_local: bool
            Whether to allow update load object if the object has not been saved
        add_internal_prefix: bool
            Whether to add internal prefix (`internal_`) to the update key (used when the attribute to be updated
            starts with `internal_`). This flag only affects local update behavior (no effect if `allow_update_local`
            is disabled).

        Raises
        ------
        NotImplementedError
            If there _update_schema is not set
        DuplicatedRecordException
            If the update causes record conflict
        RecordUpdateException
            When unexpected record update failure
        """
        if self._update_schema_class is None:
            raise NotImplementedError

        data = self._update_schema_class(  # pylint: disable=not-callable
            **{**self.dict(by_alias=True), **update_payload}
        )
        client = Configurations().get_client()
        response = client.patch(url=f"{self._route}/{self.id}", json=data.json_dict())
        if response.status_code == HTTPStatus.OK:
            object_dict = response.json()
            self._update_cache(object_dict)  # update object cache
            type(self).__init__(
                self,
                **object_dict,
                **self._get_init_params_from_object(),
            )
        elif response.status_code == HTTPStatus.NOT_FOUND and allow_update_local:
            for key, value in update_payload.items():
                key = f"internal_{key}" if add_internal_prefix else key
                setattr(self, key, value)
        elif response.status_code == HTTPStatus.CONFLICT:
            raise DuplicatedRecordException(response=response)
        else:
            raise RecordUpdateException(response=response)

    @staticmethod
    def _prepare_audit_record(record: Dict[str, Any]) -> pd.DataFrame:
        field_name = "field_name"
        previous = pd.json_normalize(record["previous_values"]).melt(var_name=field_name)
        current = pd.json_normalize(record["current_values"]).melt(var_name=field_name)
        record_df = pd.DataFrame(
            {
                "action_at": record["action_at"],
                "action_type": record["action_type"],
                "name": record["name"],
                "old_value": previous.set_index(field_name)["value"],
                "new_value": current.set_index(field_name)["value"],
            }
        ).reset_index()
        column_order = [
            "action_at",
            "action_type",
            "name",
            field_name,
            "old_value",
            "new_value",
        ]
        return record_df[column_order]  # pylint: disable=unsubscriptable-object

    def audit(self) -> pd.DataFrame:
        """
        Get list of persistent audit logs which records the object update history

        Returns
        -------
        pd.DataFrame
            List of audit log
        """
        audit_records = []
        for audit_record in iterate_api_object_using_paginated_routes(
            route=f"{self._route}/audit/{self.id}", params={"page_size": PAGINATED_CALL_PAGE_SIZE}
        ):
            audit_records.append(self._prepare_audit_record(audit_record))
        return pd.concat(audit_records).reset_index(drop=True)

    @typechecked
    def _get_audit_history(self, field_name: str) -> List[Dict[str, Any]]:
        """
        Retrieve field audit history

        Parameters
        ----------
        field_name: str
            Field name

        Returns
        -------
        List of history

        Raises
        ------
        RecordRetrievalException
            When unexpected retrieval failure
        """
        client = Configurations().get_client()
        response = client.get(url=f"{self._route}/history/{field_name}/{self.id}")
        if response.status_code == HTTPStatus.OK:
            history: list[dict[str, Any]] = response.json()
            return history
        raise RecordRetrievalException(response)

    @typechecked
    def info(self, verbose: bool = False) -> Dict[str, Any]:
        """
        Construct summary info of the object. This method is only available for objects that are saved in the
        persistent data store.

        Parameters
        ----------
        verbose: bool
            Control verbose level of the summary.

        Returns
        -------
        Dict[str, Any]
            Key-value mapping of properties of the object.

        Raises
        ------
        RecordRetrievalException
            When the object cannot be found, or we have received an unexpected response status code.
        """
        client = Configurations().get_client()
        response = client.get(url=f"{self._route}/{self.id}/info", params={"verbose": verbose})
        if response.status_code == HTTPStatus.OK:
            info = response.json()
            info["class_name"] = self.__class__.__name__
            return InfoDict(info)
        raise RecordRetrievalException(response, "Failed to retrieve object info.")<|MERGE_RESOLUTION|>--- conflicted
+++ resolved
@@ -3,11 +3,7 @@
 """
 from __future__ import annotations
 
-<<<<<<< HEAD
-from typing import Any, ClassVar, Dict, Iterator, List, Optional, Type, TypeVar, Union
-=======
-from typing import Any, ClassVar, Dict, List, Literal, Optional, Type, TypeVar, Union
->>>>>>> bab84947
+from typing import Any, ClassVar, Dict, List, Optional, Type, TypeVar, Union
 
 import operator
 from functools import partial
@@ -44,13 +40,6 @@
 
 ApiObjectT = TypeVar("ApiObjectT", bound="ApiObject")
 ModelT = TypeVar("ModelT", bound=FeatureByteBaseDocumentModel)
-<<<<<<< HEAD
-PAGINATED_CALL_PAGE_SIZE = 100
-POLLING_INTERVAL = 3
-
-=======
-ConflictResolution = Literal["raise", "retrieve"]
->>>>>>> bab84947
 
 logger = get_logger(__name__)
 
