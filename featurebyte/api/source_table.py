--- conflicted
+++ resolved
@@ -480,8 +480,7 @@
         event_id_column: str
             The column that represents the unique identfier for each event.
         event_timestamp_column: str
-<<<<<<< HEAD
-            Event timestamp column from the given source table.
+            The column that contains the timestamp of the associated event.
         event_timestamp_timezone_offset: Optional[str]
             Timezone offset for the event timestamp column. Supported format is "(+|-)HH:mm".
             Specify this if the timezone offset is a fixed value. Examples: "+08:00" or "-05:00".
@@ -489,9 +488,6 @@
             Timezone offset column for the event timestamp column. The column is expected to have
             string type, and each value in the column is expected to have the format "(+|-)HH:mm".
             Specify this if the timezone offset is different for different rows in the event table.
-=======
-            The column that contains the timestamp of the associated event.
->>>>>>> 15d4c12d
         record_creation_timestamp_column: str
             The optional column for the timestamp when a record was created.
         _id: Optional[ObjectId]
