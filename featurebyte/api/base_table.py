--- conflicted
+++ resolved
@@ -498,15 +498,7 @@
 
 
 class TableApiObject(
-<<<<<<< HEAD
-    GetAttrMixin,
-    AbstractTableData,
-    TableListMixin,
-    DeletableApiObject,
-    SavableApiObject,
-=======
     GetAttrMixin, AbstractTableData, TableListMixin, DeletableApiObject, SavableApiObject
->>>>>>> b5d719bf
 ):
     """
     Base class for all Table objects
