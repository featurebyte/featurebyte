"""
This module contains all the enums used across different modules
"""
from __future__ import annotations

import functools
from enum import Enum

from featurebyte.common.doc_util import FBAutoDoc


@functools.total_ordering
class OrderedEnum(Enum):
    """
    OrderedEnum class

    Reference: https://github.com/woodruffw/ordered_enum/blob/master/src/ordered_enum/ordered_enum.py
    """

    @classmethod
    @functools.lru_cache(None)
    def _member_list(cls) -> list[OrderedEnum]:
        return list(cls)

    def __lt__(self, other: object) -> bool:
        if self.__class__ is other.__class__:
            member_list = self.__class__._member_list()
            return member_list.index(self) < member_list.index(other)  # type: ignore
        return NotImplemented

    @classmethod
    def min(cls) -> OrderedEnum:
        """
        Retrieve minimum member of the class

        Returns
        -------
        OrderedEnum
        """
        return min(cls._member_list())

    @classmethod
    def max(cls) -> OrderedEnum:
        """
        Retrieve maximum member of the class

        Returns
        -------
        OrderedEnum
        """
        return max(cls._member_list())


@functools.total_ordering
class OrderedStrEnum(OrderedEnum):
    """
    Ordered String Enum class
    """

    def __eq__(self, other: object) -> bool:
        if isinstance(other, str):
            return super().__eq__(type(self)(other))
        return super().__eq__(other)

    def __lt__(self, other: object) -> bool:
        if isinstance(other, str):
            return super().__lt__(type(self)(other))
        return super().__lt__(other)

    def __hash__(self) -> int:
        return str.__hash__(self.value)

    def __repr__(self) -> str:
        return str(self.value)

    def __str__(self) -> str:
        return str(self.value)


class StrEnum(str, Enum):
    """
    StrEnum class
    """

    def __new__(cls, value: str, doc: str | None = None) -> StrEnum:
        """
        Support inline documentation of enum values

        Parameters
        ----------
        value: str
            Value of enum member
        doc: str
            Docstring for enum member

        Returns
        -------
        StrEnum
        """
        self = str.__new__(cls, value)
        self._value_ = value
        if doc is not None:
            self.__doc__ = doc
        return self

    def __repr__(self) -> str:
        return str(self.value)

    def __str__(self) -> str:
        return str(self.value)


class DBVarType(StrEnum):
    """
    Database variable type
    """

    BINARY = "BINARY", "Binary column"
    BOOL = "BOOL", "Boolean column"
    CHAR = "CHAR", "Fixed-length string column"
    DATE = "DATE", "Date column"
    FLOAT = "FLOAT", "Float / Real column"
    INT = "INT", "Integer column"
    TIME = "TIME", "Time column"
    TIMESTAMP = "TIMESTAMP", "Timestamp column"
    TIMESTAMP_TZ = "TIMESTAMP_TZ", "Timestamp column with timezone offset"
    VARCHAR = "VARCHAR", "Variable-length string column"
    OBJECT = "OBJECT", "Mixed-type column"
    TIMEDELTA = "TIMEDELTA", "Time delta column"
    VOID = "VOID", "Void column"
    ARRAY = "ARRAY", "Array column"
    MAP = "MAP", "Map column"
    STRUCT = "STRUCT", "Struct column"
    UNKNOWN = "UNKNOWN", "Unknown column type"

    @classmethod
    def supported_timestamp_types(cls) -> set[DBVarType]:
        """
        Supported timestamp types

        Returns
        -------
        set[DBVarType]
        """
        return {cls.TIMESTAMP, cls.TIMESTAMP_TZ}

    @classmethod
    def supported_id_types(cls) -> set[DBVarType]:
        """
        Supported id column types

        Returns
        -------
        set[DBVarType]
        """
        return {cls.VARCHAR, cls.INT}

    def to_type_str(self) -> str | None:
        """
        Convert DBVarType to internal type string

        Returns
        -------
        str | None
        """
        mapping = {
            self.BOOL: "bool",
            self.CHAR: "str",
            self.VARCHAR: "str",
            self.FLOAT: "float",
            self.INT: "int",
        }
        return mapping.get(self)  # type: ignore


class AggFunc(StrEnum):
    """
    Supported aggregation functions in groupby.
    """

    __fbautodoc__ = FBAutoDoc(section=["Enums"], proxy_class="featurebyte.AggFunc")

    SUM = "sum", "Compute sum of values."
    AVG = "avg", "Compute average value."
    MIN = "min", "Compute minimum value."
    MAX = "max", "Compute maximum value."
    COUNT = "count", "Compute row count."
    NA_COUNT = "na_count", "Compute count of missing values."
    STD = "std", "Compute standard deviation of values."
    LATEST = "latest", "Compute the latest value."

    @classmethod
    def all(cls) -> list[str]:
        """List all defined aggregation function names

        Returns
        -------
        list[str]
        """
        return [c.value for c in cls]


class SourceType(StrEnum):
    """
    Database or data warehouse source type.
    """

    __fbautodoc__ = FBAutoDoc(section=["Enums"], proxy_class="featurebyte.SourceType")

    SNOWFLAKE = "snowflake", "Snowflake connection details."
    SQLITE = "sqlite", "SQLite connection details."
    DATABRICKS = "databricks", "DataBricks connection details."
    SPARK = "spark", "Spark connection details."

    # TEST source type should only be used for mocking in unit tests.
    TEST = "test", "For testing only."

    @classmethod
    def credential_required_types(cls) -> list[str]:
        """
        List all types that require credential

        Returns
        -------
        list[str]
        """
        return [cls.SNOWFLAKE, cls.DATABRICKS]


class StorageType(StrEnum):
    """
    Distributed storage type.
    """

    __fbautodoc__ = FBAutoDoc(section=["Enums"], proxy_class="featurebyte.StorageType")

    FILE = "file", "Local file storage."
    S3 = "s3", "S3 Storage."


class SpecialColumnName(StrEnum):
    """
    Special column names such as POINT_IN_TIME
    """

    POINT_IN_TIME = "POINT_IN_TIME"


class InternalName(StrEnum):
    """
    Names reserved for featurebyte's internal usage
    """

    TILE_START_DATE = "__FB_TILE_START_DATE_COLUMN"
    TILE_LAST_START_DATE = "LAST_TILE_START_DATE"
    TILE_START_DATE_SQL_PLACEHOLDER = "__FB_START_DATE"
    TILE_END_DATE_SQL_PLACEHOLDER = "__FB_END_DATE"

    TILE_CACHE_WORKING_TABLE = "__FB_TILE_CACHE_WORKING_TABLE"
    TILE_ENTITY_TRACKER_SUFFIX = "_ENTITY_TRACKER"
    LAST_TILE_START_DATE_PREVIOUS = "__FB_LAST_TILE_START_DATE_PREVIOUS"
    ENTITY_TABLE_SQL_PLACEHOLDER = "__FB_ENTITY_TABLE_SQL_PLACEHOLDER"
    ENTITY_TABLE_NAME = "__FB_ENTITY_TABLE_NAME"
    ENTITY_TABLE_END_DATE = "__FB_ENTITY_TABLE_END_DATE"

    LAST_TILE_INDEX = "__FB_LAST_TILE_INDEX"
    FIRST_TILE_INDEX = "__FB_FIRST_TILE_INDEX"

    POINT_IN_TIME_SQL_PLACEHOLDER = "__FB_POINT_IN_TIME_SQL_PLACEHOLDER"

    MIGRATION_VERSION = "MIGRATION_VERSION"
    ROW_INDEX = "__FB_ROW_INDEX"


class WorkerCommand(StrEnum):
    """
    Command names for worker tasks
    """

    FEATURE_JOB_SETTING_ANALYSIS_CREATE = "FEATURE_JOB_SETTING_ANALYSIS_CREATE"
    FEATURE_JOB_SETTING_ANALYSIS_BACKTEST = "FEATURE_JOB_SETTING_ANALYSIS_BACKTEST"
    FEATURE_LIST_DEPLOY = "FEATURE_LIST_DEPLOY"
    HISTORICAL_FEATURE_TABLE_CREATE = "HISTORICAL_TABLE_CREATE"
    OBSERVATION_TABLE_CREATE = "OBSERVATION_TABLE_CREATE"
<<<<<<< HEAD
    PREDICTION_TABLE_CREATE = "PREDICTION_TABLE_CREATE"
=======
>>>>>>> 8243dc37
    TEST = "TEST"
    TILE_COMPUTE = "TILE_COMPUTE"


class TableDataType(StrEnum):
    """
    TableDataType enum
    """

    SOURCE_TABLE = "source_table"
    EVENT_TABLE = "event_table"
    ITEM_TABLE = "item_table"
    DIMENSION_TABLE = "dimension_table"
    SCD_TABLE = "scd_table"


class ViewMode(StrEnum):
    """
    ViewMode enum
    """

    AUTO = "auto"
    MANUAL = "manual"


class SemanticType(StrEnum):
    """
    Builtin semantic enum
    """

    EVENT_TIMESTAMP = "event_timestamp"
    EVENT_ID = "event_id"
    ITEM_ID = "item_id"
    DIMENSION_ID = "dimension_id"
    SCD_NATURAL_KEY_ID = "scd_natural_key_id"
    SCD_SURROGATE_KEY_ID = "scd_surrogate_key_id"<|MERGE_RESOLUTION|>--- conflicted
+++ resolved
@@ -282,10 +282,7 @@
     FEATURE_LIST_DEPLOY = "FEATURE_LIST_DEPLOY"
     HISTORICAL_FEATURE_TABLE_CREATE = "HISTORICAL_TABLE_CREATE"
     OBSERVATION_TABLE_CREATE = "OBSERVATION_TABLE_CREATE"
-<<<<<<< HEAD
     PREDICTION_TABLE_CREATE = "PREDICTION_TABLE_CREATE"
-=======
->>>>>>> 8243dc37
     TEST = "TEST"
     TILE_COMPUTE = "TILE_COMPUTE"
 
