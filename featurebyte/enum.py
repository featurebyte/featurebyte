"""
This module contains all the enums used across different modules
"""
from __future__ import annotations

from enum import Enum


class DBVarType(str, Enum):
    """
    Database variable type
    """

    BINARY = "BINARY"
    BOOL = "BOOL"
    CHAR = "CHAR"
    DATE = "DATE"
    FLOAT = "FLOAT"
    INT = "INT"
    TIME = "TIME"
    TIMESTAMP = "TIMESTAMP"
    VARCHAR = "VARCHAR"


<<<<<<< HEAD
class AggFunc(str, Enum):
    """
    Supported aggregation functions in groupby
    """

    SUM = "sum"
    AVG = "avg"
    MIN = "min"
    MAX = "max"
    COUNT = "count"
    NA_COUNT = "na_count"

    @classmethod
    def all(cls) -> list[str]:
        """List all defined aggregation function names

        Returns
        -------
        list[str]
        """
        return [c.value for c in cls]
=======
class SourceType(str, Enum):
    """
    Database or data warehouse source type
    """

    SNOWFLAKE = "snowflake"
    SQLITE = "sqlite"
>>>>>>> 18ba3ab2
<|MERGE_RESOLUTION|>--- conflicted
+++ resolved
@@ -22,7 +22,6 @@
     VARCHAR = "VARCHAR"
 
 
-<<<<<<< HEAD
 class AggFunc(str, Enum):
     """
     Supported aggregation functions in groupby
@@ -44,12 +43,12 @@
         list[str]
         """
         return [c.value for c in cls]
-=======
+
+
 class SourceType(str, Enum):
     """
     Database or data warehouse source type
     """
 
     SNOWFLAKE = "snowflake"
-    SQLITE = "sqlite"
->>>>>>> 18ba3ab2
+    SQLITE = "sqlite"