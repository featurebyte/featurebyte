"""
This module contains all the enums used across different modules
"""
from __future__ import annotations

from enum import Enum


class DBVarType(str, Enum):
    """
    Database variable type
    """

    BINARY = "BINARY"
    BOOL = "BOOL"
    CHAR = "CHAR"
    DATE = "DATE"
    FLOAT = "FLOAT"
    INT = "INT"
    TIME = "TIME"
    TIMESTAMP = "TIMESTAMP"
    VARCHAR = "VARCHAR"


class AggFunc(str, Enum):
    """
    Supported aggregation functions in groupby
    """

    SUM = "sum"
    AVG = "avg"
    MIN = "min"
    MAX = "max"
    COUNT = "count"
    NA_COUNT = "na_count"

    @classmethod
    def all(cls) -> list[str]:
        """List all defined aggregation function names

        Returns
        -------
        list[str]
        """
<<<<<<< HEAD
        return [c.value for c in cls]
=======
        return [c.value for c in cls]


class SourceType(str, Enum):
    """
    Database or data warehouse source type
    """

    SNOWFLAKE = "snowflake"
    SQLITE = "sqlite"
>>>>>>> d72ed258
<|MERGE_RESOLUTION|>--- conflicted
+++ resolved
@@ -42,9 +42,6 @@
         -------
         list[str]
         """
-<<<<<<< HEAD
-        return [c.value for c in cls]
-=======
         return [c.value for c in cls]
 
 
@@ -54,5 +51,4 @@
     """
 
     SNOWFLAKE = "snowflake"
-    SQLITE = "sqlite"
->>>>>>> d72ed258
+    SQLITE = "sqlite"