--- conflicted
+++ resolved
@@ -2,13 +2,10 @@
 This module contains schema related model
 """
 
-<<<<<<< HEAD
-from typing import List, Literal
-=======
-from typing import List, Optional
->>>>>>> 53de08c4
+from typing import List, Literal, Optional
 
-from pydantic import BaseSettings, Field
+from pydantic import Field
+from pydantic_settings import BaseSettings
 
 from featurebyte.enum import StrEnum
 from featurebyte.models.base import (
