--- conflicted
+++ resolved
@@ -38,10 +38,6 @@
 tm_generate_tile = Template(
     """
     call SP_TILE_GENERATE(
-<<<<<<< HEAD
-        '{{tile_sql}}', {{time_modulo_frequency_seconds}}, {{blind_spot_seconds}}, {{frequency_minute}}, '{{column_names}}',
-        '{{tile_id}}', '{{tile_type.value}}', {{last_tile_start_ts_str}}
-=======
         '{{tile_sql}}',
         '{{tile_start_date_column}}',
         {{time_modulo_frequency_seconds}},
@@ -50,8 +46,7 @@
         '{{column_names}}',
         '{{tile_id}}',
         '{{tile_type.value}}',
-        '{{last_tile_start_ts_str}}'
->>>>>>> 9f782bf1
+        {{last_tile_start_ts_str}}
     )
 """
 )
