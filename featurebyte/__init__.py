--- conflicted
+++ resolved
@@ -1,5 +1,4 @@
 """Python Library for FeatureOps"""
-
 from typing import Any, List, Optional
 
 import os
@@ -136,12 +135,6 @@
     # check if we are in DataBricks environment and valid secrets are present create a profile automatically
     try:
         from databricks.sdk.runtime import dbutils  # pylint: disable=import-outside-toplevel
-<<<<<<< HEAD
-        from pyspark.errors.exceptions.captured import (  # pylint: disable=import-outside-toplevel
-            IllegalArgumentException,
-        )
-=======
->>>>>>> 531706bf
 
         if len(conf.profiles) == 1 and conf.profiles[0].name == "local":
             api_url = None
@@ -149,14 +142,10 @@
             try:
                 api_url = dbutils.secrets.get(scope="featurebyte", key="api-url")
                 api_token = dbutils.secrets.get(scope="featurebyte", key="api-token")
-<<<<<<< HEAD
-            except IllegalArgumentException:
-=======
             except Exception as databricks_exc:  # pylint: disable=broad-exception-caught
                 # use a more generic exception to avoid dependency on databricks sdk blocking
                 # the rest of the code
                 logger.warning(f"Failed to get secrets from Databricks: {databricks_exc}")
->>>>>>> 531706bf
                 logger.info(
                     "Add the secrets (featurebyte.api-url, featurebyte.api-token) for auto profile creation:\n"
                     "databricks secrets create-scope --scope featurebyte\n"
