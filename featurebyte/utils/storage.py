--- conflicted
+++ resolved
@@ -89,17 +89,10 @@
         Invalid storage type
     """
     if STORAGE_TYPE == "local":
-<<<<<<< HEAD
-        local_path = (
-            os.environ.get("FEATUREBYTE_LOCAL_STORAGE_PATH") or Configurations().storage.local_path
-        )
-        return LocalStorage(base_path=local_path)
-=======
         local_path = os.environ.get(
             "FEATUREBYTE_LOCAL_STORAGE_PATH", str(Configurations().storage.local_path)
         )
         return LocalStorage(base_path=Path(local_path))
->>>>>>> 4d457677
     if STORAGE_TYPE == "s3":
         return S3Storage(get_client=get_client, bucket_name=S3_BUCKET_NAME)
     if STORAGE_TYPE == "azure":
