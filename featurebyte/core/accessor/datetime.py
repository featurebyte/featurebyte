--- conflicted
+++ resolved
@@ -40,7 +40,6 @@
     # pylint: disable=too-few-public-methods
 
     def __init__(self, obj: Series):
-<<<<<<< HEAD
         if obj.is_datetime:
             self._node_type = NodeType.DT_EXTRACT
             self._property_node_params_map = {
@@ -54,7 +53,7 @@
                 "minute": "minute",
                 "second": "second",
             }
-        elif obj.var_type == DBVarType.TIMEDELTA:
+        elif obj.dtype == DBVarType.TIMEDELTA:
             self._node_type = NodeType.TIMEDELTA_EXTRACT
             self._property_node_params_map = {
                 "hour": "hour",
@@ -67,10 +66,6 @@
             raise AttributeError(
                 f"Can only use .dt accessor with datetime or timedelta values; got {obj.var_type}"
             )
-=======
-        if obj.dtype != DBVarType.TIMESTAMP:
-            raise AttributeError("Can only use .dt accessor with TIMESTAMP values!")
->>>>>>> 4c0bbfea
         self._obj = obj
 
     def __dir__(self) -> Iterable[str]:
