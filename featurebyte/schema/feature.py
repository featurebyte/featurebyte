"""
Feature API payload schema
"""
from __future__ import annotations

from typing import Any, Dict, Iterator, List, Optional

from datetime import datetime

from bson.objectid import ObjectId
from pydantic import Field, StrictStr, validator

from featurebyte.models.base import FeatureByteBaseModel, PydanticObjectId, VersionIdentifier
from featurebyte.models.feature import FeatureModel, FeatureReadiness
from featurebyte.query_graph.graph import QueryGraph
from featurebyte.query_graph.model.common_table import TabularSource
from featurebyte.query_graph.model.feature_job_setting import TableFeatureJobSetting
from featurebyte.query_graph.model.graph import QueryGraphModel
from featurebyte.query_graph.node.cleaning_operation import TableCleaningOperation
from featurebyte.query_graph.node.validator import construct_unique_name_validator
from featurebyte.schema.common.base import BaseDocumentServiceUpdateSchema, PaginationMixin
from featurebyte.schema.common.operation import DictProject


class FeatureCreate(FeatureByteBaseModel):
    """
    Feature Creation schema
    """

    id: Optional[PydanticObjectId] = Field(default_factory=ObjectId, alias="_id")
    name: StrictStr
    graph: QueryGraph
    node_name: str
    tabular_source: TabularSource


class FeatureServiceCreate(FeatureCreate):
    """
    Feature Service Creation schema
    """

    feature_namespace_id: Optional[PydanticObjectId] = Field(default_factory=ObjectId)


class BatchFeatureItem(FeatureByteBaseModel):
    """
    Batch Feature Item schema
    """

    id: PydanticObjectId
    name: StrictStr
    node_name: str
    tabular_source: TabularSource


<<<<<<< HEAD
class BaseBatchFeatureCreate(FeatureByteBaseModel):
    """
    Base Batch Feature Creation schema
=======
class BatchFeatureCreatePayload(FeatureByteBaseModel):
    """
    Batch Feature Creation schema (used by the client to prepare the payload)
>>>>>>> 158bf07b
    """

    # output of the crop operation is a QueryGraphModel type, not QueryGraph,
    # since their serialization output is the same, QueryGraphModel is used here to avoid
    # additional serialization/deserialization
    graph: QueryGraphModel
    features: List[BatchFeatureItem]

<<<<<<< HEAD
    def iterate_features(self) -> Iterator[FeatureCreate]:
        """
        Iterate over the batch feature create payload and yield feature create payloads

        Yields
        -------
        Iterator[FeatureCreate]
            List of feature create payloads
        """
        for feature in self.features:
            target_node = self.graph.get_node_by_name(feature.node_name)
            pruned_graph, node_name_map = self.graph.prune(
                target_node=target_node, aggressive=False
            )
            yield FeatureCreate(
                _id=feature.id,
                name=feature.name,
                node_name=node_name_map[feature.node_name],
                graph=pruned_graph,
                tabular_source=feature.tabular_source,
            )


class BatchFeatureCreate(BaseBatchFeatureCreate):
    """
    Batch Feature Creation schema
    """

    @classmethod
    def create(cls, features: List[FeatureCreate]) -> BatchFeatureCreate:
        """
        Create a batch feature create payload from a list of feature create payloads

        Parameters
        ----------
        features: List[FeatureCreate]
            List of feature create payloads
=======
>>>>>>> 158bf07b

class BatchFeatureCreate(BatchFeatureCreatePayload):
    """
    Batch Feature Creation schema (used by the feature controller side)
    """

    # while receiving the payload at the server side, the graph is converted to QueryGraph type
    # so that it can be used for further processing without additional serialization/deserialization
    graph: QueryGraph
    features: List[BatchFeatureItem]


class FeatureNewVersionCreate(FeatureByteBaseModel):
    """
    New version creation schema based on existing feature
    """

    source_feature_id: PydanticObjectId
    table_feature_job_settings: Optional[List[TableFeatureJobSetting]]
    table_cleaning_operations: Optional[List[TableCleaningOperation]]

    # pydantic validators
    _validate_unique_feat_job_data_name = validator("table_feature_job_settings", allow_reuse=True)(
        construct_unique_name_validator(field="table_name")
    )
    _validate_unique_clean_ops_data_name = validator("table_cleaning_operations", allow_reuse=True)(
        construct_unique_name_validator(field="table_name")
    )


class FeatureModelResponse(FeatureModel):
    """
    Extended Feature model
    """

    primary_entity_ids: List[PydanticObjectId]


class FeaturePaginatedList(PaginationMixin):
    """
    Paginated list of features
    """

    data: List[FeatureModelResponse]


class FeatureUpdate(FeatureByteBaseModel):
    """
    Feature update schema
    """

    readiness: Optional[FeatureReadiness]
    ignore_guardrails: Optional[bool]


class FeatureServiceUpdate(BaseDocumentServiceUpdateSchema, FeatureUpdate):
    """
    Feature service update schema
    """

    online_enabled: Optional[bool]
    feature_list_ids: Optional[List[PydanticObjectId]]
    deployed_feature_list_ids: Optional[List[PydanticObjectId]]


class ReadinessComparison(FeatureByteBaseModel):
    """
    Readiness comparison schema
    """

    this: FeatureReadiness
    default: FeatureReadiness


class VersionComparison(FeatureByteBaseModel):
    """
    Readiness comparison schema
    """

    this: str
    default: str

    @classmethod
    def from_version_identifier(
        cls, this: VersionIdentifier, default: VersionIdentifier
    ) -> VersionComparison:
        """
        Construct VersionComparison object using VersionIdentifier objects

        Parameters
        ----------
        this: VersionIdentifier
            Current object version ID
        default: VersionIdentifier
            Default object version ID

        Returns
        -------
        VersionIdentifier
        """
        return cls(this=this.to_str(), default=default.to_str())


class TableFeatureJobSettingComparison(FeatureByteBaseModel):
    """
    Table feature job setting comparison schema
    """

    this: List[TableFeatureJobSetting]
    default: List[TableFeatureJobSetting]


class TableCleaningOperationComparison(FeatureByteBaseModel):
    """
    Table cleaning operation comparison schema
    """

    this: List[TableCleaningOperation]
    default: List[TableCleaningOperation]


class FeatureBriefInfo(FeatureByteBaseModel):
    """
    Feature brief info schema
    """

    version: VersionIdentifier
    readiness: FeatureReadiness
    created_at: datetime


class FeatureBriefInfoList(FeatureByteBaseModel):
    """
    Paginated list of feature brief info
    """

    __root__: List[FeatureBriefInfo]

    @classmethod
    def from_paginated_data(cls, paginated_data: dict[str, Any]) -> FeatureBriefInfoList:
        """
        Construct feature info list from paginated data

        Parameters
        ----------
        paginated_data: dict[str, Any]
            Paginated data

        Returns
        -------
        FeatureBriefInfoList
        """
        feature_project = DictProject(rule=("data", ["version", "readiness", "created_at"]))
        return FeatureBriefInfoList(__root__=feature_project.project(paginated_data))


class FeatureSQL(FeatureByteBaseModel):
    """
    Feature SQL schema
    """

    graph: QueryGraph
    node_name: str


class FeaturePreview(FeatureSQL):
    """
    Feature Preview schema
    """

    feature_store_name: StrictStr
    point_in_time_and_serving_name_list: List[Dict[str, Any]] = Field(min_items=1, max_items=50)<|MERGE_RESOLUTION|>--- conflicted
+++ resolved
@@ -53,24 +53,30 @@
     tabular_source: TabularSource
 
 
-<<<<<<< HEAD
-class BaseBatchFeatureCreate(FeatureByteBaseModel):
-    """
-    Base Batch Feature Creation schema
-=======
 class BatchFeatureCreatePayload(FeatureByteBaseModel):
     """
+    Batch Feature Creation schema
     Batch Feature Creation schema (used by the client to prepare the payload)
->>>>>>> 158bf07b
-    """
-
+    """
+
+    graph: QueryGraph
     # output of the crop operation is a QueryGraphModel type, not QueryGraph,
     # since their serialization output is the same, QueryGraphModel is used here to avoid
     # additional serialization/deserialization
     graph: QueryGraphModel
     features: List[BatchFeatureItem]
 
-<<<<<<< HEAD
+
+class BatchFeatureCreate(FeatureByteBaseModel):
+    """
+    Batch Feature Creation schema (used by the feature controller side)
+    """
+
+    # while receiving the payload at the server side, the graph is converted to QueryGraph type
+    # so that it can be used for further processing without additional serialization/deserialization
+    graph: QueryGraph
+    features: List[BatchFeatureItem]
+
     def iterate_features(self) -> Iterator[FeatureCreate]:
         """
         Iterate over the batch feature create payload and yield feature create payloads
@@ -94,34 +100,6 @@
             )
 
 
-class BatchFeatureCreate(BaseBatchFeatureCreate):
-    """
-    Batch Feature Creation schema
-    """
-
-    @classmethod
-    def create(cls, features: List[FeatureCreate]) -> BatchFeatureCreate:
-        """
-        Create a batch feature create payload from a list of feature create payloads
-
-        Parameters
-        ----------
-        features: List[FeatureCreate]
-            List of feature create payloads
-=======
->>>>>>> 158bf07b
-
-class BatchFeatureCreate(BatchFeatureCreatePayload):
-    """
-    Batch Feature Creation schema (used by the feature controller side)
-    """
-
-    # while receiving the payload at the server side, the graph is converted to QueryGraph type
-    # so that it can be used for further processing without additional serialization/deserialization
-    graph: QueryGraph
-    features: List[BatchFeatureItem]
-
-
 class FeatureNewVersionCreate(FeatureByteBaseModel):
     """
     New version creation schema based on existing feature
