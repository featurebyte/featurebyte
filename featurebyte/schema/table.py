"""
Table model's attribute payload schema
"""

from __future__ import annotations

from typing import List, Optional

from bson import ObjectId
from pydantic import Field, StrictStr, field_validator
from pydantic_core.core_schema import ValidationInfo

from featurebyte.common.validator import columns_info_validator
from featurebyte.models.base import FeatureByteBaseModel, NameStr, PydanticObjectId
from featurebyte.models.feature_store import TableStatus
from featurebyte.models.proxy_table import TableModel
from featurebyte.query_graph.model.column_info import ColumnInfo, ColumnSpecWithDescription
from featurebyte.query_graph.model.common_table import TabularSource
from featurebyte.query_graph.model.critical_data_info import CriticalDataInfo
from featurebyte.schema.common.base import BaseDocumentServiceUpdateSchema, PaginationMixin


class TableCreate(FeatureByteBaseModel):
    """
    TableService create schema
    """

    id: Optional[PydanticObjectId] = Field(default_factory=ObjectId, alias="_id")
    name: NameStr
    tabular_source: TabularSource
    columns_info: List[ColumnSpecWithDescription]
    record_creation_timestamp_column: Optional[StrictStr] = Field(default=None)
    description: Optional[StrictStr] = Field(default=None)

    # pydantic validators
    _columns_info_validator = field_validator("columns_info")(columns_info_validator)

    @staticmethod
    def _special_column_validator(column_name: str, info: ValidationInfo) -> str:
        """
        Check if column name specified for a special column field exists in the table create columns info

        Parameters
        ----------
        column_name: str
            Special column name
        info: ValidationInfo
            Validation info

        Raises
        ------
        ValueError
            If column name specified for a special column field does not exist in the table create columns info

        Returns
        -------
        str
        """
        columns_info = info.data.get("columns_info")
        # columns_info is None if validation failed for columns_info - skip validation in this case
        if column_name is not None and columns_info is not None:
            columns_info = set(column_info.name for column_info in columns_info)
            if column_name not in columns_info:
                raise ValueError(f"Column not found in table: {column_name}")
        return column_name


class TableUpdate(FeatureByteBaseModel):
    """
    Update table payload schema
    """

    status: Optional[TableStatus] = Field(default=None)
    record_creation_timestamp_column: Optional[StrictStr] = Field(default=None)

    # Update of columns info is deprecated and will be removed in release 0.5.0
    # See https://featurebyte.atlassian.net/browse/DEV-2000
    columns_info: Optional[List[ColumnInfo]] = Field(default=None)


class TableServiceUpdate(TableUpdate, BaseDocumentServiceUpdateSchema):
    """
    TableService update schema
    """


class TableColumnsInfoUpdate(BaseDocumentServiceUpdateSchema):
    """
    Table columns info update payload schema
<<<<<<< HEAD
    """

    columns_info: List[ColumnInfo]
=======

    As `exclude_none` should be set to False when updating columns_info (in service.update_document method),
    a special schema is created for columns_info update.
    """

    columns_info: Optional[List[ColumnInfo]] = Field(default=None)
>>>>>>> f968afba

    # pydantic validators
    _columns_info_validator = field_validator("columns_info")(columns_info_validator)


class TableList(PaginationMixin):
    """
    TableList used to deserialize list document output
    """

    data: List[TableModel]

    @property
    def entity_ids(self) -> List[PydanticObjectId]:
        """
        List of entity IDs in the table model list

        Returns
        -------
        List[PydanticObjectId]
        """
        output = set()
        for table in self.data:
            output.update(table.entity_ids)
        return list(output)

    @property
    def semantic_ids(self) -> List[PydanticObjectId]:
        """
        List of semantic IDs in the table model list

        Returns
        -------
        List[PydanticObjectId]
        """
        output = set()
        for table in self.data:
            output.update(table.semantic_ids)
        return list(output)


class ColumnCriticalDataInfoUpdate(FeatureByteBaseModel):
    """
    Column critical data info update payload schema
    """

    column_name: NameStr
    critical_data_info: Optional[CriticalDataInfo] = Field(default=None)


class ColumnEntityUpdate(FeatureByteBaseModel):
    """
    Column entity update payload schema
    """

    column_name: NameStr
    entity_id: Optional[PydanticObjectId] = Field(default=None)


class ColumnDescriptionUpdate(FeatureByteBaseModel):
    """
    Column description update payload schema
    """

    column_name: NameStr
    description: Optional[StrictStr] = Field(default=None)


class ColumnSemanticUpdate(FeatureByteBaseModel):
    """
    Column semantic update payload schema
    """

    column_name: NameStr
    semantic_id: Optional[PydanticObjectId] = Field(default=None)<|MERGE_RESOLUTION|>--- conflicted
+++ resolved
@@ -87,18 +87,12 @@
 class TableColumnsInfoUpdate(BaseDocumentServiceUpdateSchema):
     """
     Table columns info update payload schema
-<<<<<<< HEAD
-    """
-
-    columns_info: List[ColumnInfo]
-=======
 
     As `exclude_none` should be set to False when updating columns_info (in service.update_document method),
     a special schema is created for columns_info update.
     """
 
     columns_info: Optional[List[ColumnInfo]] = Field(default=None)
->>>>>>> f968afba
 
     # pydantic validators
     _columns_info_validator = field_validator("columns_info")(columns_info_validator)
