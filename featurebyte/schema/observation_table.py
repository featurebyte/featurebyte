"""
ObservationTableModel API payload schema
"""
from __future__ import annotations

<<<<<<< HEAD
from typing import List
=======
from typing import List, Optional

from pydantic import Field
>>>>>>> 0bb8ca70

from featurebyte.models.observation_table import ObservationInput, ObservationTableModel
from featurebyte.schema.common.base import PaginationMixin
from featurebyte.schema.request_table import BaseRequestTableCreate, BaseRequestTableListRecord


class ObservationTableCreate(BaseRequestTableCreate):
    """
    ObservationTableModel creation schema
    """

<<<<<<< HEAD
=======
    sample_rows: Optional[int] = Field(ge=0)
>>>>>>> 0bb8ca70
    request_input: ObservationInput


class ObservationTableList(PaginationMixin):
    """
    Schema for listing observation tables
    """

    data: List[ObservationTableModel]


class ObservationTableListRecord(BaseRequestTableListRecord):
    """
    This model determines the schema when listing observation tables via ObservationTable.list()
    """<|MERGE_RESOLUTION|>--- conflicted
+++ resolved
@@ -3,13 +3,9 @@
 """
 from __future__ import annotations
 
-<<<<<<< HEAD
-from typing import List
-=======
 from typing import List, Optional
 
 from pydantic import Field
->>>>>>> 0bb8ca70
 
 from featurebyte.models.observation_table import ObservationInput, ObservationTableModel
 from featurebyte.schema.common.base import PaginationMixin
@@ -21,10 +17,7 @@
     ObservationTableModel creation schema
     """
 
-<<<<<<< HEAD
-=======
     sample_rows: Optional[int] = Field(ge=0)
->>>>>>> 0bb8ca70
     request_input: ObservationInput
 
 
