--- conflicted
+++ resolved
@@ -196,11 +196,12 @@
     """
 
 
-<<<<<<< HEAD
 class FeatureListNotOnlineEnabledError(Exception):
     """
     Raise when online features are requested for a FeatureList that is not online enabled
-=======
+    """
+
+
 class JoinViewMismatchError(Exception):
     """
     Raise when the view types in a join are a mismatch.
@@ -223,5 +224,4 @@
     """
     Raise when two views have overlapping columns, and a user is trying to perform a Join, without providing
     a suffix
->>>>>>> df5a08c0
     """