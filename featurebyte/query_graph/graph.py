--- conflicted
+++ resolved
@@ -23,12 +23,7 @@
 from featurebyte.common.singleton import SingletonMeta
 from featurebyte.query_graph.enum import NodeType
 from featurebyte.query_graph.graph_node.base import GraphNode
-from featurebyte.query_graph.model.graph import (
-    Edge,
-    GraphCroppingOutput,
-    GraphNodeNameMap,
-    QueryGraphModel,
-)
+from featurebyte.query_graph.model.graph import Edge, GraphNodeNameMap, QueryGraphModel
 from featurebyte.query_graph.node import Node
 from featurebyte.query_graph.node.base import NodeT
 from featurebyte.query_graph.node.generic import GroupByNode, LookupNode
@@ -39,7 +34,6 @@
     SourceDataColumn,
 )
 from featurebyte.query_graph.node.mixin import BaseGroupbyParameters
-from featurebyte.query_graph.transform.cropping import GraphCroppingTransformer
 from featurebyte.query_graph.transform.entity_extractor import EntityExtractor
 from featurebyte.query_graph.transform.flattening import GraphFlatteningTransformer
 from featurebyte.query_graph.transform.operation_structure import OperationStructureExtractor
@@ -279,16 +273,6 @@
         pruned_graph, node_name_map, _ = prune_query_graph(graph=self, node=target_node)
         return pruned_graph, node_name_map
 
-<<<<<<< HEAD
-    def crop(self, target_node_names: List[str]) -> GraphCroppingOutput:
-        """
-        Crop the query graph and return the cropped graph & mapped node.
-
-        To crop the graph, this function first traverses from the target node to the input node.
-        The unused branches of the graph will get pruned in this step. After that, a new graph is
-        reconstructed by adding the required nodes back. Crop is less expensive than prune as it
-        does not extract the operation structure.
-=======
     def quick_prune(self, target_node_names: List[str]) -> GraphNodeNameMap:
         """
         Quick prune the query graph and return the pruned graph & mapped node.
@@ -296,7 +280,6 @@
         The main difference between `quick_prune` and `prune` is that `quick_prune` does not change existing
         node parameters. The generated graph's node parameters are the same as the input graph. It is less
         expensive than `prune` as it does not perform any operation structure extraction.
->>>>>>> bab84947
 
         Parameters
         ----------
@@ -305,18 +288,11 @@
 
         Returns
         -------
-<<<<<<< HEAD
-        GraphCroppingOutput
-            Tuple of pruned graph & its mapped target node names
-        """
-        return GraphCroppingTransformer(graph=self).transform(target_node_names=target_node_names)
-=======
         GraphNodeNameMap
         """
         return QuickGraphStructurePruningTransformer(graph=self).transform(
             target_node_names=target_node_names
         )
->>>>>>> bab84947
 
     def reconstruct(
         self, node_name_to_replacement_node: Dict[str, Node], regenerate_groupby_hash: bool
