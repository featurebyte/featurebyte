--- conflicted
+++ resolved
@@ -4,12 +4,8 @@
 
 # pylint: disable=too-many-lines
 # DO NOT include "from __future__ import annotations" as it will trigger issue for pydantic model nested definition
-<<<<<<< HEAD
-from typing import Any, ClassVar, Dict, List, Literal, Optional, Sequence, Set, Tuple, Union
-=======
 from typing import Any, ClassVar, Dict, List, Optional, Sequence, Set, Tuple, Union, cast
 from typing_extensions import Literal
->>>>>>> 05616e4a
 
 from pydantic import BaseModel, Field, field_validator, model_validator
 
@@ -694,22 +690,15 @@
     timestamp: InColumnStr
     names: List[OutColumnStr]
     feature_job_setting: FeatureJobSetting
-<<<<<<< HEAD
+    offset: Optional[str] = None
+
+
+class GroupByNodeParameters(BaseWindowAggregateParameters):
+    """Parameters"""
+
     tile_id: Optional[str] = None
     aggregation_id: Optional[str] = None
     tile_id_version: int = Field(default=1)
-    offset: Optional[str] = None
-=======
-    offset: Optional[str]
-
-
-class GroupByNodeParameters(BaseWindowAggregateParameters):
-    """Parameters"""
-
-    tile_id: Optional[str]
-    aggregation_id: Optional[str]
-    tile_id_version: int = Field(default=1)
->>>>>>> 05616e4a
 
     @model_validator(mode="before")
     @classmethod
@@ -727,13 +716,7 @@
 class BaseWindowAggregateNode(AggregationOpStructMixin, BaseNode):
     """Common behaviour for window aggregate nodes"""
 
-<<<<<<< HEAD
-    type: Literal[NodeType.GROUPBY] = NodeType.GROUPBY
-    output_type: Literal[NodeOutputType.FRAME] = NodeOutputType.FRAME
-    parameters: GroupByNodeParameters
-=======
     parameters: BaseWindowAggregateParameters
->>>>>>> 05616e4a
 
     # feature definition hash generation configuration
     _window_parameter_field_name: ClassVar[Optional[str]] = "windows"
@@ -882,8 +865,8 @@
 class GroupByNode(BaseWindowAggregateNode):
     """GroupByNode class"""
 
-    type: Literal[NodeType.GROUPBY] = Field(NodeType.GROUPBY, const=True)
-    output_type: NodeOutputType = Field(NodeOutputType.FRAME, const=True)
+    type: Literal[NodeType.GROUPBY] = NodeType.GROUPBY
+    output_type: NodeOutputType = NodeOutputType.FRAME
     parameters: GroupByNodeParameters
 
     def normalize_and_recreate_node(
@@ -1958,10 +1941,8 @@
     NonTileWindowAggregateNode class.
     """
 
-    type: Literal[NodeType.NON_TILE_WINDOW_AGGREGATE] = Field(
-        NodeType.NON_TILE_WINDOW_AGGREGATE, const=True
-    )
-    output_type: NodeOutputType = Field(NodeOutputType.FRAME, const=True)
+    type: Literal[NodeType.NON_TILE_WINDOW_AGGREGATE] = NodeType.NON_TILE_WINDOW_AGGREGATE
+    output_type: NodeOutputType = NodeOutputType.FRAME
     parameters: NonTileWindowAggregateParameters
 
 
