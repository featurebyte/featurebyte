--- conflicted
+++ resolved
@@ -243,16 +243,10 @@
                 node_name=groupby_node.name,
                 feature_name=feature_name,
                 window=window_secs,
-<<<<<<< HEAD
                 frequency=fjs.period_seconds,
                 time_modulo_frequency=fjs.offset_seconds,
                 blind_spot=fjs.blind_spot_seconds,
-=======
                 offset=offset_secs,
-                frequency=groupby_node_params.frequency,
-                time_modulo_frequency=groupby_node_params.time_modulo_frequency,
-                blind_spot=groupby_node_params.blind_spot,
->>>>>>> 985d93b4
                 tile_table_id=tile_table_id,
                 aggregation_id=aggregation_id,
                 keys=groupby_node_params.keys,  # type: ignore[arg-type]
