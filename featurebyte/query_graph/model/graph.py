"""
This model contains query graph internal model structures
"""
from typing import Any, DefaultDict, Dict, Iterator, List, Optional, Set, Tuple

from collections import defaultdict

from pydantic import Field, root_validator, validator

from featurebyte.exception import GraphInconsistencyError
from featurebyte.models.base import FeatureByteBaseModel
from featurebyte.query_graph.algorithm import dfs_traversal, topological_sort
from featurebyte.query_graph.enum import GraphNodeType, NodeOutputType, NodeType
from featurebyte.query_graph.node import Node, construct_node
from featurebyte.query_graph.node.input import InputNode
from featurebyte.query_graph.node.nested import BaseGraphNode
from featurebyte.query_graph.util import hash_node


class Edge(FeatureByteBaseModel):
    """Edge of a graph"""

    source: str
    target: str


class QueryGraphModel(FeatureByteBaseModel):
    """
    QueryGraphModel is the graph model which have only following operations:
    - graph creation (attribute validation)
    - graph node retrieval (node iteration, node retrieval)
    - graph update (node insertion, edge insertion)
    """

    edges: List[Edge] = Field(default_factory=list)
    nodes: List[Node] = Field(default_factory=list)

    # non-serialized attributes (will be derived during deserialization)
    # NEVER store a non-serialized attributes that CAN'T BE DERIVED from serialized attributes
    nodes_map: Dict[str, Node] = Field(default_factory=dict, exclude=True)
    edges_map: DefaultDict[str, List[str]] = Field(default=defaultdict(list), exclude=True)
    backward_edges_map: DefaultDict[str, List[str]] = Field(default=defaultdict(list), exclude=True)
    node_type_counter: DefaultDict[str, int] = Field(default=defaultdict(int), exclude=True)
    node_name_to_ref: Dict[str, str] = Field(default_factory=dict, exclude=True)
    ref_to_node_name: Dict[str, str] = Field(default_factory=dict, exclude=True)

    def __repr__(self) -> str:
        return self.json(by_alias=True, indent=4)

    def __str__(self) -> str:
        return repr(self)

    @property
    def sorted_node_names_by_ref(self) -> List[str]:
        """
        Sorted node names by reference

        Returns
        -------
        List[str]
        """
        return sorted(self.nodes_map, key=lambda x: self.node_name_to_ref[x])

    @property
    def sorted_edges_map_by_ref(self) -> Dict[str, List[str]]:
        """
        Sorted edges map by reference

        Returns
        -------
        Dict[str, List[str]]
        """
        # To make the order insensitive to the node names, we first sort the backward edges map by node hash.
        # Backward edges map is used due to the fact that input node order are important to the node operation.
        # If edges map is used, the input order will be lost. After that, we reconstruct the edges map from
        # the sorted backward edges map (required for topological sort).
        edges_map = defaultdict(list)
        sorted_backward_edges_keys = sorted(
            self.backward_edges_map, key=lambda x: self.node_name_to_ref[x]
        )
        for target_node_name in sorted_backward_edges_keys:
            for source_node_name in self.backward_edges_map[target_node_name]:
                edges_map[source_node_name].append(target_node_name)
        return edges_map

    @property
    def node_topological_order_map(self) -> Dict[str, int]:
        """
        Node name to topological sort order index mapping. This mapping is used to sort the nodes in the graph.

        Returns
        -------
        Dict[int, str]
        """
        sorted_node_names = topological_sort(
            self.sorted_node_names_by_ref, self.sorted_edges_map_by_ref
        )
        return {value: idx for idx, value in enumerate(sorted_node_names)}

    @staticmethod
    def _derive_nodes_map(
        nodes: List[Node], nodes_map: Optional[Dict[str, Node]]
    ) -> Dict[str, Node]:
        if nodes_map is None:
            nodes_map = {}
        for node in nodes:
            nodes_map[node.name] = node
        return nodes_map

    @staticmethod
    def _derive_edges_map(
        edges: List[Edge], edges_map: Optional[Dict[str, List[str]]]
    ) -> Dict[str, List[str]]:
        if edges_map is None:
            edges_map = defaultdict(list)
        for edge in edges:
            edges_map[edge.source].append(edge.target)
        return edges_map

    @staticmethod
    def _derive_backward_edges_map(
        edges: List[Edge], backward_edges_map: Optional[Dict[str, List[str]]]
    ) -> Dict[str, List[str]]:
        if backward_edges_map is None:
            backward_edges_map = defaultdict(list)
        for edge in edges:
            backward_edges_map[edge.target].append(edge.source)
        return backward_edges_map

    @staticmethod
    def _derive_node_type_counter(
        nodes: List[Node], node_type_counter: Optional[Dict[str, int]]
    ) -> Dict[str, int]:
        if node_type_counter is None:
            node_type_counter = defaultdict(int)
        for node in nodes:
            node_type_counter[node.type] += 1
        return node_type_counter

    @staticmethod
    def _get_node_parameter_for_compute_node_hash(node: Node) -> Dict[str, Any]:
        """
        Get node parameters for computing node hash. If the node is a graph node, the output node hash of the
        nested graph is used to represent the graph parameters. Without doing this, the graph node's hash will
        be sensitive to the order of the nodes/edges in the nested graph.

        Parameters
        ----------
        node: Node
            Node to get parameters for computing node hash

        Returns
        -------
        Dict[str, Any]
        """
        node_parameters = node.parameters.dict()
        if node.type == NodeType.GRAPH:
            nested_graph = node.parameters.graph  # type: ignore
            node_parameters["graph"] = nested_graph.node_name_to_ref[node.parameters.output_node_name]  # type: ignore
            # remove node name from graph parameters to prevent the node name
            # from affecting the graph hash (node name could be different if the insert order is different)
            # even if the final graph is the same
            node_parameters.pop("output_node_name")
        return node_parameters

    @classmethod
    def _derive_node_name_to_ref(
        cls,
        nodes_map: Dict[str, Node],
        edges_map: Dict[str, List[str]],
        backward_edges_map: Dict[str, List[str]],
        node_name_to_ref: Optional[Dict[str, str]],
    ) -> Dict[str, str]:
        if node_name_to_ref is None:
            node_name_to_ref = {}
        sorted_node_names = topological_sort(list(nodes_map), edges_map)
        for node_name in sorted_node_names:
            input_node_refs = [
                node_name_to_ref[input_node_name]
                for input_node_name in backward_edges_map.get(node_name, [])
            ]
            node = nodes_map[node_name]
            node_name_to_ref[node_name] = hash_node(
                node.type,
                cls._get_node_parameter_for_compute_node_hash(node),
                node.output_type,
                input_node_refs,
            )
        return node_name_to_ref

    @staticmethod
    def _derive_ref_to_node_name(
        node_name_to_ref: Dict[str, str], ref_to_node_name: Optional[Dict[str, str]]
    ) -> Dict[str, str]:
        if ref_to_node_name is None:
            ref_to_node_name = {}
        for node_name, ref in node_name_to_ref.items():
            ref_to_node_name[ref] = node_name
        return ref_to_node_name

    @root_validator
    @classmethod
    def _set_internal_variables(cls, values: Dict[str, Any]) -> Dict[str, Any]:
        # NOTE: During graph instantiation, this method will get called (including global query graph).
        # Only create a new dictionary/object when the value is None. Otherwise, it will cause issue
        # for the global query graph.
        nodes_map = values.get("nodes_map")
        if not nodes_map and isinstance(values.get("nodes"), list):
            values["nodes_map"] = cls._derive_nodes_map(values["nodes"], nodes_map)

        edges_map = values.get("edges_map")
        if not edges_map and isinstance(values.get("edges"), list):
            values["edges_map"] = cls._derive_edges_map(values["edges"], edges_map)

        backward_edges_map = values.get("backward_edges_map")
        if not backward_edges_map and isinstance(values.get("edges"), list):
            values["backward_edges_map"] = cls._derive_backward_edges_map(
                values["edges"], backward_edges_map
            )

        node_type_counter = values.get("node_type_counter")
        if not node_type_counter and isinstance(values.get("nodes"), list):
            values["node_type_counter"] = cls._derive_node_type_counter(
                values["nodes"], node_type_counter
            )

        node_name_to_ref = values.get("node_name_to_ref")
        if not node_name_to_ref:
            # edges_map & backward_edges_map is a defaultdict, accessing a new key will have side effect
            # construct a new backward_edges_map dictionary to avoid introducing side effect
            values["node_name_to_ref"] = cls._derive_node_name_to_ref(
                nodes_map=values["nodes_map"],
                edges_map=dict(values["edges_map"]),
                backward_edges_map=dict(values["backward_edges_map"]),
                node_name_to_ref=node_name_to_ref,
            )

        ref_to_node_name = values.get("ref_to_node_name")
        if not ref_to_node_name:
            values["ref_to_node_name"] = cls._derive_ref_to_node_name(
                node_name_to_ref=values["node_name_to_ref"], ref_to_node_name=ref_to_node_name
            )

        return values

    @validator("edges_map", "backward_edges_map")
    @classmethod
    def _make_default_dict_list(cls, value: Dict[str, Any]) -> Dict[str, Any]:
        # make sure the output is default dict to list
        updated_dict = defaultdict(list, value)
        return updated_dict

    @validator("node_type_counter")
    @classmethod
    def _make_default_dict_int(cls, value: Dict[str, Any]) -> Dict[str, Any]:
        # make sure the output is default dict to int
        updated_dict = defaultdict(int, value)
        return updated_dict

    def get_node_by_name(self, node_name: str) -> Node:
        """
        Retrieve the node given node name

        Parameters
        ----------
        node_name: str
            Node name

        Returns
        -------
        Node
        """
        return self.nodes_map[node_name]

    def get_input_node(self, node_name: str) -> InputNode:
        """
        Retrieve input node for a specified target node

        Parameters
        ----------
        node_name: str
            Name of node to get input node for

        Raises
        ------
        GraphInconsistencyError
            Invalid graph structure

        Returns
        -------
        InputNode
            InputNode object
        """
        target_node = self.get_node_by_name(node_name)
        for input_node in self.iterate_nodes(target_node=target_node, node_type=NodeType.INPUT):
            assert isinstance(input_node, InputNode)
            return input_node
        raise GraphInconsistencyError("Input node not found")

    def get_input_node_names(self, node: Node) -> List[str]:
        """
        Get the input node names of the given node

        Parameters
        ----------
        node: Node
            Node

        Returns
        -------
        List[str]
        """
        return self.backward_edges_map.get(node.name, [])

    def get_target_nodes_required_column_names(
        self,
        node_name: str,
        keep_target_node_names: Optional[Set[str]],
        available_column_names: List[str],
    ) -> List[str]:
        """
        Get the target required column names of the given node.
        Current node output must have these columns, otherwise it will trigger error in processing the graph.

        Parameters
        ----------
        node_name: str
            Node name
        keep_target_node_names: Optional[Set[str]]
            If provided, only use the target nodes with names in the set
        available_column_names: List[str]
            List of available input columns. This is used to cater the case when the node output should keep all
            the input columns (like filter node).

        Returns
        -------
        List[str]
        """
        assert node_name in self.edges_map, "Node name not found in edges_map"
        target_node_names = self.edges_map[node_name]
        if keep_target_node_names:
            target_node_names = [
                node_name for node_name in target_node_names if node_name in keep_target_node_names
            ]
        target_nodes = [self.get_node_by_name(node_name) for node_name in target_node_names]
        if target_nodes:
            # get the input column order from current node to the target nodes
            target_node_input_order_pairs = []
            for target_node in target_nodes:
                target_node_input_node_names = self.get_input_node_names(node=target_node)
                node_name_input_order = target_node_input_node_names.index(node_name)
                target_node_input_order_pairs.append((target_node, node_name_input_order))

            # construct required column names
            required_columns = set().union(
                *(
                    node.get_required_input_columns(
                        input_index=input_order, available_column_names=available_column_names
                    )
                    for node, input_order in target_node_input_order_pairs
                )
            )
            return list(required_columns)
        return []

    def iterate_nodes(self, target_node: Node, node_type: Optional[NodeType]) -> Iterator[Node]:
        """
        Iterate all specified nodes in this query graph

        Parameters
        ----------
        target_node: Node
            Node from which to start the backward search
        node_type: Optional[NodeType]
            Specific node type to iterate, if None, iterate all node types

        Yields
        ------
        Node
            Query graph nodes of the specified node type
        """
        for node in dfs_traversal(self, target_node):
            if node_type is None:
                yield node
            else:
                if node.type == node_type:
                    yield node

    def iterate_sorted_graph_nodes(
        self, graph_node_types: Set[GraphNodeType]
    ) -> Iterator[BaseGraphNode]:
        """
        Iterate all specified nodes in this query graph in a topologically sorted order

        Parameters
        ----------
        graph_node_types: Set[GraphNodeType]
            Specific node types to iterate

        Yields
        ------
        BaseGraphNode
            Graph nodes of the specified graph node types
        """
        for node in self.iterate_sorted_nodes():
            if node.type == NodeType.GRAPH:
                assert isinstance(node, BaseGraphNode)
                if node.parameters.type in graph_node_types:
                    yield node
                else:
                    for graph_node in node.parameters.graph.iterate_sorted_graph_nodes(
                        graph_node_types=graph_node_types
                    ):
                        yield graph_node

    def iterate_sorted_nodes(self) -> Iterator[Node]:
        """
        Iterate all nodes in topological sorted order

        Yields
        ------
        Node
            Topologically sorted query graph nodes
        """
        sorted_node_names = topological_sort(
            self.sorted_node_names_by_ref, self.sorted_edges_map_by_ref
        )
        for node_name in sorted_node_names:
            yield self.nodes_map[node_name]

    def _add_edge(self, parent: Node, child: Node) -> None:
        """
        Add edge to the graph by specifying a parent node & a child node

        Parameters
        ----------
        parent: Node
            parent node
        child: Node
            child node

        """
        self.edges.append(Edge(source=parent.name, target=child.name))
        self.edges_map[parent.name].append(child.name)
        self.backward_edges_map[child.name].append(parent.name)

    def _generate_node_name(self, node_type: NodeType) -> str:
        self.node_type_counter[node_type] += 1
        return f"{node_type}_{self.node_type_counter[node_type]}"

    def _add_node(self, node: Node) -> Node:
        """
        Add node to the graph by specifying node type, parameters & output type

        Parameters
        ----------
        node: Node
            Node to add

        Returns
        -------
        node: Node
        """
        node = node.copy()
        node.name = self._generate_node_name(node.type)
        self.nodes.append(node)
        self.nodes_map[node.name] = node
        return node

    def add_operation_node(self, node: Node, input_nodes: List[Node]) -> Node:
        """
        Add operation node to the query graph.

        Parameters
        ----------
        node: Node
            operation node to add
        input_nodes: list[Node]
            list of input nodes

        Returns
        -------
        Node
            operation node of the given input
        """
        input_node_refs = [self.node_name_to_ref[node.name] for node in input_nodes]
<<<<<<< HEAD
        # create a temp_node to validate the node parameters & use only the required parameters to hash
=======
>>>>>>> 86c5522e
        node_ref = hash_node(
            node.type,
            self._get_node_parameter_for_compute_node_hash(node),
            node.output_type,
            input_node_refs,
        )
        if node_ref not in self.ref_to_node_name:
            node = self._add_node(node)
            for input_node in input_nodes:
                self._add_edge(input_node, node)

            self.ref_to_node_name[node_ref] = node.name
            self.node_name_to_ref[node.name] = node_ref
        else:
            node = self.nodes_map[self.ref_to_node_name[node_ref]]
        return node

    def add_operation(
        self,
        node_type: NodeType,
        node_params: Dict[str, Any],
        node_output_type: NodeOutputType,
        input_nodes: List[Node],
    ) -> Node:
        """
        Add operation to the query graph.

        Parameters
        ----------
        node_type: NodeType
            node type
        node_params: dict
            parameters used for the node operation
        node_output_type: NodeOutputType
            node output type
        input_nodes: list[Node]
            list of input nodes

        Returns
        -------
        Node
            operation node of the given input
        """
        # create a temp_node to validate the node parameters & use only the required parameters to hash
        temp_node = construct_node(
            name=str(node_type),
            type=node_type,
            parameters=node_params,
            output_type=node_output_type,
        )
        return self.add_operation_node(node=temp_node, input_nodes=input_nodes)


NodeNameMap = Dict[str, str]
GraphNodeNameMap = Tuple[QueryGraphModel, NodeNameMap]
GraphCroppingOutput = Tuple[QueryGraphModel, List[str]]<|MERGE_RESOLUTION|>--- conflicted
+++ resolved
@@ -484,10 +484,6 @@
             operation node of the given input
         """
         input_node_refs = [self.node_name_to_ref[node.name] for node in input_nodes]
-<<<<<<< HEAD
-        # create a temp_node to validate the node parameters & use only the required parameters to hash
-=======
->>>>>>> 86c5522e
         node_ref = hash_node(
             node.type,
             self._get_node_parameter_for_compute_node_hash(node),
