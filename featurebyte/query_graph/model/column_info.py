"""
This module contains column info related models.
"""
<<<<<<< HEAD
from typing import Any, Dict, Optional
=======
from typing import List, Optional
>>>>>>> e63f0140

from pydantic import Field, root_validator

<<<<<<< HEAD
from featurebyte.enum import DBVarType
=======
from featurebyte.enum import ColumnAttribute
>>>>>>> e63f0140
from featurebyte.models.base import PydanticObjectId
from featurebyte.query_graph.model.critical_data_info import CriticalDataInfo
from featurebyte.query_graph.node.schema import ColumnSpec


class ColumnInfoWithoutSemanticId(ColumnSpec):
    """
    ColumnInfo for storing column information

    name: str
        Column name
    dtype: DBVarType
        Variable type of the column
    entity_id: Optional[PydanticObjectId]
        Entity id associated with the column
    critical_data_info: Optional[CriticalDataInfo]
        Critical data info of the column
    """

    entity_id: Optional[PydanticObjectId] = Field(default=None)
    critical_data_info: Optional[CriticalDataInfo] = Field(default=None)


class ColumnInfo(ColumnInfoWithoutSemanticId):
    """
    ColumnInfo for storing column information

    name: str
        Column name
    dtype: DBVarType
        Variable type of the column
    entity_id: Optional[PydanticObjectId]
        Entity id associated with the column
    critical_data_info: Optional[CriticalDataInfo]
        Critical data info of the column
    semantic_id: Optional[PydanticObjectId]
        Semantic id associated with the column
    """

    entity_id: Optional[PydanticObjectId] = Field(default=None)
    semantic_id: Optional[PydanticObjectId] = Field(default=None)
    critical_data_info: Optional[CriticalDataInfo] = Field(default=None)
    description: Optional[str] = Field(default=None)
<<<<<<< HEAD

    @root_validator(pre=True)
    @classmethod
    def _validate_column_info(cls, values: Dict[str, Any]) -> Dict[str, Any]:
        critical_data_info = values.get("critical_data_info")
        dtype = DBVarType(values.get("dtype"))  # type: ignore
        if critical_data_info:
            # attempt to cast the cleaning operations to the dtype of the column
            cdi = CriticalDataInfo(**dict(critical_data_info))
            for cleaning_operation in cdi.cleaning_operations:
                if (
                    cleaning_operation.supported_dtypes is not None
                    and dtype not in cleaning_operation.supported_dtypes
                ):
                    raise ValueError(
                        f"Cleaning operation {cleaning_operation} does not support dtype {dtype}"
                    )

                cleaning_operation.cast(dtype=dtype)
            values["critical_data_info"] = cdi
        return values
=======
    attributes: List[ColumnAttribute] = Field(default_factory=list)
>>>>>>> e63f0140
<|MERGE_RESOLUTION|>--- conflicted
+++ resolved
@@ -1,19 +1,11 @@
 """
 This module contains column info related models.
 """
-<<<<<<< HEAD
-from typing import Any, Dict, Optional
-=======
-from typing import List, Optional
->>>>>>> e63f0140
+from typing import Any, Dict, List, Optional
 
 from pydantic import Field, root_validator
 
-<<<<<<< HEAD
-from featurebyte.enum import DBVarType
-=======
-from featurebyte.enum import ColumnAttribute
->>>>>>> e63f0140
+from featurebyte.enum import ColumnAttribute, DBVarType
 from featurebyte.models.base import PydanticObjectId
 from featurebyte.query_graph.model.critical_data_info import CriticalDataInfo
 from featurebyte.query_graph.node.schema import ColumnSpec
@@ -57,7 +49,7 @@
     semantic_id: Optional[PydanticObjectId] = Field(default=None)
     critical_data_info: Optional[CriticalDataInfo] = Field(default=None)
     description: Optional[str] = Field(default=None)
-<<<<<<< HEAD
+    attributes: List[ColumnAttribute] = Field(default_factory=list)
 
     @root_validator(pre=True)
     @classmethod
@@ -78,7 +70,4 @@
 
                 cleaning_operation.cast(dtype=dtype)
             values["critical_data_info"] = cdi
-        return values
-=======
-    attributes: List[ColumnAttribute] = Field(default_factory=list)
->>>>>>> e63f0140
+        return values