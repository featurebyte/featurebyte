--- conflicted
+++ resolved
@@ -1,18 +1,11 @@
 """
 This module contains column info related models.
 """
-<<<<<<< HEAD
-from typing import Any, Dict, List, Optional
-=======
-from typing import Optional
->>>>>>> 45dc3a57
+from typing import Any, Dict, Optional
 
 from pydantic import Field, root_validator
 
-<<<<<<< HEAD
-from featurebyte.enum import ColumnAttribute, DBVarType
-=======
->>>>>>> 45dc3a57
+from featurebyte.enum import DBVarType
 from featurebyte.models.base import PydanticObjectId
 from featurebyte.query_graph.model.critical_data_info import CriticalDataInfo
 from featurebyte.query_graph.node.schema import ColumnSpec
@@ -55,9 +48,7 @@
     entity_id: Optional[PydanticObjectId] = Field(default=None)
     semantic_id: Optional[PydanticObjectId] = Field(default=None)
     critical_data_info: Optional[CriticalDataInfo] = Field(default=None)
-<<<<<<< HEAD
     description: Optional[str] = Field(default=None)
-    attributes: List[ColumnAttribute] = Field(default_factory=list)
 
     @root_validator(pre=True)
     @classmethod
@@ -78,7 +69,4 @@
 
                 cleaning_operation.cast(dtype=dtype)
             values["critical_data_info"] = cdi
-        return values
-=======
-    description: Optional[str] = Field(default=None)
->>>>>>> 45dc3a57
+        return values