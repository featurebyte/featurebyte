"""
Feature Job Setting Model
"""

from typing import Any, ClassVar, Dict, Union

from croniter import croniter
from pydantic import BaseModel, Discriminator, Field, Tag, model_validator
from pydantic_extra_types.timezone_name import TimeZoneName
from typing_extensions import Annotated, Literal

from featurebyte.common.doc_util import FBAutoDoc
from featurebyte.common.model_util import (
    convert_seconds_to_time_format,
    parse_duration_string,
    validate_job_setting_parameters,
)
from featurebyte.models.base import FeatureByteBaseModel, PydanticObjectId
from featurebyte.models.periodic_task import Crontab


class BaseFeatureJobSetting(FeatureByteBaseModel):
    """
    Base Feature Job Setting class
    """

    def extract_offline_store_feature_table_name_postfix(self, max_length: int) -> str:
        """
        Extract offline store feature table name postfix

        Parameters
        ----------
        max_length: int
            Maximum length of the postfix

        Raises
        ------
        NotImplementedError
            If method not implemented
        """
        # DEV-3924: this method should be implemented for cron feature job setting
        raise NotImplementedError("Method not implemented")

    def extract_ttl_seconds(self) -> int:
        """
        Extract TTL in seconds

        Raises
        ------
        NotImplementedError
            If method not implemented
        """
        # DEV-3924: this method should be implemented for cron feature job setting
        raise NotImplementedError("Method not implemented")


class FeatureJobSetting(BaseFeatureJobSetting):
    """
    FeatureJobSetting class is used to declare the Feature Job Setting.

    The setting comprises three parameters:

    - The period parameter specifies how often the batch process should run.
    - The offset parameter defines the timing from the end of the frequency time period to when the
      feature job commences. For example, a feature job with the following settings (period 60m,
      offset: 130s) will start 2 min and 10 seconds after the beginning of each hour:
      00:02:10, 01:02:10, 02:02:10, …, 15:02:10, …, 23:02:10.
    - The blind_spot parameter sets the time gap between feature computation and the latest event timestamp to be
    processed.

    Note that these parameters are the same duration type strings that pandas accepts in pd.Timedelta().

    Examples
    --------
    Consider a case study where a data warehouse refreshes each hour. The data refresh starts 10 seconds after the hour
    and is usually finished within 2 minutes. Sometimes the data refresh misses the latest data, up to a maximum of the
    last 30 seconds at the end of the hour. Therefore, an appropriate feature job settings could be:

    - period: 60m
    - offset: 10s + 2m + 5s (a safety buffer) = 135s
    - blind_spot: 30s + 10s + 2m + 5s = 165s

    >>> feature_job_setting = fb.FeatureJobSetting(  # doctest: +SKIP
    ...  blind_spot="165s"
    ...  period="60m"
    ...  offset="135s"
    ... )
    """

    # class variables
    __fbautodoc__: ClassVar[FBAutoDoc] = FBAutoDoc(proxy_class="featurebyte.FeatureJobSetting")

    # instance variables
    blind_spot: str = Field(
        description="Establishes the time difference between when the feature is calculated and the most recent "
        "event timestamp to be processed."
    )
    period: str = Field(
        description="Indicates the interval at which the batch process should be executed."
    )
    offset: str = Field(
        description="Specifies the offset from the end of the period interval to the start of the feature job. "
        "For instance, with settings period: 60m and offset: 130s, the feature job will begin 2 "
        "minutes and 10 seconds after the start of each hour, such as 00:02:10, 01:02:10, 02:02:10, ..., 15:02:10, "
        "..., 23:02:10."
    )
    execution_buffer: str = Field(
        description="Specifies the time buffer for the feature job execution. The buffer is used to account for "
        "potential delays in the batch process execution.",
        default="0s",
    )

    @model_validator(mode="before")
    @classmethod
    def validate_setting_parameters(cls, values: Any) -> Any:
        """Validate feature job setting parameters

        Parameters
        ----------
        values : Any
            Parameter values

        Returns
        -------
        Any

        Raises
        ------
        NotImplementedError
            If execution_buffer is set (not supported)
        """
        _ = cls
        if isinstance(values, BaseModel):
            values = values.model_dump(by_alias=True)

        # handle backward compatibility
        if "frequency" in values and "period" not in values:
            values["period"] = values.pop("frequency")
        if "time_modulo_frequency" in values and "offset" not in values:
            values["offset"] = values.pop("time_modulo_frequency")
        exec_buffer = values.get("execution_buffer")
        if exec_buffer and exec_buffer != "0s":
            # block setting execution_buffer for now
            raise NotImplementedError("Setting execution_buffer is not supported.")

        validate_job_setting_parameters(
            period=values["period"],
            offset=values["offset"],
            blind_spot=values["blind_spot"],
        )

        # normalize and convert to seconds
        values["period"] = f'{parse_duration_string(values["period"])}s'
        values["offset"] = f'{parse_duration_string(values["offset"])}s'
        values["blind_spot"] = f'{parse_duration_string(values["blind_spot"])}s'

        if exec_buffer:
            values["execution_buffer"] = f'{parse_duration_string(values["execution_buffer"])}s'
        return values

    @property
    def period_seconds(self) -> int:
        """
        Get period in seconds

        Returns
        -------
        int
            period in seconds
        """
        return parse_duration_string(self.period, minimum_seconds=60)

    @property
    def offset_seconds(self) -> int:
        """
        Get offset in seconds

        Returns
        -------
        int
            offset in seconds
        """
        return parse_duration_string(self.offset)

    @property
    def blind_spot_seconds(self) -> int:
        """
        Get blind spot in seconds

        Returns
        -------
        int
            blind spot in seconds
        """
        return parse_duration_string(self.blind_spot)

    @property
    def execution_buffer_seconds(self) -> int:
        """
        Get execution buffer in seconds

        Returns
        -------
        int
            execution buffer in seconds
        """
        return parse_duration_string(self.execution_buffer)

    def to_seconds(self) -> Dict[str, Any]:
        """Convert job settings format using seconds as time unit

        Returns
        -------
        Dict[str, Any]
        """
        return {
            "period": self.period_seconds,
            "offset": self.offset_seconds,
            "blind_spot": self.blind_spot_seconds,
            "execution_buffer": self.execution_buffer_seconds,
        }

    def normalize(self) -> "FeatureJobSetting":
        """Normalize feature job setting

        Returns
        -------
        FeatureJobSetting
        """
        fjs = self.to_seconds()
        return FeatureJobSetting(
            period=f"{fjs['period']}s",
            offset=f"{fjs['offset']}s",
            blind_spot=f"{fjs['blind_spot']}s",
            execution_buffer=f"{fjs['execution_buffer']}s",
        )

    def extract_offline_store_feature_table_name_postfix(self, max_length: int) -> str:
        # take the frequency part of the feature job setting
        postfix = ""
        for component in reversed(range(1, 5)):
            postfix = convert_seconds_to_time_format(self.period_seconds, components=component)
            if len(postfix) <= max_length:
                break
        return postfix

    def extract_ttl_seconds(self) -> int:
        ttl_seconds = 2 * self.period_seconds
        return ttl_seconds

    def __hash__(self) -> int:
        return hash(f"{self.period_seconds}_{self.offset_seconds}_{self.blind_spot_seconds}")

    def __eq__(self, other: object) -> bool:
        if isinstance(other, CronFeatureJobSetting):
            return False
        if not isinstance(other, FeatureJobSetting):
            return NotImplemented
        return self.to_seconds() == other.to_seconds()


class CronFeatureJobSetting(BaseFeatureJobSetting):
    """
    CronFeatureJobSetting class is used to declare a cron-based Feature Job Setting.

    The setting comprises two parameters:

    - The crontab parameter specifies the cron schedule for the feature job.
    - The timezone parameter defines the timezone for the cron schedule. It is used to determine the time at which the feature job should run.

    Examples
    --------
    Consider a case study where a data warehouse refreshes each hour.
    The data refresh starts 10 seconds after the hour based on the UTC timezone.

    - crontab: "10 * * * *"
    - timezone: "Etc/UTC"

    >>> feature_job_setting = fb.CronFeatureJobSetting(  # doctest: +SKIP
    ...     crontab="10 * * * *",
    ...     timezone="Etc/UTC",
    ... )
    """

    # class variables
    __fbautodoc__: ClassVar[FBAutoDoc] = FBAutoDoc(proxy_class="featurebyte.FeatureJobSetting")

    # instance variables
    crontab: Union[str, Crontab] = Field(description="Crontab schedule for the feature job.")
    timezone: TimeZoneName = Field(
        default="Etc/UTC",
        description="Timezone for the cron schedule. It is used to determine the time at which the feature job should run.",
    )

    def get_cron_expression(self) -> str:
        """
        Get cron expression

        Returns
        -------
        """
        crontab = self.crontab
        if isinstance(crontab, str):
            return crontab
        return f"{crontab.minute} {crontab.hour} {crontab.day_of_month} {crontab.month_of_year} {crontab.day_of_week}"

    @model_validator(mode="after")
    def _validate_cron_expression(self) -> "CronFeatureJobSetting":
        """Validate cron expression

        Raises
        ------
        ValueError
            If the crontab expression is invalid

        Returns
        -------
        CronFeatureJobSetting
        """

        if isinstance(self.crontab, str):
            # check if the crontab expression is valid
            crontab = self.crontab.strip()
            if not croniter.is_valid(crontab):
                raise ValueError(f"Invalid crontab expression: {crontab}")
            cron_parts = crontab.split(" ")

            # convert crontab expression to Crontab object
            parts = ["minute", "hour", "day_of_month", "month_of_year", "day_of_week"]
            if len(cron_parts) != len(parts):
                raise ValueError(f"Invalid crontab expression: {crontab}")
            self.crontab = Crontab(**{
                part: int(cron_parts[i]) if cron_parts[i].isdigit() else cron_parts[i]
                for i, part in enumerate(parts)
            })

        # limit max frequency to hourly
        assert isinstance(self.crontab, Crontab)
        if isinstance(self.crontab.minute, str) and not self.crontab.minute.isdigit():
            raise ValueError("Cron schedule more frequent than hourly is not supported.")

        return self

    def __hash__(self) -> int:
<<<<<<< HEAD
        return hash(f"{self.crontab}_{self.timezone}")
=======
        return hash((self.crontab, self.timezone))

    def __eq__(self, other: object) -> bool:
        if not isinstance(other, CronFeatureJobSetting):
            return False
        return self.crontab == other.crontab and self.timezone == other.timezone
>>>>>>> 8812c05b


def feature_job_setting_discriminator(value: Any) -> Literal["interval", "cron"]:
    """
    Discriminator for feature job setting

    Parameters
    ----------
    value : Any
        Input value

    Returns
    -------
    Literal["interval", "cron"]
    """
    if isinstance(value, dict):
        if "crontab" in value:
            return "cron"
        return "interval"
    if isinstance(value, FeatureJobSetting):
        return "interval"
    return "cron"


FeatureJobSettingUnion = Annotated[
    Union[
        Annotated[FeatureJobSetting, Tag("interval")],
        Annotated[CronFeatureJobSetting, Tag("cron")],
    ],
    Discriminator(feature_job_setting_discriminator),
]


class TableFeatureJobSetting(FeatureByteBaseModel):
    """
    The TableFeatureJobSetting object serves as a link between a table and a specific feature job setting configuration.
    It is utilized when creating a new version of a feature that requires different configurations for feature job
    settings. The table_feature_job_settings parameter takes a list of these configurations. For each configuration,
    the TableFeatureJobSetting object establishes the relationship between the table involved and the corresponding
    feature job setting.

    Examples
    --------
    Check feature job setting of this feature first:

    >>> feature = catalog.get_feature("InvoiceAmountAvg_60days")
    >>> feature.info()["table_feature_job_setting"]
    {'this': [{'table_name': 'GROCERYINVOICE',
     'feature_job_setting': {'blind_spot': '0s',
     'period': '3600s',
     'offset': '90s',
     'execution_buffer': '0s'}}],
     'default': [{'table_name': 'GROCERYINVOICE',
     'feature_job_setting': {'blind_spot': '0s',
     'period': '3600s',
     'offset': '90s',
     'execution_buffer': '0s'}}]}


    Create a new feature with a different feature job setting:

    >>> new_feature = feature.create_new_version(  # doctest: +SKIP
    ...     table_feature_job_settings=[
    ...         fb.TableFeatureJobSetting(
    ...             table_name="GROCERYINVOICE",
    ...             feature_job_setting=fb.FeatureJobSetting(
    ...                 blind_spot="60s",
    ...                 period="3600s",
    ...                 offset="90s",
    ...             ),
    ...         )
    ...     ]
    ... )
    """

    # class variables
    __fbautodoc__: ClassVar[FBAutoDoc] = FBAutoDoc(proxy_class="featurebyte.TableFeatureJobSetting")

    # instance variables
    table_name: str = Field(
        description="Name of the table to which the feature job setting applies feature_job_setting."
    )
    feature_job_setting: FeatureJobSettingUnion = Field(
        description="Feature class that contains specific settings that should be applied to feature jobs that "
        "involve time aggregate operations and use timestamps from the table specified in the table_name parameter."
    )


class TableIdFeatureJobSetting(FeatureByteBaseModel):
    """
    The TableIdFeatureJobSetting object serves as a link between a table ID and a specific feature job setting.
    """

    table_id: PydanticObjectId
    feature_job_setting: FeatureJobSettingUnion

    def __hash__(self) -> int:
        if isinstance(self.feature_job_setting, FeatureJobSetting):
            return hash(f"{self.table_id}_{self.feature_job_setting.to_seconds()}")
        return hash(
            f"{self.table_id}_{self.feature_job_setting.crontab}_{self.feature_job_setting.timezone}"
        )

    def __eq__(self, other: Any) -> bool:
        if not isinstance(other, (TableIdFeatureJobSetting, dict)):
            return NotImplemented

        if isinstance(other, dict):
            other = TableIdFeatureJobSetting(**other)

        return (
            self.table_id == other.table_id
            and self.feature_job_setting == other.feature_job_setting
        )<|MERGE_RESOLUTION|>--- conflicted
+++ resolved
@@ -342,16 +342,12 @@
         return self
 
     def __hash__(self) -> int:
-<<<<<<< HEAD
-        return hash(f"{self.crontab}_{self.timezone}")
-=======
         return hash((self.crontab, self.timezone))
 
     def __eq__(self, other: object) -> bool:
         if not isinstance(other, CronFeatureJobSetting):
             return False
         return self.crontab == other.crontab and self.timezone == other.timezone
->>>>>>> 8812c05b
 
 
 def feature_job_setting_discriminator(value: Any) -> Literal["interval", "cron"]:
