--- conflicted
+++ resolved
@@ -4,12 +4,8 @@
 
 from typing import Any, ClassVar, Dict, Union
 
-<<<<<<< HEAD
+from croniter import croniter
 from pydantic import BaseModel, Discriminator, Field, Tag, model_validator
-=======
-from croniter import croniter
-from pydantic import BaseModel, Field, model_validator
->>>>>>> cdd6550a
 from pydantic_extra_types.timezone_name import TimeZoneName
 from typing_extensions import Annotated, Literal
 
