"""
This module contains offline store ingest query extraction related classes.
"""
from typing import Any, Dict, List, Optional, Set

from dataclasses import dataclass

from featurebyte.common.string import sanitize_identifier
from featurebyte.enum import DBVarType
from featurebyte.models.base import PydanticObjectId
from featurebyte.query_graph.graph_node.base import GraphNode
from featurebyte.query_graph.model.entity_relationship_info import EntityRelationshipInfo
from featurebyte.query_graph.model.feature_job_setting import FeatureJobSetting
from featurebyte.query_graph.model.graph import QueryGraphModel
from featurebyte.query_graph.node import Node
from featurebyte.query_graph.node.mixin import AggregationOpStructMixin
from featurebyte.query_graph.node.nested import (
    AggregationNodeInfo,
    OfflineStoreIngestQueryGraphNodeParameters,
)
from featurebyte.query_graph.transform.base import BaseGraphTransformer
from featurebyte.query_graph.transform.decompose_point import (
    AggregationInfo,
    DecomposePointExtractor,
    DecomposePointState,
)
from featurebyte.query_graph.transform.operation_structure import OperationStructureExtractor
from featurebyte.query_graph.transform.quick_pruning import QuickGraphStructurePruningTransformer


def get_offline_store_table_name(
    primary_entity_serving_names: List[str],
    feature_job_setting: Optional[FeatureJobSetting],
    has_ttl: bool,
    catalog_id: PydanticObjectId,
) -> str:
    """
    Get offline store table name

    Parameters
    ----------
    primary_entity_serving_names: List[str]
        Primary entity serving names
    feature_job_setting: Optional[FeatureJobSetting]
        Feature job setting
    has_ttl: bool
        Whether the offline store table has time-to-live property or not
    catalog_id: PydanticObjectId
        Catalog id

    Returns
    -------
    str
        Offline store table name
    """
    if primary_entity_serving_names:
        entity_part = "_".join(primary_entity_serving_names)
        table_name = sanitize_identifier(f"fb_entity_{entity_part}")
    else:
        table_name = "fb_entity_overall"

    if feature_job_setting:
        fjs = feature_job_setting.to_seconds()
        frequency = fjs["frequency"]
        time_modulo_frequency = fjs["time_modulo_frequency"]
        blind_spot = fjs["blind_spot"]
        table_name = f"{table_name}_fjs_{frequency}_{time_modulo_frequency}_{blind_spot}"
    if has_ttl:
        table_name = f"{table_name}_ttl"
    return f"{table_name}_{catalog_id}"


def extract_dtype_from_graph(
    graph: QueryGraphModel, output_node: Node, exception_message: Optional[str] = None
) -> DBVarType:
    """
    Extract dtype from the given graph and node name

    Parameters
    ----------
    graph: QueryGraphModel
        Query graph
    output_node: Node
        Output node
    exception_message: Optional[str]
        Optional exception message to use if the graph has more than one aggregation output

    Returns
    -------
    DBVarType
        DType

    Raises
    ------
    ValueError
        If the graph has more than one aggregation output
    """
    op_struct_info = OperationStructureExtractor(graph=graph).extract(
        node=output_node,
        keep_all_source_columns=True,
    )
    op_struct = op_struct_info.operation_structure_map[output_node.name]
    if len(op_struct.aggregations) != 1:
        if exception_message is None:
            exception_message = "Graph must have exactly one aggregation output"
        raise ValueError(exception_message)
    return op_struct.aggregations[0].dtype


@dataclass
class OfflineStoreIngestQueryGraphGlobalState:  # pylint: disable=too-many-instance-attributes
    """OfflineStoreIngestQueryGlobalState class"""

    # decomposed graph output
    graph: QueryGraphModel
    node_name_map: Dict[str, str]

    # variables used to decompose the graph
    target_node_name: str
    decompose_point_info: DecomposePointState

    # variables used to construct offline store table name
    feature_name: str
    feature_version: str
    entity_id_to_serving_name: Dict[PydanticObjectId, str]
    ingest_graph_node_counter: int
    catalog_id: PydanticObjectId

    @classmethod
    def create(
        cls,
        feature_name: str,
        feature_version: str,
        target_node_name: str,
        entity_id_to_serving_name: Dict[PydanticObjectId, str],
<<<<<<< HEAD
        decompose_point_info: DecomposePointGlobalState,
        catalog_id: PydanticObjectId,
=======
        decompose_point_info: DecomposePointState,
>>>>>>> 980b5d82
    ) -> "OfflineStoreIngestQueryGraphGlobalState":
        """
        Create a new OfflineStoreIngestQueryGlobalState object from the given relationships info

        Parameters
        ----------
        feature_name: str
            Feature name
        feature_version: str
            Feature version
        target_node_name: str
            Target node name
        entity_id_to_serving_name: Dict[PydanticObjectId, str]
            Entity id to serving name mapping
        decompose_point_info: DecomposePointState
            Decompose point info
        catalog_id: PydanticObjectId
            Catalog id

        Returns
        -------
        OfflineStoreIngestQueryGraphGlobalState
        """
        return OfflineStoreIngestQueryGraphGlobalState(
            feature_name=feature_name,
            feature_version=feature_version,
            graph=QueryGraphModel(),
            node_name_map={},
            target_node_name=target_node_name,
            ingest_graph_node_counter=0,
            entity_id_to_serving_name=entity_id_to_serving_name,
            decompose_point_info=decompose_point_info,
            catalog_id=catalog_id,
        )

    def add_operation_to_graph(
        self, node: Node, input_nodes: List[Node], original_node_names: Optional[List[str]] = None
    ) -> Node:
        """
        Add operation to the graph

        Parameters
        ----------
        node: Node
            Node to be added
        input_nodes: List[Node]
            List of input nodes
        original_node_names: Optional[List[str]]
            Node names of the original graph that are used to create the given node

        Returns
        -------
        Node
            Added node
        """
        inserted_node = self.graph.add_operation(
            node_type=node.type,
            node_params=node.parameters.dict(by_alias=True),
            node_output_type=node.output_type,
            input_nodes=input_nodes,
        )
        if original_node_names:
            for original_node_name in original_node_names:
                if original_node_name not in self.node_name_map:
                    self.node_name_map[original_node_name] = inserted_node.name
        else:
            self.node_name_map[node.name] = inserted_node.name
        return inserted_node

    def get_mapped_decomposed_graph_node(self, node_name: str) -> Node:
        """
        Get the mapped decomposed graph node for the given node name

        Parameters
        ----------
        node_name: str
            Node name (of the original graph)

        Returns
        -------
        Node
            Decomposed graph node
        """
        return self.graph.get_node_by_name(self.node_name_map[node_name])


@dataclass
class OfflineStoreIngestQueryGraphOutput:
    """OfflineStoreIngestQueryGraphOutput class"""

    graph: QueryGraphModel
    node_name_map: Dict[str, str]
    is_decomposed: bool


class OfflineStoreIngestQueryGraphTransformer(
    BaseGraphTransformer[
        OfflineStoreIngestQueryGraphOutput,
        OfflineStoreIngestQueryGraphGlobalState,
    ]
):
    """
    OfflineStoreIngestQueryGraphTransformer class

    This class is used to decompose a query graph into a query graph with
    - offline store ingest query nested graph nodes
    - post offline store ingest processing nodes
    """

    @staticmethod
    def _prepare_offline_store_ingest_query_specific_node_parameters(
        subgraph: QueryGraphModel,
        subgraph_output_node: Node,
        node_name_to_subgraph_node_name: Dict[str, str],
        aggregation_node_names: Set[str],
        aggregation_info: AggregationInfo,
        entity_id_to_serving_name: Dict[PydanticObjectId, str],
        catalog_id: PydanticObjectId,
    ) -> Dict[str, Any]:
        agg_nodes_info = []
        feature_job_settings = []
        for node_name in aggregation_node_names:
            if node_name in node_name_to_subgraph_node_name:
                # if the aggregation node is in the subgraph, that means the aggregation node
                # is used to create the offline store ingest query
                subgraph_agg_node_name = node_name_to_subgraph_node_name[node_name]
                subgraph_agg_node = subgraph.get_node_by_name(subgraph_agg_node_name)
                input_node_names = subgraph.get_input_node_names(subgraph_agg_node)
                assert (
                    len(input_node_names) == 1
                ), "All non-request column agg. nodes expect only 1 input node"
                agg_nodes_info.append(
                    AggregationNodeInfo(
                        node_type=subgraph_agg_node.type,
                        node_name=subgraph_agg_node_name,
                        input_node_name=input_node_names[0],
                    )
                )

                if isinstance(subgraph_agg_node, AggregationOpStructMixin):
                    feature_job_setting = subgraph_agg_node.extract_feature_job_setting()
                    if feature_job_setting:
                        feature_job_settings.append(feature_job_setting)

        assert len(set(feature_job_settings)) <= 1, "Only 1 feature job setting is allowed"
        primary_entity_serving_names = [
            entity_id_to_serving_name.get(entity_id, str(entity_id))
            for entity_id in aggregation_info.primary_entity_ids
        ]
        feature_job_setting = feature_job_settings[0] if feature_job_settings else None
        offline_store_table_name = get_offline_store_table_name(
            primary_entity_serving_names=primary_entity_serving_names,
            feature_job_setting=feature_job_setting,
            has_ttl=aggregation_info.has_ttl_agg_type,
            catalog_id=catalog_id,
        )
        output_dtype = extract_dtype_from_graph(graph=subgraph, output_node=subgraph_output_node)
        parameters = {
            "aggregation_nodes_info": agg_nodes_info,
            "feature_job_setting": feature_job_setting,
            "has_ttl": aggregation_info.has_ttl_agg_type,
            "offline_store_table_name": offline_store_table_name,
            "output_dtype": output_dtype,
        }
        return parameters

    def _insert_offline_store_query_graph_node(
        self, global_state: OfflineStoreIngestQueryGraphGlobalState, node_name: str
    ) -> Node:
        transformer = QuickGraphStructurePruningTransformer(graph=self.graph)
        subgraph, node_name_map = transformer.transform(target_node_names=[node_name])
        subgraph_output_node = subgraph.get_node_by_name(node_name_map[node_name])
        aggregation_info = global_state.decompose_point_info.node_name_to_aggregation_info[
            node_name
        ]
        other_params = self._prepare_offline_store_ingest_query_specific_node_parameters(
            subgraph=subgraph,
            subgraph_output_node=subgraph_output_node,
            node_name_to_subgraph_node_name=node_name_map,
            aggregation_node_names=global_state.decompose_point_info.aggregation_node_names,
            aggregation_info=aggregation_info,
            entity_id_to_serving_name=global_state.entity_id_to_serving_name,
            catalog_id=global_state.catalog_id,
        )
        part_num = global_state.ingest_graph_node_counter
        column_name = (
            f"__{global_state.feature_name}_{global_state.feature_version}__part{part_num}"
        )
        graph_node = GraphNode(
            name="graph",
            output_type=subgraph_output_node.output_type,
            parameters=OfflineStoreIngestQueryGraphNodeParameters(
                graph=subgraph,
                output_node_name=subgraph_output_node.name,
                output_column_name=column_name,
                primary_entity_ids=aggregation_info.primary_entity_ids,
                primary_entity_dtypes=aggregation_info.primary_entity_dtypes,
                **other_params,
            ),
        )
        inserted_node = global_state.add_operation_to_graph(
            node=graph_node,
            input_nodes=[],
            original_node_names=list(node_name_map.keys()),
        )

        # update graph node counter
        global_state.ingest_graph_node_counter += 1
        return inserted_node

    def _compute(self, global_state: OfflineStoreIngestQueryGraphGlobalState, node: Node) -> None:
        decompose_point_info = global_state.decompose_point_info
        if (
            node.name not in decompose_point_info.decompose_node_names
            and node.name != global_state.target_node_name
        ):
            return

        input_node_names = self.graph.get_input_node_names(node)
        decom_input_nodes = []
        for input_node_name in input_node_names:
            if input_node_name in global_state.node_name_map:
                decom_input_nodes.append(
                    global_state.get_mapped_decomposed_graph_node(node_name=input_node_name)
                )
            else:
                if input_node_name in decompose_point_info.ingest_graph_output_node_names:
                    decom_input_nodes.append(
                        self._insert_offline_store_query_graph_node(
                            global_state=global_state, node_name=input_node_name
                        )
                    )
                else:
                    visited_node_names = set()
                    for visited_node in self.graph.iterate_nodes(
                        target_node=self.graph.get_node_by_name(input_node_name),
                        node_type=None,
                        skip_node_names=set(global_state.node_name_map.keys()),
                    ):
                        visited_node_names.add(visited_node.name)

                    for _node in self.graph.iterate_sorted_nodes():
                        if (
                            _node.name in visited_node_names
                            and _node.name not in global_state.node_name_map
                        ):
                            sub_input_nodes = [
                                global_state.get_mapped_decomposed_graph_node(in_node_name)
                                for in_node_name in self.graph.get_input_node_names(node=_node)
                            ]
                            global_state.add_operation_to_graph(
                                node=_node, input_nodes=sub_input_nodes
                            )

                    decom_input_nodes.append(
                        global_state.get_mapped_decomposed_graph_node(node_name=input_node_name)
                    )

        # add current node to the decomposed graph
        global_state.add_operation_to_graph(node=node, input_nodes=decom_input_nodes)

    def transform(
        self,
        target_node: Node,
        entity_id_to_serving_name: Dict[PydanticObjectId, str],
        relationships_info: List[EntityRelationshipInfo],
        feature_name: str,
        feature_version: str,
        catalog_id: PydanticObjectId,
    ) -> OfflineStoreIngestQueryGraphOutput:
        """
        Transform the given node into a decomposed graph with offline store ingest query nodes

        Parameters
        ----------
        target_node: Node
            Output node of the graph
        entity_id_to_serving_name: Dict[PydanticObjectId, str]
            Entity id to serving name mapping (used to create the offline store table name)
        relationships_info: List[EntityRelationshipInfo]
            Relationships info (used to get the primary entity ids & create the offline store table name)
        feature_name: str
            Feature name (used to create the offline store table column name)
        feature_version: str
            Feature version (used to create the offline store table column name)
        catalog_id: PydanticObjectId
            Catalog id (used to create the offline store table name)

        Returns
        -------
        OfflineStoreIngestQueryGraphOutput
        """
        # extract decompose point info
        decompose_point_info = DecomposePointExtractor(graph=self.graph).extract(
            node=target_node, relationships_info=relationships_info
        )

        # create global state
        global_state = OfflineStoreIngestQueryGraphGlobalState.create(
            feature_name=feature_name,
            feature_version=feature_version,
            target_node_name=target_node.name,
            entity_id_to_serving_name=entity_id_to_serving_name,
            decompose_point_info=decompose_point_info,
            catalog_id=catalog_id,
        )
        if decompose_point_info.should_decompose:
            self._transform(global_state=global_state)

        output = OfflineStoreIngestQueryGraphOutput(
            graph=global_state.graph,
            node_name_map=global_state.node_name_map,
            is_decomposed=global_state.decompose_point_info.should_decompose,
        )
        return output<|MERGE_RESOLUTION|>--- conflicted
+++ resolved
@@ -133,12 +133,8 @@
         feature_version: str,
         target_node_name: str,
         entity_id_to_serving_name: Dict[PydanticObjectId, str],
-<<<<<<< HEAD
-        decompose_point_info: DecomposePointGlobalState,
+        decompose_point_info: DecomposePointState,
         catalog_id: PydanticObjectId,
-=======
-        decompose_point_info: DecomposePointState,
->>>>>>> 980b5d82
     ) -> "OfflineStoreIngestQueryGraphGlobalState":
         """
         Create a new OfflineStoreIngestQueryGlobalState object from the given relationships info
