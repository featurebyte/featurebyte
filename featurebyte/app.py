--- conflicted
+++ resolved
@@ -129,12 +129,8 @@
         periodic_tasks_api,
         observation_table_api,
         credential_api,
-<<<<<<< HEAD
-        modeling_table_api,
+        historical_feature_table_api,
         prediction_table_api,
-=======
-        historical_feature_table_api,
->>>>>>> 8243dc37
     ]
     dependencies = _get_api_deps()
     for resource_api in resource_apis:
