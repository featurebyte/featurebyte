--- conflicted
+++ resolved
@@ -53,12 +53,8 @@
       - ./migration.py:/scripts/migration.py
       - ~/.featurebyte/config.yaml:/app/.featurebyte/config.yaml
       - ~/.featurebyte/data/spark/staging:/data/staging
-<<<<<<< HEAD
-=======
-      - /tmp:/tmp
     logging:
       driver: local
->>>>>>> ddc0ea35
 
   featurebyte-worker:
     networks:
@@ -82,12 +78,8 @@
       - ./entrypoint-worker.sh:/scripts/entrypoint-worker.sh
       - ~/.featurebyte/config.yaml:/app/.featurebyte/config.yaml
       - ~/.featurebyte/data/spark/staging:/data/staging
-<<<<<<< HEAD
-=======
-      - /tmp:/tmp
     logging:
       driver: local
->>>>>>> ddc0ea35
 
   spark-thrift:
     networks:
