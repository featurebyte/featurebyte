--- conflicted
+++ resolved
@@ -4,10 +4,7 @@
 This contains all the dependencies that we want to register in order to get our fast API app up and running.
 """
 from featurebyte.routes.app_container_config import AppContainerConfig
-<<<<<<< HEAD
 from featurebyte.routes.batch_feature_table.controller import BatchFeatureTableController
-=======
->>>>>>> 0bb8ca70
 from featurebyte.routes.batch_request_table.controller import BatchRequestTableController
 from featurebyte.routes.catalog.controller import CatalogController
 from featurebyte.routes.context.controller import ContextController
@@ -32,10 +29,7 @@
 from featurebyte.routes.scd_table.controller import SCDTableController
 from featurebyte.routes.semantic.controller import SemanticController
 from featurebyte.routes.table.controller import TableController
-<<<<<<< HEAD
 from featurebyte.service.batch_feature_table import BatchFeatureTableService
-=======
->>>>>>> 0bb8ca70
 from featurebyte.service.batch_request_table import BatchRequestTableService
 from featurebyte.service.catalog import CatalogService
 from featurebyte.service.context import ContextService
@@ -148,14 +142,6 @@
     ],
 )
 app_container_config.add_service_with_extra_deps(
-    "batch_request_table_service",
-    BatchRequestTableService,
-    [
-        "feature_store_service",
-        "context_service",
-    ],
-)
-app_container_config.add_service_with_extra_deps(
     "historical_feature_table_service",
     HistoricalFeatureTableService,
     [
@@ -379,29 +365,24 @@
     "periodic_task_controller", PeriodicTaskController, ["periodic_task_service"]
 )
 app_container_config.add_controller(
+    "credential_controller", CredentialController, ["credential_service", "info_service"]
+)
+app_container_config.add_controller(
     "observation_table_controller",
     ObservationTableController,
     ["observation_table_service", "task_controller"],
 )
 app_container_config.add_controller(
+    "historical_feature_table_controller",
+    HistoricalFeatureTableController,
+    ["historical_feature_table_service", "task_controller"],
+)
+app_container_config.add_controller(
     "batch_request_table_controller",
     BatchRequestTableController,
     ["batch_request_table_service", "task_controller"],
 )
 app_container_config.add_controller(
-    "credential_controller", CredentialController, ["credential_service", "info_service"]
-)
-app_container_config.add_controller(
-    "historical_feature_table_controller",
-    HistoricalFeatureTableController,
-    ["historical_feature_table_service", "task_controller"],
-)
-app_container_config.add_controller(
-    "batch_request_table_controller",
-    BatchRequestTableController,
-    ["batch_request_table_service", "task_controller"],
-)
-app_container_config.add_controller(
     "batch_feature_table_controller",
     BatchFeatureTableController,
     ["batch_feature_table_service", "task_controller"],
