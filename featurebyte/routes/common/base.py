"""
BaseController for API routes
"""
from __future__ import annotations

from typing import Any, Generic, List, Literal, Optional, Sequence, Type, TypeVar, cast

from bson.objectid import ObjectId

from featurebyte.models.entity import EntityModel
from featurebyte.models.persistent import AuditDocumentList, FieldValueHistory, QueryFilter
from featurebyte.models.relationship_analysis import derive_primary_entity
from featurebyte.schema.common.base import PaginationMixin
from featurebyte.service.catalog import CatalogService
from featurebyte.service.context import ContextService
from featurebyte.service.credential import CredentialService
from featurebyte.service.dimension_table import DimensionTableService
from featurebyte.service.entity import EntityService
from featurebyte.service.event_table import EventTableService
from featurebyte.service.feature import FeatureService
from featurebyte.service.feature_job_setting_analysis import FeatureJobSettingAnalysisService
from featurebyte.service.feature_list import FeatureListService
from featurebyte.service.feature_list_namespace import FeatureListNamespaceService
from featurebyte.service.feature_namespace import FeatureNamespaceService
from featurebyte.service.feature_store import FeatureStoreService
from featurebyte.service.historical_feature_table import HistoricalFeatureTableService
from featurebyte.service.item_table import ItemTableService
from featurebyte.service.mixin import Document
from featurebyte.service.observation_table import ObservationTableService
from featurebyte.service.periodic_task import PeriodicTaskService
from featurebyte.service.prediction_table import PredictionTableService
from featurebyte.service.relationship import ParentT, RelationshipService
from featurebyte.service.relationship_info import RelationshipInfoService
from featurebyte.service.scd_table import SCDTableService
from featurebyte.service.semantic import SemanticService
from featurebyte.service.table import TableService

PaginatedDocument = TypeVar("PaginatedDocument", bound=PaginationMixin)
DocumentServiceT = TypeVar(
    "DocumentServiceT",
    FeatureStoreService,
    ContextService,
    EntityService,
    SemanticService,
    TableService,
    DimensionTableService,
    EventTableService,
    ItemTableService,
    SCDTableService,
    FeatureService,
    FeatureNamespaceService,
    FeatureListService,
    FeatureListNamespaceService,
    FeatureJobSettingAnalysisService,
    CatalogService,
    RelationshipInfoService,
    PeriodicTaskService,
    ObservationTableService,
    CredentialService,
<<<<<<< HEAD
    ModelingTableService,
    PredictionTableService,
=======
    HistoricalFeatureTableService,
>>>>>>> 8243dc37
)


class BaseDocumentController(Generic[Document, DocumentServiceT, PaginatedDocument]):
    """
    BaseDocumentController for API routes
    """

    paginated_document_class: Type[PaginationMixin] = PaginationMixin

    def __init__(self, service: DocumentServiceT):
        self.service: DocumentServiceT = service

    async def get(
        self,
        document_id: ObjectId,
        exception_detail: str | None = None,
    ) -> Document:
        """
        Retrieve document given document id (GitDB or MongoDB)

        Parameters
        ----------
        document_id: ObjectId
            Document ID
        exception_detail: str | None
            Exception detail message

        Returns
        -------
        Document

        Raises
        ------
        HTTPException
            If the object not found
        """
        document = await self.service.get_document(
            document_id=document_id,
            exception_detail=exception_detail,
        )
        return cast(Document, document)

    async def list(
        self,
        page: int = 1,
        page_size: int = 10,
        sort_by: str | None = "created_at",
        sort_dir: Literal["asc", "desc"] = "desc",
        **kwargs: Any,
    ) -> PaginatedDocument:
        """
        List documents stored at persistent (GitDB or MongoDB)

        Parameters
        ----------
        page: int
            Page number
        page_size: int
            Number of items per page
        sort_by: str | None
            Key used to sort the returning documents
        sort_dir: "asc" or "desc"
            Sorting the returning documents in ascending order or descending order
        kwargs: Any
            Additional keyword arguments

        Returns
        -------
        dict[str, Any]
            List of documents fulfilled the filtering condition
        """
        document_data = await self.service.list_documents(
            page=page,
            page_size=page_size,
            sort_by=sort_by,
            sort_dir=sort_dir,
            **kwargs,
        )
        return cast(PaginatedDocument, self.paginated_document_class(**document_data))

    async def list_audit(
        self,
        document_id: ObjectId,
        query_filter: Optional[QueryFilter] = None,
        page: int = 1,
        page_size: int = 10,
        sort_by: str | None = "created_at",
        sort_dir: Literal["asc", "desc"] = "desc",
        **kwargs: Any,
    ) -> AuditDocumentList:
        """
        List audit records stored at persistent (GitDB or MongoDB)

        Parameters
        ----------
        document_id: ObjectId
            ID of document to retrieve
        query_filter: Optional[QueryFilter]
            Filter to apply on results
        page: int
            Page number
        page_size: int
            Number of items per page
        sort_by: str | None
            Key used to sort the returning documents
        sort_dir: "asc" or "desc"
            Sorting the returning documents in ascending order or descending order
        kwargs: Any
            Additional keyword arguments

        Returns
        -------
        AuditDocumentList
            List of documents fulfilled the filtering condition
        """
        document_data = await self.service.list_document_audits(
            document_id=document_id,
            query_filter=query_filter,
            page=page,
            page_size=page_size,
            sort_by=sort_by,
            sort_dir=sort_dir,
            **kwargs,
        )
        return AuditDocumentList(**document_data)

    async def list_field_history(
        self,
        document_id: ObjectId,
        field: str,
    ) -> List[FieldValueHistory]:
        """
        List historical values for a field in a document

        Parameters
        ----------
        document_id: ObjectId
            ID of document to retrieve
        field: str
            Name of field to get history for

        Returns
        -------
        List[FieldValueHistory]
            List of historical values for a field in the document
        """
        document_data = await self.service.list_document_field_history(
            document_id=document_id, field=field
        )
        return document_data


class RelationshipMixin(Generic[Document, ParentT]):
    """
    RelationshipMixin contains methods to add & remove parent relationship
    """

    relationship_service: RelationshipService

    async def create_relationship(self, data: ParentT, child_id: ObjectId) -> Document:
        """
        Create relationship at persistent

        Parameters
        ----------
        data: ParentT
            Parent payload
        child_id: ObjectId
            Child entity ID

        Returns
        -------
        Document
            Document model with newly created relationship
        """
        document = await self.relationship_service.add_relationship(parent=data, child_id=child_id)
        return cast(Document, document)

    async def remove_relationship(
        self,
        parent_id: ObjectId,
        child_id: ObjectId,
    ) -> Document:
        """
        Remove relationship at persistent

        Parameters
        ----------
        parent_id: ObjectId
            Parent ID
        child_id: ObjectId
            Child ID

        Returns
        -------
        Document
            Document model with specified relationship get removed
        """
        document = await self.relationship_service.remove_relationship(
            parent_id=parent_id,
            child_id=child_id,
        )
        return cast(Document, document)


class DerivePrimaryEntityMixin:
    """Mixin class to derive primary entity from a list of entities"""

    entity_service: EntityService

    async def get_entity_id_to_entity(
        self, doc_list: list[dict[str, Any]]
    ) -> dict[ObjectId, dict[str, Any]]:
        """
        Construct entity ID to entity dictionary mapping

        Parameters
        ----------
        doc_list: list[dict[str, Any]]
            List of document dictionary (document should contain entity_ids field)

        Returns
        -------
        dict[ObjectId, dict[str, Any]]
            Dictionary mapping entity ID to entity dictionary
        """
        entity_ids = set()
        for doc in doc_list:
            entity_ids.update(doc["entity_ids"])

        entity_id_to_entity = {}
        async for entity_dict in self.entity_service.list_documents_iterator(
            query_filter={"_id": {"$in": list(entity_ids)}}
        ):
            entity_id_to_entity[entity_dict["_id"]] = entity_dict
        return entity_id_to_entity

    async def derive_primary_entity_ids(
        self,
        entity_ids: Sequence[ObjectId],
        entity_id_to_entity: Optional[dict[ObjectId, dict[str, Any]]] = None,
    ) -> list[ObjectId]:
        """
        Derive primary entity IDs from a list of entity IDs

        Parameters
        ----------
        entity_ids: Sequence[ObjectId]
            List of entity IDs
        entity_id_to_entity: Optional[dict[ObjectId, dict[str, Any]]]
            Dictionary mapping entity ID to entity dictionary

        Returns
        -------
        list[ObjectId]
        """
        if entity_id_to_entity is None:
            entity_id_to_entity = {
                entity_dict["_id"]: entity_dict
                async for entity_dict in self.entity_service.list_documents_iterator(
                    query_filter={"_id": {"$in": entity_ids}},
                )
            }

        entities = [EntityModel(**entity_id_to_entity[entity_id]) for entity_id in entity_ids]
        return [entity.id for entity in derive_primary_entity(entities=entities)]<|MERGE_RESOLUTION|>--- conflicted
+++ resolved
@@ -57,12 +57,8 @@
     PeriodicTaskService,
     ObservationTableService,
     CredentialService,
-<<<<<<< HEAD
-    ModelingTableService,
+    HistoricalFeatureTableService,
     PredictionTableService,
-=======
-    HistoricalFeatureTableService,
->>>>>>> 8243dc37
 )
 
 
